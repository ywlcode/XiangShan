TOP = TopMain
FPGATOP = FPGANOOP
BUILD_DIR = ./build
TOP_V = $(BUILD_DIR)/$(TOP).v
SCALA_FILE = $(shell find ./src/main/scala -name '*.scala')
TEST_FILE = $(shell find ./src/test/scala -name '*.scala')
MEM_GEN = ./scripts/vlsi_mem_gen

SIMTOP = top.TestMain
IMAGE ?= temp

# remote machine with high frequency to speedup verilog generation
REMOTE ?= localhost
REMOTE_PREFIX ?= 
REMOTE_PRJ_HOME = $(REMOTE_PREFIX)/$(abspath .)/

.DEFAULT_GOAL = verilog

help:
	mill chiselModule.test.runMain top.$(TOP) --help

$(TOP_V): $(SCALA_FILE)
	mkdir -p $(@D)
	mill chiselModule.runMain top.$(TOP) -X verilog -td $(@D) --output-file $(@F) --infer-rw $(FPGATOP) --repl-seq-mem -c:$(FPGATOP):-o:$(@D)/$(@F).conf
	$(MEM_GEN) $(@D)/$(@F).conf >> $@
	sed -i -e 's/_\(aw\|ar\|w\|r\|b\)_\(\|bits_\)/_\1/g' $@
	@git log -n 1 >> .__head__
	@git diff >> .__diff__
	@sed -i 's/^/\/\// ' .__head__
	@sed -i 's/^/\/\//' .__diff__
	@cat .__head__ .__diff__ $@ > .__out__
	@mv .__out__ $@
	@rm .__head__ .__diff__

deploy: build/top.zip


build/top.zip: $(TOP_V)
	@zip -r $@ $< $<.conf build/*.anno.json

.PHONY: deploy build/top.zip

verilog: $(TOP_V)

SIM_TOP = XSSimTop
SIM_TOP_V = $(BUILD_DIR)/$(SIM_TOP).v
SIM_ARGS =
$(SIM_TOP_V): $(SCALA_FILE) $(TEST_FILE)
	mkdir -p $(@D)
ifeq ($(REMOTE),localhost)
	mill chiselModule.test.runMain $(SIMTOP) -X verilog -td $(@D) --output-file $(@F) $(SIM_ARGS)
else
	ssh -tt $(REMOTE) "cd $(REMOTE_PRJ_HOME) && mill chiselModule.test.runMain $(SIMTOP) -X verilog -td $(@D) --output-file $(@F) $(SIM_ARGS)"
endif


EMU_CSRC_DIR = $(abspath ./src/test/csrc)
EMU_VSRC_DIR = $(abspath ./src/test/vsrc)
EMU_CXXFILES = $(shell find $(EMU_CSRC_DIR) -name "*.cpp")
EMU_VFILES = $(shell find $(EMU_VSRC_DIR) -name "*.v" -or -name "*.sv")

<<<<<<< HEAD
EMU_CXXFLAGS  = -O3 -std=c++11 -static -Wall -I$(EMU_CSRC_DIR)
=======
EMU_CXXFLAGS  = -std=c++11 -static -Wall -I$(EMU_CSRC_DIR)
>>>>>>> c381b55f
EMU_CXXFLAGS += -DVERILATOR -Wno-maybe-uninitialized
EMU_LDFLAGS   = -lpthread -lSDL2 -ldl

# dump vcd: --debug --trace
VERILATOR_FLAGS = --top-module $(SIM_TOP) \
  +define+VERILATOR=1 \
  +define+PRINTF_COND=1 \
  +define+RANDOMIZE_REG_INIT \
  +define+RANDOMIZE_MEM_INIT \
  --assert \
  --savable \
  --stats-vars \
  --output-split 5000 \
  --output-split-cfuncs 5000 \
  -I$(abspath $(BUILD_DIR)) \
  --x-assign unique -O3 -CFLAGS "$(EMU_CXXFLAGS)" \
  -LDFLAGS "$(EMU_LDFLAGS)"

EMU_MK := $(BUILD_DIR)/emu-compile/V$(SIM_TOP).mk
EMU_DEPS := $(EMU_VFILES) $(EMU_CXXFILES)
EMU_HEADERS := $(shell find $(EMU_CSRC_DIR) -name "*.h")
EMU := $(BUILD_DIR)/emu

$(EMU_MK): $(SIM_TOP_V) | $(EMU_DEPS)
	@mkdir -p $(@D)
	verilator --cc --exe $(VERILATOR_FLAGS) \
		-o $(abspath $(EMU)) -Mdir $(@D) $^ $(EMU_DEPS)

ifeq ($(REMOTE),localhost)
REF_SO := $(NEMU_HOME)/build/riscv64-nemu-interpreter-so
else
REF_SO := /home/pcl/NEMU/build/riscv64-nemu-interpreter-so
endif

$(REF_SO):
	$(MAKE) -C $(NEMU_HOME) ISA=riscv64 SHARE=1

$(EMU): $(EMU_MK) $(EMU_DEPS) $(EMU_HEADERS) $(REF_SO)
	CPPFLAGS=-DREF_SO=\\\"$(REF_SO)\\\" time $(MAKE) VM_PARALLEL_BUILDS=1 OPT_FAST="-O3" -C $(dir $(EMU_MK)) -f $(abspath $(EMU_MK))

SEED ?= $(shell shuf -i 1-10000 -n 1)


# log will only be printed when (B<=GTimer<=E) && (L < loglevel)
# use 'emu -h' to see more details
B ?= 0
E ?= -1
SNAPSHOT ?=

ifeq ($(SNAPSHOT),)
SNAPSHOT_OPTION = 
else
SNAPSHOT_OPTION = --load-snapshot=$(REMOTE_PREFIX)/$(SNAPSHOT)
endif

EMU_FLAGS = -s $(SEED) -b $(B) -e $(E) $(SNAPSHOT_OPTION)

emu: $(EMU)
ifeq ($(REMOTE),localhost)
	@$(EMU) -i $(IMAGE) $(EMU_FLAGS)
else
	ssh -tt $(REMOTE) "cd $(REMOTE_PRJ_HOME) && export NOOP_HOME=$(REMOTE_PREFIX)/$(NOOP_HOME) && $(EMU) -i $(REMOTE_PREFIX)/$(IMAGE) $(EMU_FLAGS)"
endif

cache:
	$(MAKE) emu IMAGE=Makefile

clean:
	rm -rf $(BUILD_DIR)

.PHONY: verilog emu clean help $(REF_SO)<|MERGE_RESOLUTION|>--- conflicted
+++ resolved
@@ -59,11 +59,7 @@
 EMU_CXXFILES = $(shell find $(EMU_CSRC_DIR) -name "*.cpp")
 EMU_VFILES = $(shell find $(EMU_VSRC_DIR) -name "*.v" -or -name "*.sv")
 
-<<<<<<< HEAD
-EMU_CXXFLAGS  = -O3 -std=c++11 -static -Wall -I$(EMU_CSRC_DIR)
-=======
 EMU_CXXFLAGS  = -std=c++11 -static -Wall -I$(EMU_CSRC_DIR)
->>>>>>> c381b55f
 EMU_CXXFLAGS += -DVERILATOR -Wno-maybe-uninitialized
 EMU_LDFLAGS   = -lpthread -lSDL2 -ldl
 
