/***************************************************************************************
* Copyright (c) 2020-2021 Institute of Computing Technology, Chinese Academy of Sciences
* Copyright (c) 2020-2021 Peng Cheng Laboratory
*
* XiangShan is licensed under Mulan PSL v2.
* You can use this software according to the terms and conditions of the Mulan PSL v2.
* You may obtain a copy of Mulan PSL v2 at:
*          http://license.coscl.org.cn/MulanPSL2
*
* THIS SOFTWARE IS PROVIDED ON AN "AS IS" BASIS, WITHOUT WARRANTIES OF ANY KIND,
* EITHER EXPRESS OR IMPLIED, INCLUDING BUT NOT LIMITED TO NON-INFRINGEMENT,
* MERCHANTABILITY OR FIT FOR A PARTICULAR PURPOSE.
*
* See the Mulan PSL v2 for more details.
***************************************************************************************/

import mill._
import scalalib._
import $file.`rocket-chip`.common
import $file.`rocket-chip`.cde.common
import $file.`rocket-chip`.hardfloat.build
import $file.huancun.common
import $file.coupledL2.common

val defaultScalaVersion = "2.13.10"

val defaultVersions = Map(
  "chisel" -> ivy"edu.berkeley.cs::chisel3:3.6.0",
  "chisel-plugin" -> ivy"edu.berkeley.cs:::chisel3-plugin:3.6.0",
  "chiseltest" -> ivy"edu.berkeley.cs::chiseltest:0.6.2",
)

trait HasChisel extends ScalaModule {
  def chiselModule: Option[ScalaModule] = None

  def chiselPluginJar: T[Option[PathRef]] = None

  def chiselIvy: Option[Dep] = Some(defaultVersions("chisel"))

  def chiselPluginIvy: Option[Dep] = Some(defaultVersions("chisel-plugin"))

  override def scalaVersion = defaultScalaVersion

  override def scalacOptions = super.scalacOptions() ++
    Agg("-language:reflectiveCalls", "-Ymacro-annotations", "-Ytasty-reader")

  override def ivyDeps = super.ivyDeps() ++ Agg(chiselIvy.get)

  override def scalacPluginIvyDeps = super.scalacPluginIvyDeps() ++ Agg(chiselPluginIvy.get)
}

object rocketchip extends RocketChip

trait RocketChip
  extends millbuild.`rocket-chip`.common.RocketChipModule
    with SbtModule with HasChisel {
  def scalaVersion: T[String] = T(defaultScalaVersion)

  override def millSourcePath = os.pwd / "rocket-chip"

  def macrosModule = macros

  def hardfloatModule = hardfloat

  def cdeModule = cde

  def mainargsIvy = ivy"com.lihaoyi::mainargs:0.5.0"

  def json4sJacksonIvy = ivy"org.json4s::json4s-jackson:4.0.5"

  object macros extends Macros

  trait Macros
    extends millbuild.`rocket-chip`.common.MacrosModule
      with SbtModule {

    def scalaVersion: T[String] = T(defaultScalaVersion)

    def scalaReflectIvy = ivy"org.scala-lang:scala-reflect:${defaultScalaVersion}"
  }

  object hardfloat extends Hardfloat

  trait Hardfloat
    extends millbuild.`rocket-chip`.hardfloat.common.HardfloatModule with HasChisel {

    def scalaVersion: T[String] = T(defaultScalaVersion)

    override def millSourcePath = os.pwd / "rocket-chip" / "hardfloat" / "hardfloat"

  }

  object cde extends CDE

  trait CDE extends millbuild.`rocket-chip`.cde.common.CDEModule with ScalaModule {

    def scalaVersion: T[String] = T(defaultScalaVersion)

    override def millSourcePath = os.pwd / "rocket-chip" / "cde" / "cde"
  }
}

object utility extends SbtModule with HasChisel {

  override def millSourcePath = os.pwd / "utility"

  override def moduleDeps = super.moduleDeps ++ Seq(
    rocketchip
  )

}

object huancun extends millbuild.huancun.common.HuanCunModule with SbtModule with HasChisel {

  override def millSourcePath = os.pwd / "huancun"

  def rocketModule: ScalaModule = rocketchip

  def utilityModule: ScalaModule = utility

}

object coupledL2 extends millbuild.coupledL2.common.CoupledL2Module with SbtModule with HasChisel {

  override def millSourcePath = os.pwd / "coupledL2"

  def rocketModule: ScalaModule = rocketchip

  def utilityModule: ScalaModule = utility

  def huancunModule: ScalaModule = huancun

}

object difftest extends SbtModule with HasChisel {

  override def millSourcePath = os.pwd / "difftest"

<<<<<<< HEAD
object yunsuan extends XSModule with SbtModule {
  override def millSourcePath = os.pwd / "yunsuan"
}

object fudian extends XSModule with SbtModule
=======
}
>>>>>>> 7f37d55f

object fudian extends SbtModule with HasChisel {

  override def millSourcePath = os.pwd / "fudian"

}

// extends this trait to use XiangShan in other projects
trait XiangShanModule extends ScalaModule {

  def rocketModule: ScalaModule

  def difftestModule: ScalaModule

<<<<<<< HEAD
  // module deps
  def rocketModule: PublishModule
  def difftestModule: PublishModule
  def huancunModule: PublishModule
  def coupledL2Module: PublishModule
  def yunsuanModule: PublishModule
  def fudianModule: PublishModule
  def utilityModule: PublishModule
=======
  def huancunModule: ScalaModule
>>>>>>> 7f37d55f

  def coupledL2Module: ScalaModule

  def fudianModule: ScalaModule

<<<<<<< HEAD
  val resourcesPATH = os.pwd.toString() + "/src/main/resources"
  val envPATH = sys.env("PATH") + ":" + resourcesPATH
  override def forkEnv = Map("PATH" -> envPATH)

  override def ivyDeps = super.ivyDeps() ++ Seq(ivys.chiseltest)
=======
  def utilityModule: ScalaModule
>>>>>>> 7f37d55f

  override def moduleDeps = super.moduleDeps ++ Seq(
    rocketModule,
    difftestModule,
    huancunModule,
    coupledL2Module,
    yunsuanModule,
    fudianModule,
    utilityModule,
  )

}

object XiangShan extends XiangShanModule with SbtModule with HasChisel {

  override def millSourcePath = millOuterCtx.millSourcePath

  def rocketModule = rocketchip

  def difftestModule = difftest

  def huancunModule = huancun

  def coupledL2Module = coupledL2

  def fudianModule = fudian

  def utilityModule = utility

  override def forkArgs = Seq("-Xmx20G", "-Xss256m")

  object test extends SbtModuleTests with TestModule.ScalaTest {
    override def forkArgs = XiangShan.forkArgs

    override def forkEnv = m.forkEnv

    override def ivyDeps = super.ivyDeps() ++ Agg(
      defaultVersions("chiseltest"),
    )
  }

<<<<<<< HEAD
}

object XiangShan extends CommonXiangShan {
  override def rocketModule = rocketchip
  override def difftestModule = difftest
  override def huancunModule = huancun
  override def coupledL2Module = coupledL2
  override def yunsuanModule = yunsuan
  override def fudianModule = fudian
  override def utilityModule = utility
=======
>>>>>>> 7f37d55f
}<|MERGE_RESOLUTION|>--- conflicted
+++ resolved
@@ -110,6 +110,12 @@
 
 }
 
+object yunsuan extends XSModule with SbtModule {
+
+  override def millSourcePath = os.pwd / "yunsuan"
+
+}
+
 object huancun extends millbuild.huancun.common.HuanCunModule with SbtModule with HasChisel {
 
   override def millSourcePath = os.pwd / "huancun"
@@ -136,15 +142,7 @@
 
   override def millSourcePath = os.pwd / "difftest"
 
-<<<<<<< HEAD
-object yunsuan extends XSModule with SbtModule {
-  override def millSourcePath = os.pwd / "yunsuan"
-}
-
-object fudian extends XSModule with SbtModule
-=======
-}
->>>>>>> 7f37d55f
+}
 
 object fudian extends SbtModule with HasChisel {
 
@@ -159,32 +157,15 @@
 
   def difftestModule: ScalaModule
 
-<<<<<<< HEAD
-  // module deps
-  def rocketModule: PublishModule
-  def difftestModule: PublishModule
-  def huancunModule: PublishModule
-  def coupledL2Module: PublishModule
+  def huancunModule: ScalaModule
+
+  def coupledL2Module: ScalaModule
+
+  def fudianModule: ScalaModule
+
+  def utilityModule: ScalaModule
+
   def yunsuanModule: PublishModule
-  def fudianModule: PublishModule
-  def utilityModule: PublishModule
-=======
-  def huancunModule: ScalaModule
->>>>>>> 7f37d55f
-
-  def coupledL2Module: ScalaModule
-
-  def fudianModule: ScalaModule
-
-<<<<<<< HEAD
-  val resourcesPATH = os.pwd.toString() + "/src/main/resources"
-  val envPATH = sys.env("PATH") + ":" + resourcesPATH
-  override def forkEnv = Map("PATH" -> envPATH)
-
-  override def ivyDeps = super.ivyDeps() ++ Seq(ivys.chiseltest)
-=======
-  def utilityModule: ScalaModule
->>>>>>> 7f37d55f
 
   override def moduleDeps = super.moduleDeps ++ Seq(
     rocketModule,
@@ -196,6 +177,12 @@
     utilityModule,
   )
 
+  val resourcesPATH = os.pwd.toString() + "/src/main/resources"
+  val envPATH = sys.env("PATH") + ":" + resourcesPATH
+
+  override def forkEnv = Map("PATH" -> envPATH)
+
+  override def ivyDeps = super.ivyDeps() ++ Seq(ivys.chiseltest)
 }
 
 object XiangShan extends XiangShanModule with SbtModule with HasChisel {
@@ -226,17 +213,4 @@
     )
   }
 
-<<<<<<< HEAD
-}
-
-object XiangShan extends CommonXiangShan {
-  override def rocketModule = rocketchip
-  override def difftestModule = difftest
-  override def huancunModule = huancun
-  override def coupledL2Module = coupledL2
-  override def yunsuanModule = yunsuan
-  override def fudianModule = fudian
-  override def utilityModule = utility
-=======
->>>>>>> 7f37d55f
 }