--- conflicted
+++ resolved
@@ -209,12 +209,7 @@
   override def forkEnv = Map("PATH" -> envPATH)
 }
 
-<<<<<<< HEAD
-object xiangshan extends Cross[XiangShan]("chisel", "chisel3")
-trait XiangShan extends XiangShanModule with HasChisel with ScalafmtModule {
-=======
-object xiangshan extends XiangShanModule with HasChisel {
->>>>>>> 094a403e
+object xiangshan extends XiangShanModule with HasChisel with ScalafmtModule {
 
   override def millSourcePath = os.pwd
 
