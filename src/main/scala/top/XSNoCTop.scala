--- conflicted
+++ resolved
@@ -214,8 +214,6 @@
     val cpuReset = reset.asBool || !soc_rst_n
     val cpuReset_sync = withClockAndReset(clock, cpuReset)(ResetGen(2, io.dft_reset))
     //Interrupt sources collect
-<<<<<<< HEAD
-
     val msip  = withClockAndReset(clock, cpuReset_sync) {AsyncResetSynchronizerShiftReg(clint.head(0), 3, 0)}
     val mtip  = withClockAndReset(clock, cpuReset_sync) {AsyncResetSynchronizerShiftReg(clint.head(1), 3, 0)}
     val meip  = withClockAndReset(clock, cpuReset_sync) {AsyncResetSynchronizerShiftReg(plic.head(0), 3, 0)}
@@ -224,18 +222,6 @@
     val nmi_43 = withClockAndReset(clock, cpuReset_sync) {AsyncResetSynchronizerShiftReg(nmi.head(1), 3, 0)}
     val msi_info_vld = withClockAndReset(clock, cpuReset_sync) {AsyncResetSynchronizerShiftReg(core_with_l2.module.io.msiInfo.valid, 3, 0)}
     val intSrc = Cat(msip, mtip, meip, seip, nmi_31, nmi_43, msi_info_vld)
-=======
-    val msip  = clint.head(0)
-    val mtip  = clint.head(1)
-    val meip  = plic.head(0)
-    val seip  = plic.last(0)
-    val nmi_31 = nmi.head(0)
-    val nmi_43 = nmi.head(1)
-    val debugIntr = debug.head(0)
-    val msi_info_vld = core_with_l2.module.io.msiInfo.valid
-    val intSrc = Cat(msip, mtip, meip, seip, nmi_31, nmi_43, debugIntr, msi_info_vld)
->>>>>>> 99a48a76
-
     /*
      * CPU Low Power State:
      * 1. core+L2 Low power state transactions is triggered by l2 flush request from core CSR
