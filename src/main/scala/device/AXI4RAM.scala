--- conflicted
+++ resolved
@@ -52,13 +52,8 @@
       val mems = (0 until split).map {_ => Module(new RAMHelper(bankByte))}
       mems.zipWithIndex map { case (mem, i) =>
         mem.io.clk := clock
-<<<<<<< HEAD
-        mem.io.rIdx := rIdx
-        mem.io.wIdx := wIdx
-=======
         mem.io.rIdx := (rIdx << log2Up(split)) + i.U
         mem.io.wIdx := (wIdx << log2Up(split)) + i.U
->>>>>>> 6b0d407e
         mem.io.wdata := in.w.bits.data((i + 1) * 64 - 1, i * 64)
         mem.io.wmask := MaskExpand(in.w.bits.strb((i + 1) * 8 - 1, i * 8))
         mem.io.wen := wen
