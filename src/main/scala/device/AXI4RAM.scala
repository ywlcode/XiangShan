--- conflicted
+++ resolved
@@ -17,16 +17,12 @@
   val offsetBits = log2Up(memByte)
   val offsetMask = (1 << offsetBits) - 1
   def index(addr: UInt) = (addr & offsetMask.U) >> log2Ceil(beatBytes)
-  def inRange(addr: UInt) = index(addr) < (memByte / 4).U
+  def inRange(idx: UInt) = idx < (memByte / 4).U
 
   val wdata = VecInit.tabulate(beatBytes) { i => in.w.bits.data(8*(i+1)-1, 8*i) }
-<<<<<<< HEAD
-  when (in.aw.fire() && inRange(in.aw.bits.addr)) {
-    mem.write(index(in.aw.bits.addr), wdata, in.w.bits.strb.toBools)
-=======
-  when (in.w.fire()) {
-    mem.write(index(waddr) + writeBeatCnt, wdata, in.w.bits.strb.toBools)
->>>>>>> 5a7b942b
+  val wIdx = index(waddr) + writeBeatCnt
+  when (in.w.fire() && inRange(wIdx)) {
+    mem.write(wIdx, wdata, in.w.bits.strb.toBools)
   }
 
   in.r.bits.data := RegEnable(Cat(mem.read(index(raddr) + readBeatCnt).reverse), ren)
