--- conflicted
+++ resolved
@@ -13,18 +13,10 @@
   })
   val in = io.in
 
-<<<<<<< HEAD
   def genWdata(originData: UInt) = {
     val fullMask = Cat(in.w.bits.strb.toBools.map(Mux(_, 0xff.U(8.W), 0x0.U(8.W))).reverse)
     (originData & ~fullMask) | (in.w.bits.data & fullMask)
   }
-
-  val w_full = BoolStopWatch(in.aw.fire(), in.b.fire(), startHighPriority = true)
-  in. b.valid := w_full
-  in.aw.ready := in. w.valid && (in.b.ready || !w_full)
-  in. w.ready := in.aw.valid && (in.b.ready || !w_full)
-  in.b.bits.resp := AXI4Parameters.RESP_OKAY
-=======
   val raddr = Wire(UInt())
   val (readBeatCnt, rLast) = in match {
     case axi4: AXI4 =>
@@ -37,7 +29,6 @@
         when (axi4.r.bits.last) { c.value := 0.U }
       }
       (Mux(axi4.r.fire(), c.value + 1.U, c.value), axi4.r.bits.last)
->>>>>>> 5a7b942b
 
     case axi4lite: AXI4Lite =>
       raddr := axi4lite.ar.bits.addr
