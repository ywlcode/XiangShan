--- conflicted
+++ resolved
@@ -85,11 +85,11 @@
     }
   }
 
-<<<<<<< HEAD
   def apply(resetChain: Seq[Seq[Module]], reset: Reset, sim: Boolean, dft: Option[DFTResetGenIO]): Seq[Reset] = {
-=======
-  def apply(resetChain: Seq[Seq[Reset]], reset: Reset, sim: Boolean): Seq[Reset] = {
->>>>>>> e7137f8c
+    apply(resetChain.map(_.map(_.reset)), reset, sim, dft)
+  }
+
+  def apply(resetChain: Seq[Seq[Reset]], reset: Reset, sim: Boolean, dft: Option[DFTResetGenIO], dummy: Int = 0): Seq[Reset] = {
     val resetReg = Wire(Vec(resetChain.length + 1, Reset()))
     resetReg.foreach(_ := reset)
     for ((resetLevel, i) <- resetChain.zipWithIndex) {
