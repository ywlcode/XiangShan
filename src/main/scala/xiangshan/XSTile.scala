--- conflicted
+++ resolved
@@ -1,16 +1,9 @@
 package xiangshan
 
 import chipsalliance.rocketchip.config.{Config, Parameters}
-<<<<<<< HEAD
 import chisel3._
 import chisel3.util._
 import freechips.rocketchip.diplomacy.{BundleBridgeSink, LazyModule, LazyModuleImp, LazyRawModuleImp}
-import freechips.rocketchip.diplomaticobjectmodel.logicaltree.GenericLogicalTreeNode
-=======
-import chisel3.util.{Valid, ValidIO}
-import freechips.rocketchip.diplomacy.{BundleBridgeSink, LazyModule, LazyModuleImp, LazyModuleImpLike}
-import freechips.rocketchip.interrupts.{IntSinkNode, IntSinkPortParameters, IntSinkPortSimple}
->>>>>>> 8e8cfe31
 import freechips.rocketchip.tile.{BusErrorUnit, BusErrorUnitParams, BusErrors}
 import freechips.rocketchip.tilelink.{BankBinder, TLBuffer, TLIdentityNode, TLTempNode, TLXbar}
 import huancun.debug.TLLogger
@@ -50,11 +43,7 @@
   val mmio_port = TLIdentityNode() // to L3
   val memory_port = TLIdentityNode()
   val beu = LazyModule(new BusErrorUnit(
-<<<<<<< HEAD
-    new XSL1BusErrors(), BusErrorUnitParams(0x1f10010000L), new GenericLogicalTreeNode
-=======
-    new XSL1BusErrors(), BusErrorUnitParams(0x38010000)
->>>>>>> 8e8cfe31
+    new XSL1BusErrors(), BusErrorUnitParams(0x1f10010000L)
   ))
   val busPMU = BusPerfMonitor(enable = !debugOpts.FPGAPlatform)
   val l1d_logger = TLLogger(s"L2_L1D_${coreParams.HartId}", !debugOpts.FPGAPlatform)
@@ -140,10 +129,7 @@
       val clock = Input(Clock())
       val reset = Input(AsyncReset())
       val hartId = Input(UInt(64.W))
-<<<<<<< HEAD
       val reset_vector = Input(UInt(PAddrBits.W))
-=======
->>>>>>> 8e8cfe31
       val cpu_halt = Output(Bool())
     })
     val xsx_ultiscan_in = IO(new FSCANInputInterface)
@@ -176,19 +162,9 @@
     xsl2_ultiscan.io := DontCare
     xsl2_ultiscan.io.core_clock_preclk := io.clock
 
-<<<<<<< HEAD
     val dfx_reset = Some(xsl2_ultiscan.toResetGen)
     val reset_sync = withClockAndReset(xsl2_ultiscan.io.core_clock_postclk, io.reset) {
       ResetGen(2, dfx_reset)
-=======
-    core.module.io.hartId := io.hartId
-    io.cpu_halt := core.module.io.cpu_halt
-    if(l2cache.isDefined){
-      core.module.io.perfEvents.zip(l2cache.get.module.io.perfEvents.flatten).foreach(x => x._1.value := x._2)
-    }
-    else {
-      core.module.io.perfEvents <> DontCare
->>>>>>> 8e8cfe31
     }
 
     childClock := xsl2_ultiscan.io.core_clock_postclk
