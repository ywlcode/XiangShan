--- conflicted
+++ resolved
@@ -113,12 +113,6 @@
   // This inst will flush all the pipe when it is the oldest inst in ROB,
   // then replay from this inst itself
   val replayInst = Bool() 
-<<<<<<< HEAD
-  // This inst is ld, can be load to load fast forwarded
-  // TODO: this is dirty
-  val fastfwd = Bool() 
-=======
->>>>>>> c3d7991b
 }
 
 class FPUCtrlSignals(implicit p: Parameters) extends XSBundle {
