package xiangshan.mem

import chisel3._
import chisel3.util._
import utils._
import xiangshan._
import xiangshan.cache.{DCacheLoadIO, DtlbToLsuIO, MemoryOpConstants}

class LoadToLsroqIO extends XSBundle {
  val loadIn = ValidIO(new LsPipelineBundle)
  val ldout = Flipped(DecoupledIO(new ExuOutput))
  val forward = new LoadForwardQueryIO
}

class LoadUnit extends XSModule {
  val io = IO(new Bundle() {
    val ldin = Flipped(Decoupled(new ExuInput))
    val ldout = Decoupled(new ExuOutput)
    val redirect = Flipped(ValidIO(new Redirect))
    val tlbFeedback = ValidIO(new TlbFeedback)
    val dcache = new DCacheLoadIO
    val dtlb = Flipped(new DtlbToLsuIO)
    val sbuffer = new LoadForwardQueryIO
    val lsroq = new LoadToLsroqIO
  })
  
  when(io.ldin.valid){
    XSDebug("load enpipe %x iw %x fw %x\n", io.ldin.bits.uop.cf.pc, io.ldin.bits.uop.ctrl.rfWen, io.ldin.bits.uop.ctrl.fpWen)
  }

  //-------------------------------------------------------
  // Load Pipeline
  //-------------------------------------------------------

  val l2_out = Wire(Decoupled(new LsPipelineBundle))
  val l4_out = Wire(Decoupled(new LsPipelineBundle))
  val l5_in  = Wire(Flipped(Decoupled(new LsPipelineBundle)))

  //-------------------------------------------------------
  // LD Pipeline Stage 2
  // Generate addr, use addr to query DCache Tag and DTLB
  //-------------------------------------------------------

  val l2_dtlb_hit  = Wire(new Bool())
  val l2_dtlb_miss = Wire(new Bool())
  val l2_dcache = Wire(new Bool())
  val l2_mmio = Wire(new Bool())
  val isMMIOReq = Wire(new Bool())

  // send req to dtlb
  io.dtlb.req.valid := l2_out.valid
  io.dtlb.req.bits.vaddr := l2_out.bits.vaddr

  l2_dtlb_hit  := io.dtlb.resp.valid && !io.dtlb.resp.bits.miss
  l2_dtlb_miss := io.dtlb.resp.valid && io.dtlb.resp.bits.miss
  isMMIOReq := AddressSpace.isMMIO(io.dtlb.resp.bits.paddr)
  l2_dcache := l2_dtlb_hit && !isMMIOReq
  l2_mmio   := l2_dtlb_hit && isMMIOReq
  l2_out.bits.mmio := l2_mmio

  // l2_out is used to generate dcache req
  l2_out.bits := DontCare
  l2_out.bits.vaddr := io.ldin.bits.src1 + io.ldin.bits.uop.ctrl.imm
  l2_out.bits.paddr := io.dtlb.resp.bits.paddr
  l2_out.bits.mask  := genWmask(l2_out.bits.vaddr, io.ldin.bits.uop.ctrl.fuOpType(1,0))
  l2_out.bits.uop   := io.ldin.bits.uop
  l2_out.bits.miss  := false.B
  l2_out.bits.mmio  := l2_mmio
  l2_out.valid := io.ldin.valid && !io.ldin.bits.uop.needFlush(io.redirect)
  // when we are sure it's a MMIO req, we do not need to wait for cache ready
  l2_out.ready := (l2_dcache && io.dcache.req.ready) || l2_mmio || l2_dtlb_miss
  io.ldin.ready := l2_out.ready

  // send result to dcache
  // never send tlb missed or MMIO reqs to dcache
  io.dcache.req.valid     := l2_dcache

  io.dcache.req.bits.cmd  := MemoryOpConstants.M_XRD
  // TODO: vaddr
  io.dcache.req.bits.addr := io.dtlb.resp.bits.paddr 
  io.dcache.req.bits.data := DontCare
  io.dcache.req.bits.mask := l2_out.bits.mask

  io.dcache.req.bits.meta.id       := DontCare
  io.dcache.req.bits.meta.vaddr    := l2_out.bits.vaddr
  io.dcache.req.bits.meta.paddr    := io.dtlb.resp.bits.paddr
  io.dcache.req.bits.meta.uop      := l2_out.bits.uop
  io.dcache.req.bits.meta.mmio     := isMMIOReq
  io.dcache.req.bits.meta.tlb_miss := io.dtlb.resp.bits.miss
  io.dcache.req.bits.meta.mask     := l2_out.bits.mask
  io.dcache.req.bits.meta.replay   := false.B


  val l2_tlbFeedback = Wire(new TlbFeedback)
  l2_tlbFeedback.hit := !io.dtlb.resp.bits.miss
  l2_tlbFeedback.roqIdx := l2_out.bits.uop.roqIdx

  // dump l2
  XSDebug(l2_out.valid, "L2: pc 0x%x addr 0x%x -> 0x%x op %b data 0x%x mask %x dltb_miss %b dcache %b mmio %b\n",
    l2_out.bits.uop.cf.pc, l2_out.bits.vaddr, l2_out.bits.paddr,
    l2_out.bits.uop.ctrl.fuOpType, l2_out.bits.data, l2_out.bits.mask,
    l2_dtlb_miss, l2_dcache, l2_mmio)

  XSDebug(l2_out.fire(), "load req: pc 0x%x addr 0x%x -> 0x%x op %b\n",
    l2_out.bits.uop.cf.pc, l2_out.bits.vaddr, l2_out.bits.paddr, l2_out.bits.uop.ctrl.fuOpType)

  //-------------------------------------------------------
  // LD Pipeline Stage 3
  // Compare tag, use addr to query DCache Data
  //-------------------------------------------------------

  val l3_valid = RegNext(l2_out.fire(), false.B)
  val l3_dtlb_miss = RegEnable(next = l2_dtlb_miss, enable = l2_out.fire(), init = false.B)
  val l3_dcache = RegEnable(next = l2_dcache, enable = l2_out.fire(), init = false.B)
  val l3_tlbFeedback = RegEnable(next = l2_tlbFeedback, enable = l2_out.fire())
  val l3_bundle = RegEnable(next = l2_out.bits, enable = l2_out.fire())
  val l3_uop = l3_bundle.uop
  // dltb miss reqs ends here
  val l3_passdown = l3_valid && !l3_dtlb_miss && !l3_uop.needFlush(io.redirect)

  io.tlbFeedback.valid := l3_valid
  io.tlbFeedback.bits := l3_tlbFeedback
  io.dcache.s1_kill := l3_valid && l3_dcache && l3_uop.needFlush(io.redirect)

  // dump l3
  XSDebug(l3_valid, "l3: pc 0x%x addr 0x%x -> 0x%x op %b data 0x%x mask %x dltb_miss %b dcache %b mmio %b\n",
    l3_bundle.uop.cf.pc, l3_bundle.vaddr, l3_bundle.paddr,
    l3_bundle.uop.ctrl.fuOpType, l3_bundle.data, l3_bundle.mask,
    l3_dtlb_miss, l3_dcache, l3_bundle.mmio)

  XSDebug(io.tlbFeedback.valid, "tlbFeedback: hit %b roqIdx %d\n",
    io.tlbFeedback.bits.hit, io.tlbFeedback.bits.roqIdx)

  XSDebug(io.dcache.s1_kill, "l3: dcache s1_kill\n")

  // Done in Dcache

  //-------------------------------------------------------
  // LD Pipeline Stage 4
  // Dcache return result, do tag ecc check and forward check
  //-------------------------------------------------------

  val l4_valid = RegNext(l3_passdown, false.B)
  val l4_dcache = RegNext(l3_dcache, false.B)
  val l4_bundle = RegNext(l3_bundle)

  assert(!(io.dcache.resp.ready && !io.dcache.resp.valid), "DCache response got lost")
  io.dcache.resp.ready := l4_valid && l4_dcache
  when (io.dcache.resp.fire()) {
    l4_out.bits := DontCare
    l4_out.bits.data  := io.dcache.resp.bits.data
    l4_out.bits.paddr := io.dcache.resp.bits.meta.paddr
    l4_out.bits.uop   := io.dcache.resp.bits.meta.uop
    l4_out.bits.mmio  := io.dcache.resp.bits.meta.mmio
    l4_out.bits.mask  := io.dcache.resp.bits.meta.mask
    l4_out.bits.miss  := io.dcache.resp.bits.miss
  } .otherwise {
    l4_out.bits := l4_bundle
  }
  l4_out.valid := l4_valid && !l4_out.bits.uop.needFlush(io.redirect)

  // Store addr forward match
  // If match, get data / fmask from store queue / store buffer

  io.lsroq.forward.paddr := l4_out.bits.paddr
  io.lsroq.forward.mask := io.dcache.resp.bits.meta.mask
  io.lsroq.forward.lsroqIdx := l4_out.bits.uop.lsroqIdx
  io.lsroq.forward.uop := l4_out.bits.uop
  io.lsroq.forward.pc := l4_out.bits.uop.cf.pc
  io.lsroq.forward.valid := io.dcache.resp.valid //TODO: opt timing

  io.sbuffer.paddr := l4_out.bits.paddr
  io.sbuffer.mask := io.dcache.resp.bits.meta.mask
  io.sbuffer.lsroqIdx := l4_out.bits.uop.lsroqIdx
  io.sbuffer.uop := DontCare
  io.sbuffer.pc := l4_out.bits.uop.cf.pc
  io.sbuffer.valid := l4_out.valid

  val forwardVec = WireInit(io.sbuffer.forwardData)
  val forwardMask = WireInit(io.sbuffer.forwardMask)
  // generate XLEN/8 Muxs
  (0 until XLEN/8).map(j => {
    when(io.lsroq.forward.forwardMask(j)) {
      forwardMask(j) := true.B
      forwardVec(j) := io.lsroq.forward.forwardData(j)
    }
  })
  l4_out.bits.forwardMask := forwardMask
  l4_out.bits.forwardData := forwardVec

  PipelineConnect(l4_out, l5_in, io.ldout.fire() || l5_in.bits.miss && l5_in.valid, false.B)

  XSDebug(l4_valid, "l4: pc 0x%x addr 0x%x -> 0x%x op %b data 0x%x mask %x forwardData: 0x%x forwardMask: %x dcache %b mmio %b\n",
    l4_out.bits.uop.cf.pc, l4_out.bits.vaddr, l4_out.bits.paddr,
    l4_out.bits.uop.ctrl.fuOpType, l4_out.bits.data, l4_out.bits.mask,
<<<<<<< HEAD
    l4_out.bits.forwardData.asUInt, l4_out.bits.forwardMask.asUInt, l4_dcache, l4_mmio)

  XSDebug(l5_in.valid, "L5: pc 0x%x addr 0x%x -> 0x%x op %b data 0x%x mask %x forwardData: 0x%x forwardMask: %x\n",
    l5_in.bits.uop.cf.pc,  l5_in.bits.vaddr, l5_in.bits.paddr,
    l5_in.bits.uop.ctrl.fuOpType , l5_in.bits.data,  l5_in.bits.mask,
    l5_in.bits.forwardData.asUInt, l5_in.bits.forwardMask.asUInt)

  XSDebug(l4_valid, "l4: sbuffer forwardData: 0x%x forwardMask: %x\n",
    io.sbuffer.forwardData.asUInt, io.sbuffer.forwardMask.asUInt)

  XSDebug(l4_valid, "l4: lsroq forwardData: 0x%x forwardMask: %x\n",
    io.lsroq.forward.forwardData.asUInt, io.lsroq.forward.forwardMask.asUInt)
=======
    l4_dcache, l4_bundle.mmio)
>>>>>>> 48e3e39b


  //-------------------------------------------------------
  // LD Pipeline Stage 5
  // Do data ecc check, merge result and write back to LS ROQ
  // If cache hit, return writeback result to CDB
  //-------------------------------------------------------

  val loadWriteBack = l5_in.fire()

  // data merge
  val rdata = VecInit((0 until 8).map(j => {
    Mux(l5_in.bits.forwardMask(j),
      l5_in.bits.forwardData(j),
      l5_in.bits.data(8*(j+1)-1, 8*j)
    )
  })).asUInt
  val func = l5_in.bits.uop.ctrl.fuOpType
  val raddr = l5_in.bits.paddr
  val rdataSel = LookupTree(raddr(2, 0), List(
    "b000".U -> rdata(63, 0),
    "b001".U -> rdata(63, 8),
    "b010".U -> rdata(63, 16),
    "b011".U -> rdata(63, 24),
    "b100".U -> rdata(63, 32),
    "b101".U -> rdata(63, 40),
    "b110".U -> rdata(63, 48),
    "b111".U -> rdata(63, 56)
  ))
  val rdataPartialLoad = LookupTree(func, List(
      LSUOpType.lb   -> SignExt(rdataSel(7, 0) , XLEN),
      LSUOpType.lh   -> SignExt(rdataSel(15, 0), XLEN),
      LSUOpType.lw   -> SignExt(rdataSel(31, 0), XLEN),
      LSUOpType.ld   -> SignExt(rdataSel(63, 0), XLEN),
      LSUOpType.lbu  -> ZeroExt(rdataSel(7, 0) , XLEN),
      LSUOpType.lhu  -> ZeroExt(rdataSel(15, 0), XLEN),
      LSUOpType.lwu  -> ZeroExt(rdataSel(31, 0), XLEN),
      LSUOpType.ldu  -> ZeroExt(rdataSel(63, 0), XLEN)
  ))

  // ecc check
  // TODO

  // if hit, writeback result to CDB
  // val ldout = Vec(2, Decoupled(new ExuOutput))
  // when io.loadIn(i).fire() && !io.io.loadIn(i).miss, commit load to cdb
  val hitLoadOut = Wire(Decoupled(new ExuOutput))
  hitLoadOut.bits.uop := l5_in.bits.uop
  hitLoadOut.bits.data := rdataPartialLoad
  hitLoadOut.bits.redirectValid := false.B
  hitLoadOut.bits.redirect := DontCare
  hitLoadOut.bits.brUpdate := DontCare
  hitLoadOut.bits.debug.isMMIO := l5_in.bits.mmio
  hitLoadOut.valid := l5_in.valid && !l5_in.bits.mmio && !l5_in.bits.miss // MMIO will be done in lsroq
  XSDebug(hitLoadOut.fire(), "load writeback: pc %x data %x (%x + %x(%b))\n",
    hitLoadOut.bits.uop.cf.pc, rdataPartialLoad, l5_in.bits.data,
    l5_in.bits.forwardData.asUInt, l5_in.bits.forwardMask.asUInt
  )

  // writeback to LSROQ
  // Current dcache use MSHR

  io.lsroq.loadIn.bits := l5_in.bits
  io.lsroq.loadIn.bits.data := rdataPartialLoad // for debug
  io.lsroq.loadIn.valid := loadWriteBack

  // pipeline control
  l5_in.ready := io.ldout.ready

  io.lsroq.ldout.ready := false.B // TODO
  // TODO: writeback missed loads

  val cdbArb = Module(new Arbiter(new ExuOutput, 2))
  io.ldout <> cdbArb.io.out
  hitLoadOut <> cdbArb.io.in(0)
  io.lsroq.ldout <> cdbArb.io.in(1) // missLoadOut

  when(l5_in.valid){
    XSDebug("load depipe %x iw %x fw %x\n", io.ldout.bits.uop.cf.pc, io.ldout.bits.uop.ctrl.rfWen, io.ldout.bits.uop.ctrl.fpWen)
  }
}<|MERGE_RESOLUTION|>--- conflicted
+++ resolved
@@ -56,7 +56,6 @@
   isMMIOReq := AddressSpace.isMMIO(io.dtlb.resp.bits.paddr)
   l2_dcache := l2_dtlb_hit && !isMMIOReq
   l2_mmio   := l2_dtlb_hit && isMMIOReq
-  l2_out.bits.mmio := l2_mmio
 
   // l2_out is used to generate dcache req
   l2_out.bits := DontCare
@@ -193,8 +192,7 @@
   XSDebug(l4_valid, "l4: pc 0x%x addr 0x%x -> 0x%x op %b data 0x%x mask %x forwardData: 0x%x forwardMask: %x dcache %b mmio %b\n",
     l4_out.bits.uop.cf.pc, l4_out.bits.vaddr, l4_out.bits.paddr,
     l4_out.bits.uop.ctrl.fuOpType, l4_out.bits.data, l4_out.bits.mask,
-<<<<<<< HEAD
-    l4_out.bits.forwardData.asUInt, l4_out.bits.forwardMask.asUInt, l4_dcache, l4_mmio)
+    l4_out.bits.forwardData.asUInt, l4_out.bits.forwardMask.asUInt, l4_dcache, l4_out.bits.mmio)
 
   XSDebug(l5_in.valid, "L5: pc 0x%x addr 0x%x -> 0x%x op %b data 0x%x mask %x forwardData: 0x%x forwardMask: %x\n",
     l5_in.bits.uop.cf.pc,  l5_in.bits.vaddr, l5_in.bits.paddr,
@@ -206,9 +204,6 @@
 
   XSDebug(l4_valid, "l4: lsroq forwardData: 0x%x forwardMask: %x\n",
     io.lsroq.forward.forwardData.asUInt, io.lsroq.forward.forwardMask.asUInt)
-=======
-    l4_dcache, l4_bundle.mmio)
->>>>>>> 48e3e39b
 
 
   //-------------------------------------------------------
