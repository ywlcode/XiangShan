/***************************************************************************************
* Copyright (c) 2020-2021 Institute of Computing Technology, Chinese Academy of Sciences
* Copyright (c) 2020-2021 Peng Cheng Laboratory
*
* XiangShan is licensed under Mulan PSL v2.
* You can use this software according to the terms and conditions of the Mulan PSL v2.
* You may obtain a copy of Mulan PSL v2 at:
*          http://license.coscl.org.cn/MulanPSL2
*
* THIS SOFTWARE IS PROVIDED ON AN "AS IS" BASIS, WITHOUT WARRANTIES OF ANY KIND,
* EITHER EXPRESS OR IMPLIED, INCLUDING BUT NOT LIMITED TO NON-INFRINGEMENT,
* MERCHANTABILITY OR FIT FOR A PARTICULAR PURPOSE.
*
* See the Mulan PSL v2 for more details.
***************************************************************************************/

package xiangshan.mem

import chipsalliance.rocketchip.config.Parameters
import chisel3._
import chisel3.util._
import utils._
import utility._
import xiangshan._
import xiangshan.backend.fu.fpu.FPU
import xiangshan.backend.rob.RobLsqIO
import xiangshan.cache._
import xiangshan.frontend.FtqPtr
import xiangshan.ExceptionNO._
import xiangshan.cache.dcache.ReplayCarry
<<<<<<< HEAD
import xiangshan.backend.Bundles.{DynInst, MemExuOutput, MemMicroOpRbExt}
=======
import xiangshan.mem.mdp._
import xiangshan.backend.rob.RobPtr
>>>>>>> 15ee59e4

class LqPtr(implicit p: Parameters) extends CircularQueuePtr[LqPtr](
  p => p(XSCoreParamsKey).VirtualLoadQueueSize
){
}

object LqPtr {
  def apply(f: Bool, v: UInt)(implicit p: Parameters): LqPtr = {
    val ptr = Wire(new LqPtr)
    ptr.flag := f
    ptr.value := v
    ptr
  }
}

trait HasLoadHelper { this: XSModule =>
  def rdataHelper(uop: DynInst, rdata: UInt): UInt = {
    val fpWen = uop.fpWen
    LookupTree(uop.fuOpType, List(
      LSUOpType.lb   -> SignExt(rdata(7, 0) , XLEN),
      LSUOpType.lh   -> SignExt(rdata(15, 0), XLEN),
      /*
          riscv-spec-20191213: 12.2 NaN Boxing of Narrower Values
          Any operation that writes a narrower result to an f register must write
          all 1s to the uppermost FLEN−n bits to yield a legal NaN-boxed value.
      */
      LSUOpType.lw   -> Mux(fpWen, FPU.box(rdata, FPU.S), SignExt(rdata(31, 0), XLEN)),
      LSUOpType.ld   -> Mux(fpWen, FPU.box(rdata, FPU.D), SignExt(rdata(63, 0), XLEN)),
      LSUOpType.lbu  -> ZeroExt(rdata(7, 0) , XLEN),
      LSUOpType.lhu  -> ZeroExt(rdata(15, 0), XLEN),
      LSUOpType.lwu  -> ZeroExt(rdata(31, 0), XLEN),
    ))
  }
}

class LqEnqIO(implicit p: Parameters) extends XSBundle {
  private val LsExuCnt = backendParams.StaCnt + backendParams.LduCnt
  val canAccept = Output(Bool())
  val sqCanAccept = Input(Bool())
  val needAlloc = Vec(LsExuCnt, Input(Bool()))
  val req = Vec(LsExuCnt, Flipped(ValidIO(new DynInst)))
  val resp = Vec(LsExuCnt, Output(new LqPtr))
}

class LqTriggerIO(implicit p: Parameters) extends XSBundle {
  val hitLoadAddrTriggerHitVec = Input(Vec(3, Bool()))
  val lqLoadAddrTriggerHitVec = Output(Vec(3, Bool()))
}

<<<<<<< HEAD
class LoadQueueIOBundle(implicit p: Parameters) extends XSBundle {
  val enq = new LqEnqIO
  val brqRedirect = Flipped(ValidIO(new Redirect))
  val loadOut = Vec(LoadPipelineWidth, Decoupled(new LsPipelineBundle)) // select load from lq to load pipeline 
  val loadPaddrIn = Vec(LoadPipelineWidth, Flipped(Valid(new LqPaddrWriteBundle)))
  val loadVaddrIn = Vec(LoadPipelineWidth, Flipped(Valid(new LqVaddrWriteBundle)))
  val loadIn = Vec(LoadPipelineWidth, Flipped(Valid(new LqWriteBundle)))
  val storeIn = Vec(StorePipelineWidth, Flipped(Valid(new LsPipelineBundle)))
  val s2_load_data_forwarded = Vec(LoadPipelineWidth, Input(Bool()))
  val s3_delayed_load_error = Vec(LoadPipelineWidth, Input(Bool()))
  val s2_dcache_require_replay = Vec(LoadPipelineWidth, Input(Bool()))
  val s3_replay_from_fetch = Vec(LoadPipelineWidth, Input(Bool()))
  val ldout = Vec(2, DecoupledIO(new MemExuOutput)) // writeback int load
  val ldRawDataOut = Vec(2, Output(new LoadDataFromLQBundle))
  val load_s1 = Vec(LoadPipelineWidth, Flipped(new PipeLoadForwardQueryIO)) // TODO: to be renamed
  val loadViolationQuery = Vec(LoadPipelineWidth, Flipped(new LoadViolationQueryIO))
  val rob = Flipped(new RobLsqIO)
  val rollback = Output(Valid(new Redirect)) // replay now starts from load instead of store
  val refill = Flipped(ValidIO(new Refill)) // TODO: to be renamed
  val release = Flipped(ValidIO(new Release))
  val uncache = new UncacheWordIO
  val exceptionAddr = new ExceptionAddrIO
  val lqFull = Output(Bool())
  val lqCancelCnt = Output(UInt(log2Up(LoadQueueSize + 1).W))
  val trigger = Vec(LoadPipelineWidth, new LqTriggerIO)

  // for load replay (recieve feedback from load pipe line)
  val replayFast = Vec(LoadPipelineWidth, Flipped(new LoadToLsqFastIO))
  val replaySlow = Vec(LoadPipelineWidth, Flipped(new LoadToLsqSlowIO))

  val storeDataValidVec = Vec(StoreQueueSize, Input(Bool()))

  val tlbReplayDelayCycleCtrl = Vec(4, Input(UInt(ReSelectLen.W)))
}

// Load Queue
class LoadQueue(implicit p: Parameters) extends XSModule
  with HasDCacheParameters
  with HasCircularQueuePtrHelper
  with HasLoadHelper
  with HasPerfEvents
{
  val io = IO(new LoadQueueIOBundle())

  // dontTouch(io)

  println("LoadQueue: size:" + LoadQueueSize)

  val uop = Reg(Vec(LoadQueueSize, new DynInst))
  val replayCarryReg = RegInit(VecInit(List.fill(LoadQueueSize)(ReplayCarry(0.U, false.B))))
  // val data = Reg(Vec(LoadQueueSize, new LsRobEntry))
  val dataModule = Module(new LoadQueueDataWrapper(LoadQueueSize, wbNumWrite = LoadPipelineWidth))
  dataModule.io := DontCare
  // vaddrModule's read port 0 for exception addr, port 1 for uncache vaddr read, port {2, 3} for load replay
  val vaddrModule = Module(new SyncDataModuleTemplate(UInt(VAddrBits.W), LoadQueueSize, numRead = 1 + 1 + LoadPipelineWidth, numWrite = LoadPipelineWidth))
  vaddrModule.io := DontCare
  val vaddrTriggerResultModule = Module(new SyncDataModuleTemplate(Vec(3, Bool()), LoadQueueSize, numRead = LoadPipelineWidth, numWrite = LoadPipelineWidth))
  vaddrTriggerResultModule.io := DontCare
  val allocated = RegInit(VecInit(List.fill(LoadQueueSize)(false.B))) // lq entry has been allocated
  val datavalid = RegInit(VecInit(List.fill(LoadQueueSize)(false.B))) // data is valid
  val writebacked = RegInit(VecInit(List.fill(LoadQueueSize)(false.B))) // inst has been writebacked to CDB
  val released = RegInit(VecInit(List.fill(LoadQueueSize)(false.B))) // load data has been released by dcache
  val error = RegInit(VecInit(List.fill(LoadQueueSize)(false.B))) // load data has been corrupted
  val miss = Reg(Vec(LoadQueueSize, Bool())) // load inst missed, waiting for miss queue to accept miss request
  // val listening = Reg(Vec(LoadQueueSize, Bool())) // waiting for refill result
  val pending = Reg(Vec(LoadQueueSize, Bool())) // mmio pending: inst is an mmio inst, it will not be executed until it reachs the end of rob
  val refilling = WireInit(VecInit(List.fill(LoadQueueSize)(false.B))) // inst has been writebacked to CDB

  /**
    * used for load replay control
    */

  val tlb_hited = RegInit(VecInit(List.fill(LoadQueueSize)(true.B)))
  val ld_ld_check_ok = RegInit(VecInit(List.fill(LoadQueueSize)(true.B)))
  val st_ld_check_ok = RegInit(VecInit(List.fill(LoadQueueSize)(true.B)))
  val cache_bank_no_conflict = RegInit(VecInit(List.fill(LoadQueueSize)(true.B)))
  val cache_no_replay = RegInit(VecInit(List.fill(LoadQueueSize)(true.B)))
  val forward_data_valid = RegInit(VecInit(List.fill(LoadQueueSize)(true.B)))
  val cache_hited = RegInit(VecInit(List.fill(LoadQueueSize)(true.B)))


  /**
    * used for re-select control
    */

  val credit = RegInit(VecInit(List.fill(LoadQueueSize)(0.U(ReSelectLen.W))))
  
  // ptrs to control which cycle to choose
  val block_ptr_tlb = RegInit(VecInit(List.fill(LoadQueueSize)(0.U(2.W))))
  val block_ptr_cache = RegInit(VecInit(List.fill(LoadQueueSize)(0.U(2.W))))
  val block_ptr_others = RegInit(VecInit(List.fill(LoadQueueSize)(0.U(2.W))))

  // specific cycles to block
  val block_cycles_tlb = Reg(Vec(4, UInt(ReSelectLen.W)))
  block_cycles_tlb := io.tlbReplayDelayCycleCtrl
  val block_cycles_cache = RegInit(VecInit(Seq(11.U(ReSelectLen.W), 18.U(ReSelectLen.W), 127.U(ReSelectLen.W), 17.U(ReSelectLen.W))))
  val block_cycles_others = RegInit(VecInit(Seq(0.U(ReSelectLen.W), 0.U(ReSelectLen.W), 0.U(ReSelectLen.W), 0.U(ReSelectLen.W))))

  XSPerfAccumulate("block_in_last", PopCount((0 until LoadQueueSize).map(i => block_ptr_cache(i) === 3.U)))

  val sel_blocked = RegInit(VecInit(List.fill(LoadQueueSize)(false.B)))

  // data forward block
  val block_sq_idx = RegInit(VecInit(List.fill(LoadQueueSize)(0.U((log2Ceil(StoreQueueSize).W)))))
  val block_by_data_forward_fail = RegInit(VecInit(List.fill(LoadQueueSize)(false.B)))

  // dcache miss block
  val miss_mshr_id = RegInit(VecInit(List.fill(LoadQueueSize)(0.U((log2Up(cfg.nMissEntries).W)))))
  val block_by_cache_miss = RegInit(VecInit(List.fill(LoadQueueSize)(false.B)))

  val true_cache_miss_replay = WireInit(VecInit(List.fill(LoadQueueSize)(false.B)))
  (0 until LoadQueueSize).map{i => {
    true_cache_miss_replay(i) := tlb_hited(i) && ld_ld_check_ok(i) && st_ld_check_ok(i) && cache_bank_no_conflict(i) && 
                                 cache_no_replay(i) && forward_data_valid(i) && !cache_hited(i)
  }}
  
  val creditUpdate = WireInit(VecInit(List.fill(LoadQueueSize)(0.U(ReSelectLen.W))))

  credit := creditUpdate

  (0 until LoadQueueSize).map(i => {
    creditUpdate(i) := Mux(credit(i) > 0.U(ReSelectLen.W), credit(i) - 1.U(ReSelectLen.W), credit(i))
    sel_blocked(i) := creditUpdate(i) =/= 0.U(ReSelectLen.W)
  })

  (0 until LoadQueueSize).map(i => {
    block_by_data_forward_fail(i) := Mux(block_by_data_forward_fail(i) === true.B && io.storeDataValidVec(block_sq_idx(i)) === true.B , false.B, block_by_data_forward_fail(i))
  })

  (0 until LoadQueueSize).map(i => {
    block_by_cache_miss(i) := Mux(block_by_cache_miss(i) === true.B && io.refill.valid && io.refill.bits.id === miss_mshr_id(i), false.B, block_by_cache_miss(i))
    when(creditUpdate(i) === 0.U && block_by_cache_miss(i) === true.B) {
      block_by_cache_miss(i) := false.B
    }
    when(block_by_cache_miss(i) === true.B && io.refill.valid && io.refill.bits.id === miss_mshr_id(i)) {
      creditUpdate(i) := 0.U
    }
  })

  val debug_mmio = Reg(Vec(LoadQueueSize, Bool())) // mmio: inst is an mmio inst
  val debug_paddr = Reg(Vec(LoadQueueSize, UInt(PAddrBits.W))) // mmio: inst is an mmio inst

  val enqPtrExt = RegInit(VecInit((0 until io.enq.req.length).map(_.U.asTypeOf(new LqPtr))))
  val deqPtrExt = RegInit(0.U.asTypeOf(new LqPtr))
  val deqPtrExtNext = Wire(new LqPtr)

  val enqPtr = enqPtrExt(0).value
  val deqPtr = deqPtrExt.value

  val validCount = distanceBetween(enqPtrExt(0), deqPtrExt)
  val allowEnqueue = validCount <= (LoadQueueSize - LoadPipelineWidth).U

  val deqMask = UIntToMask(deqPtr, LoadQueueSize)
  val enqMask = UIntToMask(enqPtr, LoadQueueSize)

  val commitCount = RegNext(io.rob.lcommit)

  val release1cycle = io.release
  val release2cycle = RegNext(io.release)
  val release2cycle_dup_lsu = RegNext(io.release)

  /**
    * Enqueue at dispatch
    *
    * Currently, LoadQueue only allows enqueue when #emptyEntries > EnqWidth
    */
  io.enq.canAccept := allowEnqueue

  val canEnqueue = io.enq.req.map(_.valid)
  val enqCancel = io.enq.req.map(_.bits.robIdx.needFlush(io.brqRedirect))
  for (i <- 0 until io.enq.req.length) {
    val offset = if (i == 0) 0.U else PopCount(io.enq.needAlloc.take(i))
    val lqIdx = enqPtrExt(offset)
    val index = io.enq.req(i).bits.lqIdx.value
    when (canEnqueue(i) && !enqCancel(i)) {
      uop(index) := io.enq.req(i).bits
      // NOTE: the index will be used when replay
      uop(index).lqIdx := lqIdx
      allocated(index) := true.B
      datavalid(index) := false.B
      writebacked(index) := false.B
      released(index) := false.B
      miss(index) := false.B
      pending(index) := false.B
      error(index) := false.B

      /**
        * used for load replay control
        */
      tlb_hited(index) := true.B
      ld_ld_check_ok(index) := true.B
      st_ld_check_ok(index) := true.B
      cache_bank_no_conflict(index) := true.B
      cache_no_replay(index) := true.B
      forward_data_valid(index) := true.B
      cache_hited(index) := true.B

      /**
        * used for delaying load(block-ptr to control how many cycles to block)
        */
      credit(index) := 0.U(ReSelectLen.W)
      block_ptr_tlb(index) := 0.U(2.W)
      block_ptr_cache(index) := 0.U(2.W)
      block_ptr_others(index) := 0.U(2.W)

      block_by_data_forward_fail(index) := false.B
      block_by_cache_miss(index) := false.B

      XSError(!io.enq.canAccept || !io.enq.sqCanAccept, s"must accept $i\n")
      XSError(index =/= lqIdx.value, s"must be the same entry $i\n")
    }
    io.enq.resp(i) := lqIdx
  }
  XSDebug(p"(ready, valid): ${io.enq.canAccept}, ${Binary(Cat(io.enq.req.map(_.valid)))}\n")

  val lastCycleRedirect = RegNext(io.brqRedirect)
  val lastlastCycleRedirect = RegNext(lastCycleRedirect)

  // replay logic
  // replay is splited into 2 stages

  // stage1: select 2 entries and read their vaddr
  val s0_block_load_mask = WireInit(VecInit((0 until LoadQueueSize).map(x=>false.B)))
  val s1_block_load_mask = RegNext(s0_block_load_mask)
  val s2_block_load_mask = RegNext(s1_block_load_mask)

  val loadReplaySel = Wire(Vec(LoadPipelineWidth, UInt(log2Up(LoadQueueSize).W))) // index selected last cycle
  val loadReplaySelV = Wire(Vec(LoadPipelineWidth, Bool())) // index selected in last cycle is valid

  val loadReplaySelVec = VecInit((0 until LoadQueueSize).map(i => {
    val blocked = s1_block_load_mask(i) || s2_block_load_mask(i) || sel_blocked(i) || block_by_data_forward_fail(i) || block_by_cache_miss(i)
    allocated(i) && (!tlb_hited(i) || !ld_ld_check_ok(i) || !st_ld_check_ok(i) || !cache_bank_no_conflict(i) || !cache_no_replay(i) || !forward_data_valid(i) || !cache_hited(i)) && !blocked
  })).asUInt() // use uint instead vec to reduce verilog lines

  val remReplayDeqMask = Seq.tabulate(LoadPipelineWidth)(getRemBits(deqMask)(_))

  // generate lastCycleSelect mask
  val remReplayFireMask = Seq.tabulate(LoadPipelineWidth)(rem => getRemBits(UIntToOH(loadReplaySel(rem)))(rem))

  val loadReplayRemSelVecFire = Seq.tabulate(LoadPipelineWidth)(rem => getRemBits(loadReplaySelVec)(rem) & ~remReplayFireMask(rem))
  val loadReplayRemSelVecNotFire = Seq.tabulate(LoadPipelineWidth)(getRemBits(loadReplaySelVec)(_))

  val replayRemFire = Seq.tabulate(LoadPipelineWidth)(rem => WireInit(false.B))

  val loadReplayRemSel = Seq.tabulate(LoadPipelineWidth)(rem => Mux(
    replayRemFire(rem),
    getFirstOne(toVec(loadReplayRemSelVecFire(rem)), remReplayDeqMask(rem)),
    getFirstOne(toVec(loadReplayRemSelVecNotFire(rem)), remReplayDeqMask(rem))
  ))

  val loadReplaySelGen = Wire(Vec(LoadPipelineWidth, UInt(log2Up(LoadQueueSize).W)))
  val loadReplaySelVGen = Wire(Vec(LoadPipelineWidth, Bool()))

  (0 until LoadPipelineWidth).foreach(index => {
    loadReplaySelGen(index) := (
      if (LoadPipelineWidth > 1) Cat(loadReplayRemSel(index), index.U(log2Ceil(LoadPipelineWidth).W))
      else loadReplayRemSel(index)
    )
    loadReplaySelVGen(index) := Mux(replayRemFire(index), loadReplayRemSelVecFire(index).asUInt.orR, loadReplayRemSelVecNotFire(index).asUInt.orR)
  })

  (0 until LoadPipelineWidth).map(i => {
    // vaddrModule rport 0 and 1 is used by exception and mmio 
    vaddrModule.io.raddr(2 + i) := loadReplaySelGen(i)
  })

  (0 until LoadPipelineWidth).map(i => {
    loadReplaySel(i) := RegNext(loadReplaySelGen(i))
    loadReplaySelV(i) := RegNext(loadReplaySelVGen(i), init = false.B)
  })
  
  // stage2: replay to load pipeline (if no load in S0)
  (0 until LoadPipelineWidth).map(i => {
    when(replayRemFire(i)) {
      s0_block_load_mask(loadReplaySel(i)) := true.B
    }
  })
  
  // init
  (0 until LoadPipelineWidth).map(i => {
    replayRemFire(i) := false.B
  })

  for(i <- 0 until LoadPipelineWidth) {
    val replayIdx = loadReplaySel(i)
    val notRedirectLastCycle = !uop(replayIdx).robIdx.needFlush(RegNext(io.brqRedirect))

    io.loadOut(i).valid := loadReplaySelV(i) && notRedirectLastCycle

    io.loadOut(i).bits := DontCare
    io.loadOut(i).bits.uop := uop(replayIdx)
    io.loadOut(i).bits.vaddr := vaddrModule.io.rdata(LoadPipelineWidth + i)
    io.loadOut(i).bits.mask := genWmask(vaddrModule.io.rdata(LoadPipelineWidth + i), uop(replayIdx).fuOpType(1,0))
    io.loadOut(i).bits.isFirstIssue := false.B
    io.loadOut(i).bits.isLoadReplay := true.B
    io.loadOut(i).bits.replayCarry := replayCarryReg(replayIdx)
    io.loadOut(i).bits.mshrid := miss_mshr_id(replayIdx)
    io.loadOut(i).bits.forward_tlDchannel := !cache_hited(replayIdx)

    when(io.loadOut(i).fire) {
      replayRemFire(i) := true.B
    }

  }
  /**
    * Writeback load from load units
    *
    * Most load instructions writeback to regfile at the same time.
    * However,
    *   (1) For an mmio instruction with exceptions, it writes back to ROB immediately.
    *   (2) For an mmio instruction without exceptions, it does not write back.
    * The mmio instruction will be sent to lower level when it reaches ROB's head.
    * After uncache response, it will write back through arbiter with loadUnit.
    *   (3) For cache misses, it is marked miss and sent to dcache later.
    * After cache refills, it will write back through arbiter with loadUnit.
    */
  for (i <- 0 until LoadPipelineWidth) {
    dataModule.io.wb.wen(i) := false.B
    dataModule.io.paddr.wen(i) := false.B
    vaddrModule.io.wen(i) := false.B
    vaddrTriggerResultModule.io.wen(i) := false.B
    val loadWbIndex = io.loadIn(i).bits.uop.lqIdx.value

    // most lq status need to be updated immediately after load writeback to lq
    // flag bits in lq needs to be updated accurately
    when(io.loadIn(i).fire()) {
      when(io.loadIn(i).bits.miss) {
        XSInfo(io.loadIn(i).valid, "load miss write to lq idx %d pc 0x%x vaddr %x paddr %x mask %x forwardData %x forwardMask: %x mmio %x\n",
          io.loadIn(i).bits.uop.lqIdx.asUInt,
          io.loadIn(i).bits.uop.pc,
          io.loadIn(i).bits.vaddr,
          io.loadIn(i).bits.paddr,
          io.loadIn(i).bits.mask,
          io.loadIn(i).bits.forwardData.asUInt,
          io.loadIn(i).bits.forwardMask.asUInt,
          io.loadIn(i).bits.mmio
        )
      }.otherwise {
        XSInfo(io.loadIn(i).valid, "load hit write to cbd lqidx %d pc 0x%x vaddr %x paddr %x mask %x forwardData %x forwardMask: %x mmio %x\n",
        io.loadIn(i).bits.uop.lqIdx.asUInt,
        io.loadIn(i).bits.uop.pc,
        io.loadIn(i).bits.vaddr,
        io.loadIn(i).bits.paddr,
        io.loadIn(i).bits.mask,
        io.loadIn(i).bits.forwardData.asUInt,
        io.loadIn(i).bits.forwardMask.asUInt,
        io.loadIn(i).bits.mmio
      )}
      if(EnableFastForward){
        datavalid(loadWbIndex) := !io.loadIn(i).bits.miss &&
          !io.loadIn(i).bits.mmio && // mmio data is not valid until we finished uncache access
          !io.s2_dcache_require_replay(i) // do not writeback if that inst will be resend from rs
      } else {
        datavalid(loadWbIndex) := !io.loadIn(i).bits.miss &&
          !io.loadIn(i).bits.mmio // mmio data is not valid until we finished uncache access
      }
      writebacked(loadWbIndex) := !io.loadIn(i).bits.miss && !io.loadIn(i).bits.mmio

      debug_mmio(loadWbIndex) := io.loadIn(i).bits.mmio
      debug_paddr(loadWbIndex) := io.loadIn(i).bits.paddr

      val dcacheMissed = io.loadIn(i).bits.miss && !io.loadIn(i).bits.mmio
      if(EnableFastForward){
        miss(loadWbIndex) := dcacheMissed && !io.s2_load_data_forwarded(i) && !io.s2_dcache_require_replay(i)
      } else {
        miss(loadWbIndex) := dcacheMissed && !io.s2_load_data_forwarded(i)
      }
      pending(loadWbIndex) := io.loadIn(i).bits.mmio
      released(loadWbIndex) := release2cycle.valid &&
        io.loadIn(i).bits.paddr(PAddrBits-1, DCacheLineOffset) === release2cycle.bits.paddr(PAddrBits-1, DCacheLineOffset) ||
        release1cycle.valid &&
        io.loadIn(i).bits.paddr(PAddrBits-1, DCacheLineOffset) === release1cycle.bits.paddr(PAddrBits-1, DCacheLineOffset)
    }

    // data bit in lq can be updated when load_s2 valid
    // when(io.loadIn(i).bits.lq_data_wen){
    //   val loadWbData = Wire(new LQDataEntry)
    //   loadWbData.paddr := io.loadIn(i).bits.paddr
    //   loadWbData.mask := io.loadIn(i).bits.mask
    //   loadWbData.data := io.loadIn(i).bits.forwardData.asUInt // fwd data
    //   loadWbData.fwdMask := io.loadIn(i).bits.forwardMask
    //   dataModule.io.wbWrite(i, loadWbIndex, loadWbData)
    //   dataModule.io.wb.wen(i) := true.B

    //   // dirty code for load instr
    //   uop(loadWbIndex).pdest := io.loadIn(i).bits.uop.pdest
    //   uop(loadWbIndex).cf := io.loadIn(i).bits.uop.cf
    //   uop(loadWbIndex).ctrl := io.loadIn(i).bits.uop.ctrl
    //   uop(loadWbIndex).debugInfo := io.loadIn(i).bits.uop.debugInfo

    //   vaddrTriggerResultModule.io.waddr(i) := loadWbIndex
    //   vaddrTriggerResultModule.io.wdata(i) := io.trigger(i).hitLoadAddrTriggerHitVec

    //   vaddrTriggerResultModule.io.wen(i) := true.B
    // }

    // dirty code to reduce load_s2.valid fanout
    when(io.loadIn(i).bits.lq_data_wen_dup(0)){
      dataModule.io.wbWrite(i, loadWbIndex, io.loadIn(i).bits.mask)
      dataModule.io.wb.wen(i) := true.B
    }
    // dirty code for load instr
    // Todo: solve this elegantly
    when(io.loadIn(i).bits.lq_data_wen_dup(1)){
      uop(loadWbIndex) := io.loadIn(i).bits.uop
    }
    when(io.loadIn(i).bits.lq_data_wen_dup(4)){
      uop(loadWbIndex).debugInfo := io.loadIn(i).bits.uop.debugInfo
    }
    when(io.loadIn(i).bits.lq_data_wen_dup(5)){
      vaddrTriggerResultModule.io.waddr(i) := loadWbIndex
      vaddrTriggerResultModule.io.wdata(i) := io.trigger(i).hitLoadAddrTriggerHitVec
      vaddrTriggerResultModule.io.wen(i) := true.B
    }

    when(io.loadPaddrIn(i).valid) {
      dataModule.io.paddr.wen(i) := true.B
      dataModule.io.paddr.waddr(i) := io.loadPaddrIn(i).bits.lqIdx.value
      dataModule.io.paddr.wdata(i) := io.loadPaddrIn(i).bits.paddr
    }
    
    // update vaddr in load S1
    when(io.loadVaddrIn(i).valid) {
      vaddrModule.io.wen(i) := true.B
      vaddrModule.io.waddr(i) := io.loadVaddrIn(i).bits.lqIdx.value
      vaddrModule.io.wdata(i) := io.loadVaddrIn(i).bits.vaddr
    }

    /**
      * used for feedback and replay
      */
    when(io.replayFast(i).valid){
      val idx = io.replayFast(i).ld_idx

      ld_ld_check_ok(idx) := io.replayFast(i).ld_ld_check_ok
      st_ld_check_ok(idx) := io.replayFast(i).st_ld_check_ok
      cache_bank_no_conflict(idx) := io.replayFast(i).cache_bank_no_conflict

      // update tlbReqFirstTime
      uop(idx).debugInfo := io.replayFast(i).debug

      when(io.replayFast(i).needreplay) {
        creditUpdate(idx) := block_cycles_others(block_ptr_others(idx))
        block_ptr_others(idx) := Mux(block_ptr_others(idx) === 3.U(2.W), block_ptr_others(idx), block_ptr_others(idx) + 1.U(2.W))
        // try to replay this load in next cycle
        s1_block_load_mask(idx) := false.B
        s2_block_load_mask(idx) := false.B

        // replay this load in next cycle
        loadReplaySelGen(idx(log2Ceil(LoadPipelineWidth) - 1, 0)) := idx
        loadReplaySelVGen(idx(log2Ceil(LoadPipelineWidth) - 1, 0)) := true.B
      }
    }

    when(io.replaySlow(i).valid){
      val idx = io.replaySlow(i).ld_idx

      tlb_hited(idx) := io.replaySlow(i).tlb_hited
      st_ld_check_ok(idx) := io.replaySlow(i).st_ld_check_ok
      cache_no_replay(idx) := io.replaySlow(i).cache_no_replay
      forward_data_valid(idx) := io.replaySlow(i).forward_data_valid
      replayCarryReg(idx) := io.replaySlow(i).replayCarry
      cache_hited(idx) := io.replaySlow(i).cache_hited
=======
class LqExceptionBuffer(implicit p: Parameters) extends XSModule with HasCircularQueuePtrHelper {
  val io = IO(new Bundle() {
    val redirect = Flipped(Valid(new Redirect))
    val req = Vec(LoadPipelineWidth, Flipped(Valid(new LqWriteBundle)))
    val exceptionAddr = new ExceptionAddrIO
  })

  val req_valid = RegInit(false.B)
  val req = Reg(new LqWriteBundle)
>>>>>>> 15ee59e4

  // enqueue
  // s1: 
  val s1_req = VecInit(io.req.map(_.bits)) 
  val s1_valid = VecInit(io.req.map(x => x.valid))

<<<<<<< HEAD
      val invalid_sq_idx = io.replaySlow(i).data_invalid_sq_idx

      when(io.replaySlow(i).needreplay) {
        // update credit and ptr
        val data_in_last_beat = io.replaySlow(i).data_in_last_beat
        creditUpdate(idx) := Mux( !io.replaySlow(i).tlb_hited, block_cycles_tlb(block_ptr_tlb(idx)), 
                              Mux(!io.replaySlow(i).cache_no_replay || !io.replaySlow(i).st_ld_check_ok, block_cycles_others(block_ptr_others(idx)),
                               Mux(!io.replaySlow(i).cache_hited, block_cycles_cache(block_ptr_cache(idx)) + data_in_last_beat, 0.U)))
        when(!io.replaySlow(i).tlb_hited) {
          block_ptr_tlb(idx) := Mux(block_ptr_tlb(idx) === 3.U(2.W), block_ptr_tlb(idx), block_ptr_tlb(idx) + 1.U(2.W))
        }.elsewhen(!io.replaySlow(i).cache_no_replay || !io.replaySlow(i).st_ld_check_ok) {
          block_ptr_others(idx) := Mux(block_ptr_others(idx) === 3.U(2.W), block_ptr_others(idx), block_ptr_others(idx) + 1.U(2.W))
        }.elsewhen(!io.replaySlow(i).cache_hited) {
          block_ptr_cache(idx) := Mux(block_ptr_cache(idx) === 3.U(2.W), block_ptr_cache(idx), block_ptr_cache(idx) + 1.U(2.W))
        }
      }

      // special case: data forward fail
      block_by_data_forward_fail(idx) := false.B

      when(!io.replaySlow(i).forward_data_valid && io.replaySlow(i).tlb_hited) {
        when(!io.storeDataValidVec(invalid_sq_idx)) {
          block_by_data_forward_fail(idx) := true.B
          block_sq_idx(idx) := invalid_sq_idx
        }
      }

      // special case: cache miss
      val true_cache_miss = io.replaySlow(i).tlb_hited && io.replaySlow(i).cache_no_replay && io.replaySlow(i).st_ld_check_ok &&
                            !io.replaySlow(i).cache_hited && !io.replaySlow(i).can_forward_full_data
      when(true_cache_miss) {
        miss_mshr_id(idx) := io.replaySlow(i).miss_mshr_id
      }
      block_by_cache_miss(idx) := true_cache_miss && // cache miss
                                  !(io.refill.valid && io.refill.bits.id === io.replaySlow(i).miss_mshr_id) && // no refill in this cycle
                                  creditUpdate(idx) =/= 0.U // credit is not zero
    }

  }

  when(io.refill.valid) {
    XSDebug("miss resp: paddr:0x%x data %x\n", io.refill.bits.addr, io.refill.bits.data)
  }

  // NOTE: we don't refill data from dcache now! 

  val s2_dcache_require_replay = WireInit(VecInit((0 until LoadPipelineWidth).map(i =>{
    RegNext(io.loadIn(i).fire()) && RegNext(io.s2_dcache_require_replay(i))
  })))
  dontTouch(s2_dcache_require_replay)

  for (i <- 0 until LoadPipelineWidth) {
    val loadWbIndex = io.loadIn(i).bits.uop.lqIdx.value
    val lastCycleLoadWbIndex = RegNext(loadWbIndex)
    // update miss state in load s3
    if(!EnableFastForward){
      // s2_dcache_require_replay will be used to update lq flag 1 cycle after for better timing
      //
      // io.s2_dcache_require_replay comes from dcache miss req reject, which is quite slow to generate
      when(s2_dcache_require_replay(i)) {
        // do not writeback if that inst will be resend from rs
        // rob writeback will not be triggered by a refill before inst replay
        miss(lastCycleLoadWbIndex) := false.B // disable refill listening
        datavalid(lastCycleLoadWbIndex) := false.B // disable refill listening
        assert(!datavalid(lastCycleLoadWbIndex))
      }
    }
    // update load error state in load s3
    when(RegNext(io.loadIn(i).fire) && io.s3_delayed_load_error(i)){
      uop(lastCycleLoadWbIndex).exceptionVec(loadAccessFault) := true.B
    }
    // update inst replay from fetch flag in s3
    when(RegNext(io.loadIn(i).fire) && io.s3_replay_from_fetch(i)){
      uop(lastCycleLoadWbIndex).replayInst := true.B
    }
  }

  /**
    * Load commits
    *
    * When load commited, mark it as !allocated and move deqPtrExt forward.
    */
  (0 until CommitWidth).map(i => {
    when(commitCount > i.U){
      allocated((deqPtrExt+i.U).value) := false.B
      XSError(!allocated((deqPtrExt+i.U).value), s"why commit invalid entry $i?\n")
    }
  })

  def toVec(a: UInt): Vec[Bool] = {
    VecInit(a.asBools)
  }
=======
  // s2: delay 1 cycle
  val s2_req = RegNext(s1_req)
  val s2_valid = (0 until LoadPipelineWidth).map(i => 
    RegNext(s1_valid(i)) && 
    !s2_req(i).uop.robIdx.needFlush(RegNext(io.redirect)) &&
    !s2_req(i).uop.robIdx.needFlush(io.redirect)
  )
  val s2_has_exception = s2_req.map(x => ExceptionNO.selectByFu(x.uop.cf.exceptionVec, lduCfg).asUInt.orR)
>>>>>>> 15ee59e4

  val s2_enqueue = Wire(Vec(LoadPipelineWidth, Bool())) 
  for (w <- 0 until LoadPipelineWidth) {
    s2_enqueue(w) := s2_valid(w) && s2_has_exception(w) 
  }

  when (req.uop.robIdx.needFlush(io.redirect)) {
    req_valid := false.B
  } .elsewhen (s2_enqueue.asUInt.orR) {
    req_valid := req_valid || true.B
  }

<<<<<<< HEAD
  def getOldest[T <: MemMicroOpRbExt](valid: Seq[Bool], bits: Seq[T]): (Seq[Bool], Seq[T]) = {
=======
  def selectOldest[T <: LqWriteBundle](valid: Seq[Bool], bits: Seq[T]): (Seq[Bool], Seq[T]) = {
>>>>>>> 15ee59e4
    assert(valid.length == bits.length)
    if (valid.length == 0 || valid.length == 1) {
      (valid, bits)
    } else if (valid.length == 2) {
      val res = Seq.fill(2)(Wire(ValidIO(chiselTypeOf(bits(0)))))
      for (i <- res.indices) {
        res(i).valid := valid(i)
        res(i).bits := bits(i)
      }
      val oldest = Mux(valid(0) && valid(1), Mux(isAfter(bits(0).uop.robIdx, bits(1).uop.robIdx), res(1), res(0)), Mux(valid(0) && !valid(1), res(0), res(1)))
      (Seq(oldest.valid), Seq(oldest.bits))
    } else {
      val left = selectOldest(valid.take(valid.length / 2), bits.take(bits.length / 2))
      val right = selectOldest(valid.takeRight(valid.length - (valid.length / 2)), bits.takeRight(bits.length - (bits.length / 2)))
      selectOldest(left._1 ++ right._1, left._2 ++ right._2)
    }
  }

<<<<<<< HEAD
  def getAfterMask(valid: Seq[Bool], uop: Seq[DynInst]) = {
    assert(valid.length == uop.length)
    val length = valid.length
    (0 until length).map(i => {
      (0 until length).map(j => {
        Mux(valid(i) && valid(j),
          isAfter(uop(i).robIdx, uop(j).robIdx),
          Mux(!valid(i), true.B, false.B))
      })
    })
  }


  /**
    * Store-Load Memory violation detection
    *
    * When store writes back, it searches LoadQueue for younger load instructions
    * with the same load physical address. They loaded wrong data and need re-execution.
    *
    * Cycle 0: Store Writeback
    *   Generate match vector for store address with rangeMask(stPtr, enqPtr).
    * Cycle 1: Redirect Generation
    *   There're up to 2 possible redirect requests.
    *   Choose the oldest load (part 1). 
    * Cycle 2: Redirect Fire
    *   Choose the oldest load (part 2).
    *   Prepare redirect request according to the detected violation.
    *   Fire redirect request (if valid)
    */

  // stage 0:        lq                 lq
  //                 |                  |  (paddr match)
  // stage 1:        lq                 lq
  //                 |                  |
  //                 |                  |
  //                 |                  |
  // stage 2:        lq                 lq
  //                 |                  |
  //                 --------------------
  //                          |
  //                      rollback req
  io.load_s1 := DontCare
def detectRollback(i: Int) = {
    val startIndex = io.storeIn(i).bits.uop.lqIdx.value
    val lqIdxMask = UIntToMask(startIndex, LoadQueueSize)
    val xorMask = lqIdxMask ^ enqMask
    val sameFlag = io.storeIn(i).bits.uop.lqIdx.flag === enqPtrExt(0).flag
    val stToEnqPtrMask = Mux(sameFlag, xorMask, ~xorMask)

    // check if load already in lq needs to be rolledback
    dataModule.io.violation(i).paddr := io.storeIn(i).bits.paddr
    dataModule.io.violation(i).mask := io.storeIn(i).bits.mask
    val addrMaskMatch = RegNext(dataModule.io.violation(i).violationMask)
    val entryNeedCheck = RegNext(VecInit((0 until LoadQueueSize).map(j => {
      allocated(j) && stToEnqPtrMask(j) && datavalid(j)
    })))
    val lqViolationVec = VecInit((0 until LoadQueueSize).map(j => {
      addrMaskMatch(j) && entryNeedCheck(j)
    }))
    val lqViolation = lqViolationVec.asUInt().orR() && RegNext(!io.storeIn(i).bits.miss)
    val lqViolationIndex = getFirstOne(lqViolationVec, RegNext(lqIdxMask))
    val lqViolationUop = uop(lqViolationIndex)
    // lqViolationUop.lqIdx.flag := deqMask(lqViolationIndex) ^ deqPtrExt.flag
    // lqViolationUop.lqIdx.value := lqViolationIndex
    XSDebug(lqViolation, p"${Binary(Cat(lqViolationVec))}, $startIndex, $lqViolationIndex\n")

    XSDebug(
      lqViolation,
      "need rollback (ld wb before store) pc %x robidx %d target %x\n",
      io.storeIn(i).bits.uop.pc, io.storeIn(i).bits.uop.robIdx.asUInt, lqViolationUop.robIdx.asUInt
    )

    (lqViolation, lqViolationUop)
  }

  def rollbackSel(a: Valid[MemMicroOpRbExt], b: Valid[MemMicroOpRbExt]): ValidIO[MemMicroOpRbExt] = {
    Mux(
      a.valid,
      Mux(
        b.valid,
        Mux(isAfter(a.bits.uop.robIdx, b.bits.uop.robIdx), b, a), // a,b both valid, sel oldest
        a // sel a
      ),
      b // sel b
    )
  }

  // S2: select rollback (part1) and generate rollback request
  // rollback check
  // Lq rollback seq check is done in s3 (next stage), as getting rollbackLq MicroOp is slow
  val rollbackLq = Wire(Vec(StorePipelineWidth, Valid(new MemMicroOpRbExt)))
  // store ftq index for store set update
  val stFtqIdxS2 = Wire(Vec(StorePipelineWidth, new FtqPtr))
  val stFtqOffsetS2 = Wire(Vec(StorePipelineWidth, UInt(log2Up(PredictWidth).W)))
  for (i <- 0 until StorePipelineWidth) {
    val detectedRollback = detectRollback(i)
    rollbackLq(i).valid := detectedRollback._1 && RegNext(io.storeIn(i).valid)
    rollbackLq(i).bits.uop := detectedRollback._2
    rollbackLq(i).bits.flag := i.U
    stFtqIdxS2(i) := RegNext(io.storeIn(i).bits.uop.ftqPtr)
    stFtqOffsetS2(i) := RegNext(io.storeIn(i).bits.uop.ftqOffset)
  }

  val rollbackLqVReg = rollbackLq.map(x => RegNext(x.valid))
  val rollbackLqReg = rollbackLq.map(x => RegEnable(x.bits, x.valid))

  // S3: select rollback (part2), generate rollback request, then fire rollback request
  // Note that we use robIdx - 1.U to flush the load instruction itself.
  // Thus, here if last cycle's robIdx equals to this cycle's robIdx, it still triggers the redirect.

  // select uop in parallel
  val lqs = getOldest(rollbackLqVReg, rollbackLqReg)
  val rollbackUopExt = lqs._2(0) 
  val stFtqIdxS3 = RegNext(stFtqIdxS2)
  val stFtqOffsetS3 = RegNext(stFtqOffsetS2)
  val rollbackUop = rollbackUopExt.uop
  val rollbackStFtqIdx = stFtqIdxS3(rollbackUopExt.flag)
  val rollbackStFtqOffset = stFtqOffsetS3(rollbackUopExt.flag)

  // check if rollback request is still valid in parallel
  io.rollback.bits.robIdx := rollbackUop.robIdx
  io.rollback.bits.ftqIdx := rollbackUop.ftqPtr
  io.rollback.bits.stFtqIdx := rollbackStFtqIdx
  io.rollback.bits.ftqOffset := rollbackUop.ftqOffset
  io.rollback.bits.stFtqOffset := rollbackStFtqOffset
  io.rollback.bits.level := RedirectLevel.flush
  io.rollback.bits.interrupt := DontCare
  io.rollback.bits.cfiUpdate := DontCare
  io.rollback.bits.cfiUpdate.target := rollbackUop.pc
  io.rollback.bits.debug_runahead_checkpoint_id := rollbackUop.debugInfo.runahead_checkpoint_id
  // io.rollback.bits.pc := DontCare

  io.rollback.valid := rollbackLqVReg.reduce(_|_) &&
                        (!lastCycleRedirect.valid || isBefore(rollbackUop.robIdx, lastCycleRedirect.bits.robIdx)) && 
                        (!lastlastCycleRedirect.valid || isBefore(rollbackUop.robIdx, lastlastCycleRedirect.bits.robIdx))

  when(io.rollback.valid) {
    // XSDebug("Mem rollback: pc %x robidx %d\n", io.rollback.bits.cfi, io.rollback.bits.robIdx.asUInt)
  }

  /**
  * Load-Load Memory violation detection
  *
  * When load arrives load_s1, it searches LoadQueue for younger load instructions
  * with the same load physical address. If younger load has been released (or observed),
  * the younger load needs to be re-execed.
  * 
  * For now, if re-exec it found to be needed in load_s1, we mark the older load as replayInst,
  * the two loads will be replayed if the older load becomes the head of rob.
  *
  * When dcache releases a line, mark all writebacked entrys in load queue with
  * the same line paddr as released.
  */

  // Load-Load Memory violation query
  val deqRightMask = UIntToMask.rightmask(deqPtr, LoadQueueSize)
  (0 until LoadPipelineWidth).map(i => {
    dataModule.io.release_violation(i).paddr := io.loadViolationQuery(i).req.bits.paddr
    io.loadViolationQuery(i).req.ready := true.B
    io.loadViolationQuery(i).resp.valid := RegNext(io.loadViolationQuery(i).req.fire())
    // Generate real violation mask
    // Note that we use UIntToMask.rightmask here
    val startIndex = io.loadViolationQuery(i).req.bits.uop.lqIdx.value
    val lqIdxMask = UIntToMask(startIndex, LoadQueueSize)
    val xorMask = lqIdxMask ^ enqMask
    val sameFlag = io.loadViolationQuery(i).req.bits.uop.lqIdx.flag === enqPtrExt(0).flag
    val ldToEnqPtrMask = Mux(sameFlag, xorMask, ~xorMask)
    val ldld_violation_mask_gen_1 = WireInit(VecInit((0 until LoadQueueSize).map(j => {
      ldToEnqPtrMask(j) && // the load is younger than current load
      allocated(j) && // entry is valid
      released(j) && // cacheline is released
      (datavalid(j) || miss(j)) // paddr is valid
    })))
    val ldld_violation_mask_gen_2 = WireInit(VecInit((0 until LoadQueueSize).map(j => {
      dataModule.io.release_violation(i).match_mask(j)// addr match
      // addr match result is slow to generate, we RegNext() it
    })))
    val ldld_violation_mask = RegNext(ldld_violation_mask_gen_1).asUInt & RegNext(ldld_violation_mask_gen_2).asUInt
    dontTouch(ldld_violation_mask)
    ldld_violation_mask.suggestName("ldldViolationMask_" + i)
    io.loadViolationQuery(i).resp.bits.have_violation := ldld_violation_mask.orR
  })

  // "released" flag update
  // 
  // When io.release.valid (release1cycle.valid), it uses the last ld-ld paddr cam port to
  // update release flag in 1 cycle

  when(release1cycle.valid){
    // Take over ld-ld paddr cam port
    dataModule.io.release_violation.takeRight(1)(0).paddr := release1cycle.bits.paddr
    io.loadViolationQuery.takeRight(1)(0).req.ready := false.B
  }

  when(release2cycle.valid){
    // If a load comes in that cycle, we can not judge if it has ld-ld violation
    // We replay that load inst from RS
    io.loadViolationQuery.map(i => i.req.ready :=
      // use lsu side release2cycle_dup_lsu paddr for better timing
      !i.req.bits.paddr(PAddrBits-1, DCacheLineOffset) === release2cycle_dup_lsu.bits.paddr(PAddrBits-1, DCacheLineOffset)
    )
    // io.loadViolationQuery.map(i => i.req.ready := false.B) // For better timing
  }

  (0 until LoadQueueSize).map(i => {
    when(RegNext(dataModule.io.release_violation.takeRight(1)(0).match_mask(i) && 
      allocated(i) &&
      datavalid(i) &&
      release1cycle.valid
    )){
      // Note: if a load has missed in dcache and is waiting for refill in load queue,
      // its released flag still needs to be set as true if addr matches. 
      released(i) := true.B
    }
  })
=======
  val reqSel = selectOldest(s2_enqueue, s2_req)

  when (req_valid) {
    req := Mux(reqSel._1(0) && isAfter(req.uop.robIdx, reqSel._2(0).uop.robIdx), reqSel._2(0), req)
  } .elsewhen (s2_enqueue.asUInt.orR) {
    req := reqSel._2(0)
  }

  io.exceptionAddr.vaddr := req.vaddr
  XSPerfAccumulate("exception", !RegNext(req_valid) && req_valid)
  
  // end
}
>>>>>>> 15ee59e4

class LoadQueue(implicit p: Parameters) extends XSModule 
  with HasDCacheParameters
  with HasCircularQueuePtrHelper
  with HasLoadHelper
  with HasPerfEvents
{
  val io = IO(new Bundle() {
    val redirect = Flipped(Valid(new Redirect)) 
    val enq = new LqEnqIO
    val ldu = new Bundle() {
        val storeLoadViolationQuery = Vec(LoadPipelineWidth, Flipped(new LoadViolationQueryIO)) // from load_s2
        val loadLoadViolationQuery = Vec(LoadPipelineWidth, Flipped(new LoadViolationQueryIO)) // from load_s2
        val loadIn = Vec(StorePipelineWidth, Flipped(Decoupled(new LqWriteBundle))) // from load_s3
    }
    val sta = new Bundle() {
      val storeAddrIn = Vec(StorePipelineWidth, Flipped(Valid(new LsPipelineBundle))) // from store_s1
    }
    val std = new Bundle() {
      val storeDataIn = Vec(StorePipelineWidth, Flipped(Valid(new ExuOutput))) // from store_s0, store data, send to sq from rs
    }
    val sq = new Bundle() {
      val stAddrReadySqPtr = Input(new SqPtr)      
      val stAddrReadyVec = Input(Vec(StoreQueueSize, Bool()))
      val stDataReadySqPtr = Input(new SqPtr)
      val stDataReadyVec = Input(Vec(StoreQueueSize, Bool()))
      val stIssuePtr = Input(new SqPtr)
      val sqEmpty = Input(Bool())
    }
    val loadOut = Vec(LoadPipelineWidth, DecoupledIO(new ExuOutput))
    val ldRawDataOut = Vec(LoadPipelineWidth, Output(new LoadDataFromLQBundle))
    val replay = Vec(LoadPipelineWidth, Decoupled(new LsPipelineBundle))
    val refill = Flipped(ValidIO(new Refill)) 
    val release = Flipped(Valid(new Release))
    val rollback = Output(Valid(new Redirect)) 
    val rob = Flipped(new RobLsqIO)
    val uncache = new UncacheWordIO
    val trigger = Vec(LoadPipelineWidth, new LqTriggerIO)
    val exceptionAddr = new ExceptionAddrIO
    val lqFull = Output(Bool())
    val lqDeq = Output(UInt(log2Up(CommitWidth + 1).W))
    val lqCancelCnt = Output(UInt(log2Up(VirtualLoadQueueSize+1).W))
    val lqReplayFull = Output(Bool())
    val tlbReplayDelayCycleCtrl = Vec(4, Input(UInt(ReSelectLen.W))) 
  })

  val loadQueueRAR = Module(new LoadQueueRAR)  //  read-after-read violation
  val loadQueueRAW = Module(new LoadQueueRAW)  //  read-after-write violation
  val loadQueueReplay = Module(new LoadQueueReplay)  //  enqueue if need replay
  val virtualLoadQueue = Module(new VirtualLoadQueue)  //  control state 
  val exceptionBuffer = Module(new LqExceptionBuffer) // exception buffer
  val uncacheBuffer = Module(new UncacheBuffer) // uncache buffer

  /**
   * LoadQueueRAR
   */  
  loadQueueRAR.io.redirect <> io.redirect
  loadQueueRAR.io.release <> io.release
  loadQueueRAR.io.ldWbPtr <> virtualLoadQueue.io.ldWbPtr
  for (w <- 0 until LoadPipelineWidth) {
    loadQueueRAR.io.query(w).req <> io.ldu.loadLoadViolationQuery(w).req // from load_s1
    loadQueueRAR.io.query(w).resp <> io.ldu.loadLoadViolationQuery(w).resp // to load_s2
    loadQueueRAR.io.query(w).preReq := io.ldu.loadLoadViolationQuery(w).preReq // from load_s1
    loadQueueRAR.io.query(w).release := io.ldu.loadLoadViolationQuery(w).release // from load_s3
  }

<<<<<<< HEAD
  io.uncache.req.valid := uncacheState === s_req

  dataModule.io.uncache.raddr := deqPtrExtNext.value

  io.uncache.req.bits := DontCare
  io.uncache.req.bits.cmd  := MemoryOpConstants.M_XRD
  io.uncache.req.bits.addr := dataModule.io.uncache.rdata.paddr
  io.uncache.req.bits.data := DontCare
  io.uncache.req.bits.mask := dataModule.io.uncache.rdata.mask
  io.uncache.req.bits.id   := RegNext(deqPtrExtNext.value)
  io.uncache.req.bits.instrtype := DontCare
  io.uncache.req.bits.replayCarry := DontCare
  io.uncache.req.bits.atomic := true.B

  io.uncache.resp.ready := true.B

  when (io.uncache.req.fire()) {
    pending(deqPtr) := false.B

    XSDebug("uncache req: pc %x addr %x data %x op %x mask %x\n",
      uop(deqPtr).pc,
      io.uncache.req.bits.addr,
      io.uncache.req.bits.data,
      io.uncache.req.bits.cmd,
      io.uncache.req.bits.mask
    )
=======
  /**
   * LoadQueueRAW
   */  
  loadQueueRAW.io.redirect <> io.redirect 
  loadQueueRAW.io.storeIn <> io.sta.storeAddrIn
  loadQueueRAW.io.stAddrReadySqPtr <> io.sq.stAddrReadySqPtr
  loadQueueRAW.io.stIssuePtr <> io.sq.stIssuePtr
  for (w <- 0 until LoadPipelineWidth) {
    loadQueueRAW.io.query(w).req <> io.ldu.storeLoadViolationQuery(w).req // from load_s1
    loadQueueRAW.io.query(w).resp <> io.ldu.storeLoadViolationQuery(w).resp // to load_s2
    loadQueueRAW.io.query(w).preReq := io.ldu.storeLoadViolationQuery(w).preReq // from load_s1
    loadQueueRAW.io.query(w).release := io.ldu.storeLoadViolationQuery(w).release // from load_s3
>>>>>>> 15ee59e4
  }

  /**
   * VirtualLoadQueue
   */  
  virtualLoadQueue.io.redirect <> io.redirect
  virtualLoadQueue.io.enq <> io.enq 
  virtualLoadQueue.io.loadIn <> io.ldu.loadIn // from load_s3
  virtualLoadQueue.io.lqFull <> io.lqFull
  virtualLoadQueue.io.lqDeq <> io.lqDeq
  virtualLoadQueue.io.lqCancelCnt <> io.lqCancelCnt

  /**
   * Load queue exception buffer
   */
  exceptionBuffer.io.redirect <> io.redirect
  for ((buff, w) <- exceptionBuffer.io.req.zipWithIndex) {
    buff.valid := io.ldu.loadIn(w).valid // from load_s3
    buff.bits := io.ldu.loadIn(w).bits
  }
  io.exceptionAddr <> exceptionBuffer.io.exceptionAddr  

<<<<<<< HEAD
  // writeback mmio load, Note: only use ldout(0) to write back
  //
  // Int load writeback will finish (if not blocked) in one cycle
  io.ldout(0).bits.uop := uop(deqPtr)
  io.ldout(0).bits.uop.lqIdx := deqPtr.asTypeOf(new LqPtr)
  io.ldout(0).bits.data := DontCare // not used
  io.ldout(0).bits.debug.isMMIO := true.B
  io.ldout(0).bits.debug.isPerfCnt := false.B
  io.ldout(0).bits.debug.paddr := debug_paddr(deqPtr)
  io.ldout(0).bits.debug.vaddr := vaddrModule.io.rdata(1)

  io.ldout(0).valid := (uncacheState === s_wait) && !uncacheCommitFired

  io.ldout(1).bits := DontCare
  io.ldout(1).valid := false.B

  // merged data, uop and offset for data sel in load_s3
  io.ldRawDataOut(0).lqData := uncacheData
  io.ldRawDataOut(0).uop := io.ldout(0).bits.uop
  io.ldRawDataOut(0).addrOffset := dataModule.io.uncache.rdata.paddr

  io.ldRawDataOut(1) := DontCare

  when(io.ldout(0).fire()){
    uncacheCommitFired := true.B
=======
  /**
   * Load uncache buffer
   */
  uncacheBuffer.io.redirect <> io.redirect 
  uncacheBuffer.io.loadOut <> io.loadOut
  uncacheBuffer.io.loadRawDataOut <> io.ldRawDataOut
  uncacheBuffer.io.rob <> io.rob
  uncacheBuffer.io.uncache <> io.uncache 
  uncacheBuffer.io.trigger <> io.trigger
  for ((buff, w) <- uncacheBuffer.io.req.zipWithIndex) {
    buff.valid := io.ldu.loadIn(w).valid // from load_s3
    buff.bits := io.ldu.loadIn(w).bits // from load_s3
>>>>>>> 15ee59e4
  }

  // rollback
  def selectOldest[T <: Redirect](valid: Seq[Bool], bits: Seq[T]): (Seq[Bool], Seq[T]) = {
    assert(valid.length == bits.length)
    if (valid.length == 0 || valid.length == 1) {
      (valid, bits)
    } else if (valid.length == 2) {
      val res = Seq.fill(2)(Wire(ValidIO(chiselTypeOf(bits(0)))))
      for (i <- res.indices) {
        res(i).valid := valid(i)
        res(i).bits := bits(i)
      }
      val oldest = Mux(valid(0) && valid(1), Mux(isAfter(bits(0).robIdx, bits(1).robIdx), res(1), res(0)), Mux(valid(0) && !valid(1), res(0), res(1)))
      (Seq(oldest.valid), Seq(oldest.bits))
    } else {
      val left = selectOldest(valid.take(valid.length / 2), bits.take(bits.length / 2))
      val right = selectOldest(valid.takeRight(valid.length - (valid.length / 2)), bits.takeRight(bits.length - (bits.length / 2)))
      selectOldest(left._1 ++ right._1, left._2 ++ right._2)
    }
  }

  val (rollbackSelV, rollbackSelBits) = selectOldest(
                                          Seq(loadQueueRAW.io.rollback.valid, uncacheBuffer.io.rollback.valid), 
                                          Seq(loadQueueRAW.io.rollback.bits, uncacheBuffer.io.rollback.bits)
                                        )
  io.rollback.valid := rollbackSelV.head
  io.rollback.bits := rollbackSelBits.head

  /* <------- DANGEROUS: Don't change sequence here ! -------> */

  /**
   * LoadQueueReplay
   */  
  loadQueueReplay.io.redirect <> io.redirect
  loadQueueReplay.io.enq <> io.ldu.loadIn // from load_s3
  loadQueueReplay.io.storeAddrIn <> io.sta.storeAddrIn // from store_s1
  loadQueueReplay.io.storeDataIn <> io.std.storeDataIn // from store_s0
  loadQueueReplay.io.replay <> io.replay
  loadQueueReplay.io.refill <> io.refill 
  loadQueueReplay.io.stAddrReadySqPtr <> io.sq.stAddrReadySqPtr
  loadQueueReplay.io.stAddrReadyVec <> io.sq.stAddrReadyVec
  loadQueueReplay.io.stDataReadySqPtr <> io.sq.stDataReadySqPtr
  loadQueueReplay.io.stDataReadyVec <> io.sq.stDataReadyVec
  loadQueueReplay.io.sqEmpty <> io.sq.sqEmpty
  loadQueueReplay.io.lqFull <> io.lqReplayFull
  loadQueueReplay.io.tlbReplayDelayCycleCtrl <> io.tlbReplayDelayCycleCtrl
  loadQueueReplay.io.ldWbPtr := virtualLoadQueue.io.ldWbPtr

  val full_mask = Cat(loadQueueRAR.io.lqFull, loadQueueRAW.io.lqFull, loadQueueReplay.io.lqFull)
  XSPerfAccumulate("full_mask_000", full_mask === 0.U)
  XSPerfAccumulate("full_mask_001", full_mask === 1.U)
  XSPerfAccumulate("full_mask_010", full_mask === 2.U)
  XSPerfAccumulate("full_mask_011", full_mask === 3.U)
  XSPerfAccumulate("full_mask_100", full_mask === 4.U)
  XSPerfAccumulate("full_mask_101", full_mask === 5.U)
  XSPerfAccumulate("full_mask_110", full_mask === 6.U)
  XSPerfAccumulate("full_mask_111", full_mask === 7.U)
  XSPerfAccumulate("rollback", io.rollback.valid)

  // perf cnt
  val perfEvents = Seq(virtualLoadQueue, loadQueueRAR, loadQueueRAW, loadQueueReplay).flatMap(_.getPerfEvents) ++ 
  Seq(
    ("full_mask_000", full_mask === 0.U),
    ("full_mask_001", full_mask === 1.U),
    ("full_mask_010", full_mask === 2.U),
    ("full_mask_011", full_mask === 3.U),
    ("full_mask_100", full_mask === 4.U),
    ("full_mask_101", full_mask === 5.U),
    ("full_mask_110", full_mask === 6.U),
    ("full_mask_111", full_mask === 7.U),
    ("rollback", io.rollback.valid)
  )
  generatePerfEvent()
<<<<<<< HEAD

  // debug info
  XSDebug("enqPtrExt %d:%d deqPtrExt %d:%d\n", enqPtrExt(0).flag, enqPtr, deqPtrExt.flag, deqPtr)

  def PrintFlag(flag: Bool, name: String): Unit = {
    when(flag) {
      XSDebug(false, true.B, name)
    }.otherwise {
      XSDebug(false, true.B, " ")
    }
  }

  for (i <- 0 until LoadQueueSize) {
    XSDebug(i + " pc %x pa %x ", uop(i).pc, debug_paddr(i))
    PrintFlag(allocated(i), "a")
    PrintFlag(allocated(i) && datavalid(i), "v")
    PrintFlag(allocated(i) && writebacked(i), "w")
    PrintFlag(allocated(i) && miss(i), "m")
    PrintFlag(allocated(i) && pending(i), "p")
    XSDebug(false, true.B, "\n")
  }

=======
  // end
>>>>>>> 15ee59e4
}<|MERGE_RESOLUTION|>--- conflicted
+++ resolved
@@ -23,17 +23,15 @@
 import utility._
 import xiangshan._
 import xiangshan.backend.fu.fpu.FPU
+import xiangshan.backend.fu.FuConfig.LduCfg
 import xiangshan.backend.rob.RobLsqIO
 import xiangshan.cache._
 import xiangshan.frontend.FtqPtr
 import xiangshan.ExceptionNO._
 import xiangshan.cache.dcache.ReplayCarry
-<<<<<<< HEAD
+import xiangshan.mem.mdp._
 import xiangshan.backend.Bundles.{DynInst, MemExuOutput, MemMicroOpRbExt}
-=======
-import xiangshan.mem.mdp._
 import xiangshan.backend.rob.RobPtr
->>>>>>> 15ee59e4
 
 class LqPtr(implicit p: Parameters) extends CircularQueuePtr[LqPtr](
   p => p(XSCoreParamsKey).VirtualLoadQueueSize
@@ -83,471 +81,6 @@
   val lqLoadAddrTriggerHitVec = Output(Vec(3, Bool()))
 }
 
-<<<<<<< HEAD
-class LoadQueueIOBundle(implicit p: Parameters) extends XSBundle {
-  val enq = new LqEnqIO
-  val brqRedirect = Flipped(ValidIO(new Redirect))
-  val loadOut = Vec(LoadPipelineWidth, Decoupled(new LsPipelineBundle)) // select load from lq to load pipeline 
-  val loadPaddrIn = Vec(LoadPipelineWidth, Flipped(Valid(new LqPaddrWriteBundle)))
-  val loadVaddrIn = Vec(LoadPipelineWidth, Flipped(Valid(new LqVaddrWriteBundle)))
-  val loadIn = Vec(LoadPipelineWidth, Flipped(Valid(new LqWriteBundle)))
-  val storeIn = Vec(StorePipelineWidth, Flipped(Valid(new LsPipelineBundle)))
-  val s2_load_data_forwarded = Vec(LoadPipelineWidth, Input(Bool()))
-  val s3_delayed_load_error = Vec(LoadPipelineWidth, Input(Bool()))
-  val s2_dcache_require_replay = Vec(LoadPipelineWidth, Input(Bool()))
-  val s3_replay_from_fetch = Vec(LoadPipelineWidth, Input(Bool()))
-  val ldout = Vec(2, DecoupledIO(new MemExuOutput)) // writeback int load
-  val ldRawDataOut = Vec(2, Output(new LoadDataFromLQBundle))
-  val load_s1 = Vec(LoadPipelineWidth, Flipped(new PipeLoadForwardQueryIO)) // TODO: to be renamed
-  val loadViolationQuery = Vec(LoadPipelineWidth, Flipped(new LoadViolationQueryIO))
-  val rob = Flipped(new RobLsqIO)
-  val rollback = Output(Valid(new Redirect)) // replay now starts from load instead of store
-  val refill = Flipped(ValidIO(new Refill)) // TODO: to be renamed
-  val release = Flipped(ValidIO(new Release))
-  val uncache = new UncacheWordIO
-  val exceptionAddr = new ExceptionAddrIO
-  val lqFull = Output(Bool())
-  val lqCancelCnt = Output(UInt(log2Up(LoadQueueSize + 1).W))
-  val trigger = Vec(LoadPipelineWidth, new LqTriggerIO)
-
-  // for load replay (recieve feedback from load pipe line)
-  val replayFast = Vec(LoadPipelineWidth, Flipped(new LoadToLsqFastIO))
-  val replaySlow = Vec(LoadPipelineWidth, Flipped(new LoadToLsqSlowIO))
-
-  val storeDataValidVec = Vec(StoreQueueSize, Input(Bool()))
-
-  val tlbReplayDelayCycleCtrl = Vec(4, Input(UInt(ReSelectLen.W)))
-}
-
-// Load Queue
-class LoadQueue(implicit p: Parameters) extends XSModule
-  with HasDCacheParameters
-  with HasCircularQueuePtrHelper
-  with HasLoadHelper
-  with HasPerfEvents
-{
-  val io = IO(new LoadQueueIOBundle())
-
-  // dontTouch(io)
-
-  println("LoadQueue: size:" + LoadQueueSize)
-
-  val uop = Reg(Vec(LoadQueueSize, new DynInst))
-  val replayCarryReg = RegInit(VecInit(List.fill(LoadQueueSize)(ReplayCarry(0.U, false.B))))
-  // val data = Reg(Vec(LoadQueueSize, new LsRobEntry))
-  val dataModule = Module(new LoadQueueDataWrapper(LoadQueueSize, wbNumWrite = LoadPipelineWidth))
-  dataModule.io := DontCare
-  // vaddrModule's read port 0 for exception addr, port 1 for uncache vaddr read, port {2, 3} for load replay
-  val vaddrModule = Module(new SyncDataModuleTemplate(UInt(VAddrBits.W), LoadQueueSize, numRead = 1 + 1 + LoadPipelineWidth, numWrite = LoadPipelineWidth))
-  vaddrModule.io := DontCare
-  val vaddrTriggerResultModule = Module(new SyncDataModuleTemplate(Vec(3, Bool()), LoadQueueSize, numRead = LoadPipelineWidth, numWrite = LoadPipelineWidth))
-  vaddrTriggerResultModule.io := DontCare
-  val allocated = RegInit(VecInit(List.fill(LoadQueueSize)(false.B))) // lq entry has been allocated
-  val datavalid = RegInit(VecInit(List.fill(LoadQueueSize)(false.B))) // data is valid
-  val writebacked = RegInit(VecInit(List.fill(LoadQueueSize)(false.B))) // inst has been writebacked to CDB
-  val released = RegInit(VecInit(List.fill(LoadQueueSize)(false.B))) // load data has been released by dcache
-  val error = RegInit(VecInit(List.fill(LoadQueueSize)(false.B))) // load data has been corrupted
-  val miss = Reg(Vec(LoadQueueSize, Bool())) // load inst missed, waiting for miss queue to accept miss request
-  // val listening = Reg(Vec(LoadQueueSize, Bool())) // waiting for refill result
-  val pending = Reg(Vec(LoadQueueSize, Bool())) // mmio pending: inst is an mmio inst, it will not be executed until it reachs the end of rob
-  val refilling = WireInit(VecInit(List.fill(LoadQueueSize)(false.B))) // inst has been writebacked to CDB
-
-  /**
-    * used for load replay control
-    */
-
-  val tlb_hited = RegInit(VecInit(List.fill(LoadQueueSize)(true.B)))
-  val ld_ld_check_ok = RegInit(VecInit(List.fill(LoadQueueSize)(true.B)))
-  val st_ld_check_ok = RegInit(VecInit(List.fill(LoadQueueSize)(true.B)))
-  val cache_bank_no_conflict = RegInit(VecInit(List.fill(LoadQueueSize)(true.B)))
-  val cache_no_replay = RegInit(VecInit(List.fill(LoadQueueSize)(true.B)))
-  val forward_data_valid = RegInit(VecInit(List.fill(LoadQueueSize)(true.B)))
-  val cache_hited = RegInit(VecInit(List.fill(LoadQueueSize)(true.B)))
-
-
-  /**
-    * used for re-select control
-    */
-
-  val credit = RegInit(VecInit(List.fill(LoadQueueSize)(0.U(ReSelectLen.W))))
-  
-  // ptrs to control which cycle to choose
-  val block_ptr_tlb = RegInit(VecInit(List.fill(LoadQueueSize)(0.U(2.W))))
-  val block_ptr_cache = RegInit(VecInit(List.fill(LoadQueueSize)(0.U(2.W))))
-  val block_ptr_others = RegInit(VecInit(List.fill(LoadQueueSize)(0.U(2.W))))
-
-  // specific cycles to block
-  val block_cycles_tlb = Reg(Vec(4, UInt(ReSelectLen.W)))
-  block_cycles_tlb := io.tlbReplayDelayCycleCtrl
-  val block_cycles_cache = RegInit(VecInit(Seq(11.U(ReSelectLen.W), 18.U(ReSelectLen.W), 127.U(ReSelectLen.W), 17.U(ReSelectLen.W))))
-  val block_cycles_others = RegInit(VecInit(Seq(0.U(ReSelectLen.W), 0.U(ReSelectLen.W), 0.U(ReSelectLen.W), 0.U(ReSelectLen.W))))
-
-  XSPerfAccumulate("block_in_last", PopCount((0 until LoadQueueSize).map(i => block_ptr_cache(i) === 3.U)))
-
-  val sel_blocked = RegInit(VecInit(List.fill(LoadQueueSize)(false.B)))
-
-  // data forward block
-  val block_sq_idx = RegInit(VecInit(List.fill(LoadQueueSize)(0.U((log2Ceil(StoreQueueSize).W)))))
-  val block_by_data_forward_fail = RegInit(VecInit(List.fill(LoadQueueSize)(false.B)))
-
-  // dcache miss block
-  val miss_mshr_id = RegInit(VecInit(List.fill(LoadQueueSize)(0.U((log2Up(cfg.nMissEntries).W)))))
-  val block_by_cache_miss = RegInit(VecInit(List.fill(LoadQueueSize)(false.B)))
-
-  val true_cache_miss_replay = WireInit(VecInit(List.fill(LoadQueueSize)(false.B)))
-  (0 until LoadQueueSize).map{i => {
-    true_cache_miss_replay(i) := tlb_hited(i) && ld_ld_check_ok(i) && st_ld_check_ok(i) && cache_bank_no_conflict(i) && 
-                                 cache_no_replay(i) && forward_data_valid(i) && !cache_hited(i)
-  }}
-  
-  val creditUpdate = WireInit(VecInit(List.fill(LoadQueueSize)(0.U(ReSelectLen.W))))
-
-  credit := creditUpdate
-
-  (0 until LoadQueueSize).map(i => {
-    creditUpdate(i) := Mux(credit(i) > 0.U(ReSelectLen.W), credit(i) - 1.U(ReSelectLen.W), credit(i))
-    sel_blocked(i) := creditUpdate(i) =/= 0.U(ReSelectLen.W)
-  })
-
-  (0 until LoadQueueSize).map(i => {
-    block_by_data_forward_fail(i) := Mux(block_by_data_forward_fail(i) === true.B && io.storeDataValidVec(block_sq_idx(i)) === true.B , false.B, block_by_data_forward_fail(i))
-  })
-
-  (0 until LoadQueueSize).map(i => {
-    block_by_cache_miss(i) := Mux(block_by_cache_miss(i) === true.B && io.refill.valid && io.refill.bits.id === miss_mshr_id(i), false.B, block_by_cache_miss(i))
-    when(creditUpdate(i) === 0.U && block_by_cache_miss(i) === true.B) {
-      block_by_cache_miss(i) := false.B
-    }
-    when(block_by_cache_miss(i) === true.B && io.refill.valid && io.refill.bits.id === miss_mshr_id(i)) {
-      creditUpdate(i) := 0.U
-    }
-  })
-
-  val debug_mmio = Reg(Vec(LoadQueueSize, Bool())) // mmio: inst is an mmio inst
-  val debug_paddr = Reg(Vec(LoadQueueSize, UInt(PAddrBits.W))) // mmio: inst is an mmio inst
-
-  val enqPtrExt = RegInit(VecInit((0 until io.enq.req.length).map(_.U.asTypeOf(new LqPtr))))
-  val deqPtrExt = RegInit(0.U.asTypeOf(new LqPtr))
-  val deqPtrExtNext = Wire(new LqPtr)
-
-  val enqPtr = enqPtrExt(0).value
-  val deqPtr = deqPtrExt.value
-
-  val validCount = distanceBetween(enqPtrExt(0), deqPtrExt)
-  val allowEnqueue = validCount <= (LoadQueueSize - LoadPipelineWidth).U
-
-  val deqMask = UIntToMask(deqPtr, LoadQueueSize)
-  val enqMask = UIntToMask(enqPtr, LoadQueueSize)
-
-  val commitCount = RegNext(io.rob.lcommit)
-
-  val release1cycle = io.release
-  val release2cycle = RegNext(io.release)
-  val release2cycle_dup_lsu = RegNext(io.release)
-
-  /**
-    * Enqueue at dispatch
-    *
-    * Currently, LoadQueue only allows enqueue when #emptyEntries > EnqWidth
-    */
-  io.enq.canAccept := allowEnqueue
-
-  val canEnqueue = io.enq.req.map(_.valid)
-  val enqCancel = io.enq.req.map(_.bits.robIdx.needFlush(io.brqRedirect))
-  for (i <- 0 until io.enq.req.length) {
-    val offset = if (i == 0) 0.U else PopCount(io.enq.needAlloc.take(i))
-    val lqIdx = enqPtrExt(offset)
-    val index = io.enq.req(i).bits.lqIdx.value
-    when (canEnqueue(i) && !enqCancel(i)) {
-      uop(index) := io.enq.req(i).bits
-      // NOTE: the index will be used when replay
-      uop(index).lqIdx := lqIdx
-      allocated(index) := true.B
-      datavalid(index) := false.B
-      writebacked(index) := false.B
-      released(index) := false.B
-      miss(index) := false.B
-      pending(index) := false.B
-      error(index) := false.B
-
-      /**
-        * used for load replay control
-        */
-      tlb_hited(index) := true.B
-      ld_ld_check_ok(index) := true.B
-      st_ld_check_ok(index) := true.B
-      cache_bank_no_conflict(index) := true.B
-      cache_no_replay(index) := true.B
-      forward_data_valid(index) := true.B
-      cache_hited(index) := true.B
-
-      /**
-        * used for delaying load(block-ptr to control how many cycles to block)
-        */
-      credit(index) := 0.U(ReSelectLen.W)
-      block_ptr_tlb(index) := 0.U(2.W)
-      block_ptr_cache(index) := 0.U(2.W)
-      block_ptr_others(index) := 0.U(2.W)
-
-      block_by_data_forward_fail(index) := false.B
-      block_by_cache_miss(index) := false.B
-
-      XSError(!io.enq.canAccept || !io.enq.sqCanAccept, s"must accept $i\n")
-      XSError(index =/= lqIdx.value, s"must be the same entry $i\n")
-    }
-    io.enq.resp(i) := lqIdx
-  }
-  XSDebug(p"(ready, valid): ${io.enq.canAccept}, ${Binary(Cat(io.enq.req.map(_.valid)))}\n")
-
-  val lastCycleRedirect = RegNext(io.brqRedirect)
-  val lastlastCycleRedirect = RegNext(lastCycleRedirect)
-
-  // replay logic
-  // replay is splited into 2 stages
-
-  // stage1: select 2 entries and read their vaddr
-  val s0_block_load_mask = WireInit(VecInit((0 until LoadQueueSize).map(x=>false.B)))
-  val s1_block_load_mask = RegNext(s0_block_load_mask)
-  val s2_block_load_mask = RegNext(s1_block_load_mask)
-
-  val loadReplaySel = Wire(Vec(LoadPipelineWidth, UInt(log2Up(LoadQueueSize).W))) // index selected last cycle
-  val loadReplaySelV = Wire(Vec(LoadPipelineWidth, Bool())) // index selected in last cycle is valid
-
-  val loadReplaySelVec = VecInit((0 until LoadQueueSize).map(i => {
-    val blocked = s1_block_load_mask(i) || s2_block_load_mask(i) || sel_blocked(i) || block_by_data_forward_fail(i) || block_by_cache_miss(i)
-    allocated(i) && (!tlb_hited(i) || !ld_ld_check_ok(i) || !st_ld_check_ok(i) || !cache_bank_no_conflict(i) || !cache_no_replay(i) || !forward_data_valid(i) || !cache_hited(i)) && !blocked
-  })).asUInt() // use uint instead vec to reduce verilog lines
-
-  val remReplayDeqMask = Seq.tabulate(LoadPipelineWidth)(getRemBits(deqMask)(_))
-
-  // generate lastCycleSelect mask
-  val remReplayFireMask = Seq.tabulate(LoadPipelineWidth)(rem => getRemBits(UIntToOH(loadReplaySel(rem)))(rem))
-
-  val loadReplayRemSelVecFire = Seq.tabulate(LoadPipelineWidth)(rem => getRemBits(loadReplaySelVec)(rem) & ~remReplayFireMask(rem))
-  val loadReplayRemSelVecNotFire = Seq.tabulate(LoadPipelineWidth)(getRemBits(loadReplaySelVec)(_))
-
-  val replayRemFire = Seq.tabulate(LoadPipelineWidth)(rem => WireInit(false.B))
-
-  val loadReplayRemSel = Seq.tabulate(LoadPipelineWidth)(rem => Mux(
-    replayRemFire(rem),
-    getFirstOne(toVec(loadReplayRemSelVecFire(rem)), remReplayDeqMask(rem)),
-    getFirstOne(toVec(loadReplayRemSelVecNotFire(rem)), remReplayDeqMask(rem))
-  ))
-
-  val loadReplaySelGen = Wire(Vec(LoadPipelineWidth, UInt(log2Up(LoadQueueSize).W)))
-  val loadReplaySelVGen = Wire(Vec(LoadPipelineWidth, Bool()))
-
-  (0 until LoadPipelineWidth).foreach(index => {
-    loadReplaySelGen(index) := (
-      if (LoadPipelineWidth > 1) Cat(loadReplayRemSel(index), index.U(log2Ceil(LoadPipelineWidth).W))
-      else loadReplayRemSel(index)
-    )
-    loadReplaySelVGen(index) := Mux(replayRemFire(index), loadReplayRemSelVecFire(index).asUInt.orR, loadReplayRemSelVecNotFire(index).asUInt.orR)
-  })
-
-  (0 until LoadPipelineWidth).map(i => {
-    // vaddrModule rport 0 and 1 is used by exception and mmio 
-    vaddrModule.io.raddr(2 + i) := loadReplaySelGen(i)
-  })
-
-  (0 until LoadPipelineWidth).map(i => {
-    loadReplaySel(i) := RegNext(loadReplaySelGen(i))
-    loadReplaySelV(i) := RegNext(loadReplaySelVGen(i), init = false.B)
-  })
-  
-  // stage2: replay to load pipeline (if no load in S0)
-  (0 until LoadPipelineWidth).map(i => {
-    when(replayRemFire(i)) {
-      s0_block_load_mask(loadReplaySel(i)) := true.B
-    }
-  })
-  
-  // init
-  (0 until LoadPipelineWidth).map(i => {
-    replayRemFire(i) := false.B
-  })
-
-  for(i <- 0 until LoadPipelineWidth) {
-    val replayIdx = loadReplaySel(i)
-    val notRedirectLastCycle = !uop(replayIdx).robIdx.needFlush(RegNext(io.brqRedirect))
-
-    io.loadOut(i).valid := loadReplaySelV(i) && notRedirectLastCycle
-
-    io.loadOut(i).bits := DontCare
-    io.loadOut(i).bits.uop := uop(replayIdx)
-    io.loadOut(i).bits.vaddr := vaddrModule.io.rdata(LoadPipelineWidth + i)
-    io.loadOut(i).bits.mask := genWmask(vaddrModule.io.rdata(LoadPipelineWidth + i), uop(replayIdx).fuOpType(1,0))
-    io.loadOut(i).bits.isFirstIssue := false.B
-    io.loadOut(i).bits.isLoadReplay := true.B
-    io.loadOut(i).bits.replayCarry := replayCarryReg(replayIdx)
-    io.loadOut(i).bits.mshrid := miss_mshr_id(replayIdx)
-    io.loadOut(i).bits.forward_tlDchannel := !cache_hited(replayIdx)
-
-    when(io.loadOut(i).fire) {
-      replayRemFire(i) := true.B
-    }
-
-  }
-  /**
-    * Writeback load from load units
-    *
-    * Most load instructions writeback to regfile at the same time.
-    * However,
-    *   (1) For an mmio instruction with exceptions, it writes back to ROB immediately.
-    *   (2) For an mmio instruction without exceptions, it does not write back.
-    * The mmio instruction will be sent to lower level when it reaches ROB's head.
-    * After uncache response, it will write back through arbiter with loadUnit.
-    *   (3) For cache misses, it is marked miss and sent to dcache later.
-    * After cache refills, it will write back through arbiter with loadUnit.
-    */
-  for (i <- 0 until LoadPipelineWidth) {
-    dataModule.io.wb.wen(i) := false.B
-    dataModule.io.paddr.wen(i) := false.B
-    vaddrModule.io.wen(i) := false.B
-    vaddrTriggerResultModule.io.wen(i) := false.B
-    val loadWbIndex = io.loadIn(i).bits.uop.lqIdx.value
-
-    // most lq status need to be updated immediately after load writeback to lq
-    // flag bits in lq needs to be updated accurately
-    when(io.loadIn(i).fire()) {
-      when(io.loadIn(i).bits.miss) {
-        XSInfo(io.loadIn(i).valid, "load miss write to lq idx %d pc 0x%x vaddr %x paddr %x mask %x forwardData %x forwardMask: %x mmio %x\n",
-          io.loadIn(i).bits.uop.lqIdx.asUInt,
-          io.loadIn(i).bits.uop.pc,
-          io.loadIn(i).bits.vaddr,
-          io.loadIn(i).bits.paddr,
-          io.loadIn(i).bits.mask,
-          io.loadIn(i).bits.forwardData.asUInt,
-          io.loadIn(i).bits.forwardMask.asUInt,
-          io.loadIn(i).bits.mmio
-        )
-      }.otherwise {
-        XSInfo(io.loadIn(i).valid, "load hit write to cbd lqidx %d pc 0x%x vaddr %x paddr %x mask %x forwardData %x forwardMask: %x mmio %x\n",
-        io.loadIn(i).bits.uop.lqIdx.asUInt,
-        io.loadIn(i).bits.uop.pc,
-        io.loadIn(i).bits.vaddr,
-        io.loadIn(i).bits.paddr,
-        io.loadIn(i).bits.mask,
-        io.loadIn(i).bits.forwardData.asUInt,
-        io.loadIn(i).bits.forwardMask.asUInt,
-        io.loadIn(i).bits.mmio
-      )}
-      if(EnableFastForward){
-        datavalid(loadWbIndex) := !io.loadIn(i).bits.miss &&
-          !io.loadIn(i).bits.mmio && // mmio data is not valid until we finished uncache access
-          !io.s2_dcache_require_replay(i) // do not writeback if that inst will be resend from rs
-      } else {
-        datavalid(loadWbIndex) := !io.loadIn(i).bits.miss &&
-          !io.loadIn(i).bits.mmio // mmio data is not valid until we finished uncache access
-      }
-      writebacked(loadWbIndex) := !io.loadIn(i).bits.miss && !io.loadIn(i).bits.mmio
-
-      debug_mmio(loadWbIndex) := io.loadIn(i).bits.mmio
-      debug_paddr(loadWbIndex) := io.loadIn(i).bits.paddr
-
-      val dcacheMissed = io.loadIn(i).bits.miss && !io.loadIn(i).bits.mmio
-      if(EnableFastForward){
-        miss(loadWbIndex) := dcacheMissed && !io.s2_load_data_forwarded(i) && !io.s2_dcache_require_replay(i)
-      } else {
-        miss(loadWbIndex) := dcacheMissed && !io.s2_load_data_forwarded(i)
-      }
-      pending(loadWbIndex) := io.loadIn(i).bits.mmio
-      released(loadWbIndex) := release2cycle.valid &&
-        io.loadIn(i).bits.paddr(PAddrBits-1, DCacheLineOffset) === release2cycle.bits.paddr(PAddrBits-1, DCacheLineOffset) ||
-        release1cycle.valid &&
-        io.loadIn(i).bits.paddr(PAddrBits-1, DCacheLineOffset) === release1cycle.bits.paddr(PAddrBits-1, DCacheLineOffset)
-    }
-
-    // data bit in lq can be updated when load_s2 valid
-    // when(io.loadIn(i).bits.lq_data_wen){
-    //   val loadWbData = Wire(new LQDataEntry)
-    //   loadWbData.paddr := io.loadIn(i).bits.paddr
-    //   loadWbData.mask := io.loadIn(i).bits.mask
-    //   loadWbData.data := io.loadIn(i).bits.forwardData.asUInt // fwd data
-    //   loadWbData.fwdMask := io.loadIn(i).bits.forwardMask
-    //   dataModule.io.wbWrite(i, loadWbIndex, loadWbData)
-    //   dataModule.io.wb.wen(i) := true.B
-
-    //   // dirty code for load instr
-    //   uop(loadWbIndex).pdest := io.loadIn(i).bits.uop.pdest
-    //   uop(loadWbIndex).cf := io.loadIn(i).bits.uop.cf
-    //   uop(loadWbIndex).ctrl := io.loadIn(i).bits.uop.ctrl
-    //   uop(loadWbIndex).debugInfo := io.loadIn(i).bits.uop.debugInfo
-
-    //   vaddrTriggerResultModule.io.waddr(i) := loadWbIndex
-    //   vaddrTriggerResultModule.io.wdata(i) := io.trigger(i).hitLoadAddrTriggerHitVec
-
-    //   vaddrTriggerResultModule.io.wen(i) := true.B
-    // }
-
-    // dirty code to reduce load_s2.valid fanout
-    when(io.loadIn(i).bits.lq_data_wen_dup(0)){
-      dataModule.io.wbWrite(i, loadWbIndex, io.loadIn(i).bits.mask)
-      dataModule.io.wb.wen(i) := true.B
-    }
-    // dirty code for load instr
-    // Todo: solve this elegantly
-    when(io.loadIn(i).bits.lq_data_wen_dup(1)){
-      uop(loadWbIndex) := io.loadIn(i).bits.uop
-    }
-    when(io.loadIn(i).bits.lq_data_wen_dup(4)){
-      uop(loadWbIndex).debugInfo := io.loadIn(i).bits.uop.debugInfo
-    }
-    when(io.loadIn(i).bits.lq_data_wen_dup(5)){
-      vaddrTriggerResultModule.io.waddr(i) := loadWbIndex
-      vaddrTriggerResultModule.io.wdata(i) := io.trigger(i).hitLoadAddrTriggerHitVec
-      vaddrTriggerResultModule.io.wen(i) := true.B
-    }
-
-    when(io.loadPaddrIn(i).valid) {
-      dataModule.io.paddr.wen(i) := true.B
-      dataModule.io.paddr.waddr(i) := io.loadPaddrIn(i).bits.lqIdx.value
-      dataModule.io.paddr.wdata(i) := io.loadPaddrIn(i).bits.paddr
-    }
-    
-    // update vaddr in load S1
-    when(io.loadVaddrIn(i).valid) {
-      vaddrModule.io.wen(i) := true.B
-      vaddrModule.io.waddr(i) := io.loadVaddrIn(i).bits.lqIdx.value
-      vaddrModule.io.wdata(i) := io.loadVaddrIn(i).bits.vaddr
-    }
-
-    /**
-      * used for feedback and replay
-      */
-    when(io.replayFast(i).valid){
-      val idx = io.replayFast(i).ld_idx
-
-      ld_ld_check_ok(idx) := io.replayFast(i).ld_ld_check_ok
-      st_ld_check_ok(idx) := io.replayFast(i).st_ld_check_ok
-      cache_bank_no_conflict(idx) := io.replayFast(i).cache_bank_no_conflict
-
-      // update tlbReqFirstTime
-      uop(idx).debugInfo := io.replayFast(i).debug
-
-      when(io.replayFast(i).needreplay) {
-        creditUpdate(idx) := block_cycles_others(block_ptr_others(idx))
-        block_ptr_others(idx) := Mux(block_ptr_others(idx) === 3.U(2.W), block_ptr_others(idx), block_ptr_others(idx) + 1.U(2.W))
-        // try to replay this load in next cycle
-        s1_block_load_mask(idx) := false.B
-        s2_block_load_mask(idx) := false.B
-
-        // replay this load in next cycle
-        loadReplaySelGen(idx(log2Ceil(LoadPipelineWidth) - 1, 0)) := idx
-        loadReplaySelVGen(idx(log2Ceil(LoadPipelineWidth) - 1, 0)) := true.B
-      }
-    }
-
-    when(io.replaySlow(i).valid){
-      val idx = io.replaySlow(i).ld_idx
-
-      tlb_hited(idx) := io.replaySlow(i).tlb_hited
-      st_ld_check_ok(idx) := io.replaySlow(i).st_ld_check_ok
-      cache_no_replay(idx) := io.replaySlow(i).cache_no_replay
-      forward_data_valid(idx) := io.replaySlow(i).forward_data_valid
-      replayCarryReg(idx) := io.replaySlow(i).replayCarry
-      cache_hited(idx) := io.replaySlow(i).cache_hited
-=======
 class LqExceptionBuffer(implicit p: Parameters) extends XSModule with HasCircularQueuePtrHelper {
   val io = IO(new Bundle() {
     val redirect = Flipped(Valid(new Redirect))
@@ -557,120 +90,24 @@
 
   val req_valid = RegInit(false.B)
   val req = Reg(new LqWriteBundle)
->>>>>>> 15ee59e4
 
   // enqueue
-  // s1: 
-  val s1_req = VecInit(io.req.map(_.bits)) 
+  // s1:
+  val s1_req = VecInit(io.req.map(_.bits))
   val s1_valid = VecInit(io.req.map(x => x.valid))
 
-<<<<<<< HEAD
-      val invalid_sq_idx = io.replaySlow(i).data_invalid_sq_idx
-
-      when(io.replaySlow(i).needreplay) {
-        // update credit and ptr
-        val data_in_last_beat = io.replaySlow(i).data_in_last_beat
-        creditUpdate(idx) := Mux( !io.replaySlow(i).tlb_hited, block_cycles_tlb(block_ptr_tlb(idx)), 
-                              Mux(!io.replaySlow(i).cache_no_replay || !io.replaySlow(i).st_ld_check_ok, block_cycles_others(block_ptr_others(idx)),
-                               Mux(!io.replaySlow(i).cache_hited, block_cycles_cache(block_ptr_cache(idx)) + data_in_last_beat, 0.U)))
-        when(!io.replaySlow(i).tlb_hited) {
-          block_ptr_tlb(idx) := Mux(block_ptr_tlb(idx) === 3.U(2.W), block_ptr_tlb(idx), block_ptr_tlb(idx) + 1.U(2.W))
-        }.elsewhen(!io.replaySlow(i).cache_no_replay || !io.replaySlow(i).st_ld_check_ok) {
-          block_ptr_others(idx) := Mux(block_ptr_others(idx) === 3.U(2.W), block_ptr_others(idx), block_ptr_others(idx) + 1.U(2.W))
-        }.elsewhen(!io.replaySlow(i).cache_hited) {
-          block_ptr_cache(idx) := Mux(block_ptr_cache(idx) === 3.U(2.W), block_ptr_cache(idx), block_ptr_cache(idx) + 1.U(2.W))
-        }
-      }
-
-      // special case: data forward fail
-      block_by_data_forward_fail(idx) := false.B
-
-      when(!io.replaySlow(i).forward_data_valid && io.replaySlow(i).tlb_hited) {
-        when(!io.storeDataValidVec(invalid_sq_idx)) {
-          block_by_data_forward_fail(idx) := true.B
-          block_sq_idx(idx) := invalid_sq_idx
-        }
-      }
-
-      // special case: cache miss
-      val true_cache_miss = io.replaySlow(i).tlb_hited && io.replaySlow(i).cache_no_replay && io.replaySlow(i).st_ld_check_ok &&
-                            !io.replaySlow(i).cache_hited && !io.replaySlow(i).can_forward_full_data
-      when(true_cache_miss) {
-        miss_mshr_id(idx) := io.replaySlow(i).miss_mshr_id
-      }
-      block_by_cache_miss(idx) := true_cache_miss && // cache miss
-                                  !(io.refill.valid && io.refill.bits.id === io.replaySlow(i).miss_mshr_id) && // no refill in this cycle
-                                  creditUpdate(idx) =/= 0.U // credit is not zero
-    }
-
-  }
-
-  when(io.refill.valid) {
-    XSDebug("miss resp: paddr:0x%x data %x\n", io.refill.bits.addr, io.refill.bits.data)
-  }
-
-  // NOTE: we don't refill data from dcache now! 
-
-  val s2_dcache_require_replay = WireInit(VecInit((0 until LoadPipelineWidth).map(i =>{
-    RegNext(io.loadIn(i).fire()) && RegNext(io.s2_dcache_require_replay(i))
-  })))
-  dontTouch(s2_dcache_require_replay)
-
-  for (i <- 0 until LoadPipelineWidth) {
-    val loadWbIndex = io.loadIn(i).bits.uop.lqIdx.value
-    val lastCycleLoadWbIndex = RegNext(loadWbIndex)
-    // update miss state in load s3
-    if(!EnableFastForward){
-      // s2_dcache_require_replay will be used to update lq flag 1 cycle after for better timing
-      //
-      // io.s2_dcache_require_replay comes from dcache miss req reject, which is quite slow to generate
-      when(s2_dcache_require_replay(i)) {
-        // do not writeback if that inst will be resend from rs
-        // rob writeback will not be triggered by a refill before inst replay
-        miss(lastCycleLoadWbIndex) := false.B // disable refill listening
-        datavalid(lastCycleLoadWbIndex) := false.B // disable refill listening
-        assert(!datavalid(lastCycleLoadWbIndex))
-      }
-    }
-    // update load error state in load s3
-    when(RegNext(io.loadIn(i).fire) && io.s3_delayed_load_error(i)){
-      uop(lastCycleLoadWbIndex).exceptionVec(loadAccessFault) := true.B
-    }
-    // update inst replay from fetch flag in s3
-    when(RegNext(io.loadIn(i).fire) && io.s3_replay_from_fetch(i)){
-      uop(lastCycleLoadWbIndex).replayInst := true.B
-    }
-  }
-
-  /**
-    * Load commits
-    *
-    * When load commited, mark it as !allocated and move deqPtrExt forward.
-    */
-  (0 until CommitWidth).map(i => {
-    when(commitCount > i.U){
-      allocated((deqPtrExt+i.U).value) := false.B
-      XSError(!allocated((deqPtrExt+i.U).value), s"why commit invalid entry $i?\n")
-    }
-  })
-
-  def toVec(a: UInt): Vec[Bool] = {
-    VecInit(a.asBools)
-  }
-=======
   // s2: delay 1 cycle
   val s2_req = RegNext(s1_req)
-  val s2_valid = (0 until LoadPipelineWidth).map(i => 
-    RegNext(s1_valid(i)) && 
+  val s2_valid = (0 until LoadPipelineWidth).map(i =>
+    RegNext(s1_valid(i)) &&
     !s2_req(i).uop.robIdx.needFlush(RegNext(io.redirect)) &&
     !s2_req(i).uop.robIdx.needFlush(io.redirect)
   )
-  val s2_has_exception = s2_req.map(x => ExceptionNO.selectByFu(x.uop.cf.exceptionVec, lduCfg).asUInt.orR)
->>>>>>> 15ee59e4
-
-  val s2_enqueue = Wire(Vec(LoadPipelineWidth, Bool())) 
+  val s2_has_exception = s2_req.map(x => ExceptionNO.selectByFu(x.uop.exceptionVec, LduCfg).asUInt.orR)
+
+  val s2_enqueue = Wire(Vec(LoadPipelineWidth, Bool()))
   for (w <- 0 until LoadPipelineWidth) {
-    s2_enqueue(w) := s2_valid(w) && s2_has_exception(w) 
+    s2_enqueue(w) := s2_valid(w) && s2_has_exception(w)
   }
 
   when (req.uop.robIdx.needFlush(io.redirect)) {
@@ -679,11 +116,7 @@
     req_valid := req_valid || true.B
   }
 
-<<<<<<< HEAD
-  def getOldest[T <: MemMicroOpRbExt](valid: Seq[Bool], bits: Seq[T]): (Seq[Bool], Seq[T]) = {
-=======
   def selectOldest[T <: LqWriteBundle](valid: Seq[Bool], bits: Seq[T]): (Seq[Bool], Seq[T]) = {
->>>>>>> 15ee59e4
     assert(valid.length == bits.length)
     if (valid.length == 0 || valid.length == 1) {
       (valid, bits)
@@ -702,223 +135,6 @@
     }
   }
 
-<<<<<<< HEAD
-  def getAfterMask(valid: Seq[Bool], uop: Seq[DynInst]) = {
-    assert(valid.length == uop.length)
-    val length = valid.length
-    (0 until length).map(i => {
-      (0 until length).map(j => {
-        Mux(valid(i) && valid(j),
-          isAfter(uop(i).robIdx, uop(j).robIdx),
-          Mux(!valid(i), true.B, false.B))
-      })
-    })
-  }
-
-
-  /**
-    * Store-Load Memory violation detection
-    *
-    * When store writes back, it searches LoadQueue for younger load instructions
-    * with the same load physical address. They loaded wrong data and need re-execution.
-    *
-    * Cycle 0: Store Writeback
-    *   Generate match vector for store address with rangeMask(stPtr, enqPtr).
-    * Cycle 1: Redirect Generation
-    *   There're up to 2 possible redirect requests.
-    *   Choose the oldest load (part 1). 
-    * Cycle 2: Redirect Fire
-    *   Choose the oldest load (part 2).
-    *   Prepare redirect request according to the detected violation.
-    *   Fire redirect request (if valid)
-    */
-
-  // stage 0:        lq                 lq
-  //                 |                  |  (paddr match)
-  // stage 1:        lq                 lq
-  //                 |                  |
-  //                 |                  |
-  //                 |                  |
-  // stage 2:        lq                 lq
-  //                 |                  |
-  //                 --------------------
-  //                          |
-  //                      rollback req
-  io.load_s1 := DontCare
-def detectRollback(i: Int) = {
-    val startIndex = io.storeIn(i).bits.uop.lqIdx.value
-    val lqIdxMask = UIntToMask(startIndex, LoadQueueSize)
-    val xorMask = lqIdxMask ^ enqMask
-    val sameFlag = io.storeIn(i).bits.uop.lqIdx.flag === enqPtrExt(0).flag
-    val stToEnqPtrMask = Mux(sameFlag, xorMask, ~xorMask)
-
-    // check if load already in lq needs to be rolledback
-    dataModule.io.violation(i).paddr := io.storeIn(i).bits.paddr
-    dataModule.io.violation(i).mask := io.storeIn(i).bits.mask
-    val addrMaskMatch = RegNext(dataModule.io.violation(i).violationMask)
-    val entryNeedCheck = RegNext(VecInit((0 until LoadQueueSize).map(j => {
-      allocated(j) && stToEnqPtrMask(j) && datavalid(j)
-    })))
-    val lqViolationVec = VecInit((0 until LoadQueueSize).map(j => {
-      addrMaskMatch(j) && entryNeedCheck(j)
-    }))
-    val lqViolation = lqViolationVec.asUInt().orR() && RegNext(!io.storeIn(i).bits.miss)
-    val lqViolationIndex = getFirstOne(lqViolationVec, RegNext(lqIdxMask))
-    val lqViolationUop = uop(lqViolationIndex)
-    // lqViolationUop.lqIdx.flag := deqMask(lqViolationIndex) ^ deqPtrExt.flag
-    // lqViolationUop.lqIdx.value := lqViolationIndex
-    XSDebug(lqViolation, p"${Binary(Cat(lqViolationVec))}, $startIndex, $lqViolationIndex\n")
-
-    XSDebug(
-      lqViolation,
-      "need rollback (ld wb before store) pc %x robidx %d target %x\n",
-      io.storeIn(i).bits.uop.pc, io.storeIn(i).bits.uop.robIdx.asUInt, lqViolationUop.robIdx.asUInt
-    )
-
-    (lqViolation, lqViolationUop)
-  }
-
-  def rollbackSel(a: Valid[MemMicroOpRbExt], b: Valid[MemMicroOpRbExt]): ValidIO[MemMicroOpRbExt] = {
-    Mux(
-      a.valid,
-      Mux(
-        b.valid,
-        Mux(isAfter(a.bits.uop.robIdx, b.bits.uop.robIdx), b, a), // a,b both valid, sel oldest
-        a // sel a
-      ),
-      b // sel b
-    )
-  }
-
-  // S2: select rollback (part1) and generate rollback request
-  // rollback check
-  // Lq rollback seq check is done in s3 (next stage), as getting rollbackLq MicroOp is slow
-  val rollbackLq = Wire(Vec(StorePipelineWidth, Valid(new MemMicroOpRbExt)))
-  // store ftq index for store set update
-  val stFtqIdxS2 = Wire(Vec(StorePipelineWidth, new FtqPtr))
-  val stFtqOffsetS2 = Wire(Vec(StorePipelineWidth, UInt(log2Up(PredictWidth).W)))
-  for (i <- 0 until StorePipelineWidth) {
-    val detectedRollback = detectRollback(i)
-    rollbackLq(i).valid := detectedRollback._1 && RegNext(io.storeIn(i).valid)
-    rollbackLq(i).bits.uop := detectedRollback._2
-    rollbackLq(i).bits.flag := i.U
-    stFtqIdxS2(i) := RegNext(io.storeIn(i).bits.uop.ftqPtr)
-    stFtqOffsetS2(i) := RegNext(io.storeIn(i).bits.uop.ftqOffset)
-  }
-
-  val rollbackLqVReg = rollbackLq.map(x => RegNext(x.valid))
-  val rollbackLqReg = rollbackLq.map(x => RegEnable(x.bits, x.valid))
-
-  // S3: select rollback (part2), generate rollback request, then fire rollback request
-  // Note that we use robIdx - 1.U to flush the load instruction itself.
-  // Thus, here if last cycle's robIdx equals to this cycle's robIdx, it still triggers the redirect.
-
-  // select uop in parallel
-  val lqs = getOldest(rollbackLqVReg, rollbackLqReg)
-  val rollbackUopExt = lqs._2(0) 
-  val stFtqIdxS3 = RegNext(stFtqIdxS2)
-  val stFtqOffsetS3 = RegNext(stFtqOffsetS2)
-  val rollbackUop = rollbackUopExt.uop
-  val rollbackStFtqIdx = stFtqIdxS3(rollbackUopExt.flag)
-  val rollbackStFtqOffset = stFtqOffsetS3(rollbackUopExt.flag)
-
-  // check if rollback request is still valid in parallel
-  io.rollback.bits.robIdx := rollbackUop.robIdx
-  io.rollback.bits.ftqIdx := rollbackUop.ftqPtr
-  io.rollback.bits.stFtqIdx := rollbackStFtqIdx
-  io.rollback.bits.ftqOffset := rollbackUop.ftqOffset
-  io.rollback.bits.stFtqOffset := rollbackStFtqOffset
-  io.rollback.bits.level := RedirectLevel.flush
-  io.rollback.bits.interrupt := DontCare
-  io.rollback.bits.cfiUpdate := DontCare
-  io.rollback.bits.cfiUpdate.target := rollbackUop.pc
-  io.rollback.bits.debug_runahead_checkpoint_id := rollbackUop.debugInfo.runahead_checkpoint_id
-  // io.rollback.bits.pc := DontCare
-
-  io.rollback.valid := rollbackLqVReg.reduce(_|_) &&
-                        (!lastCycleRedirect.valid || isBefore(rollbackUop.robIdx, lastCycleRedirect.bits.robIdx)) && 
-                        (!lastlastCycleRedirect.valid || isBefore(rollbackUop.robIdx, lastlastCycleRedirect.bits.robIdx))
-
-  when(io.rollback.valid) {
-    // XSDebug("Mem rollback: pc %x robidx %d\n", io.rollback.bits.cfi, io.rollback.bits.robIdx.asUInt)
-  }
-
-  /**
-  * Load-Load Memory violation detection
-  *
-  * When load arrives load_s1, it searches LoadQueue for younger load instructions
-  * with the same load physical address. If younger load has been released (or observed),
-  * the younger load needs to be re-execed.
-  * 
-  * For now, if re-exec it found to be needed in load_s1, we mark the older load as replayInst,
-  * the two loads will be replayed if the older load becomes the head of rob.
-  *
-  * When dcache releases a line, mark all writebacked entrys in load queue with
-  * the same line paddr as released.
-  */
-
-  // Load-Load Memory violation query
-  val deqRightMask = UIntToMask.rightmask(deqPtr, LoadQueueSize)
-  (0 until LoadPipelineWidth).map(i => {
-    dataModule.io.release_violation(i).paddr := io.loadViolationQuery(i).req.bits.paddr
-    io.loadViolationQuery(i).req.ready := true.B
-    io.loadViolationQuery(i).resp.valid := RegNext(io.loadViolationQuery(i).req.fire())
-    // Generate real violation mask
-    // Note that we use UIntToMask.rightmask here
-    val startIndex = io.loadViolationQuery(i).req.bits.uop.lqIdx.value
-    val lqIdxMask = UIntToMask(startIndex, LoadQueueSize)
-    val xorMask = lqIdxMask ^ enqMask
-    val sameFlag = io.loadViolationQuery(i).req.bits.uop.lqIdx.flag === enqPtrExt(0).flag
-    val ldToEnqPtrMask = Mux(sameFlag, xorMask, ~xorMask)
-    val ldld_violation_mask_gen_1 = WireInit(VecInit((0 until LoadQueueSize).map(j => {
-      ldToEnqPtrMask(j) && // the load is younger than current load
-      allocated(j) && // entry is valid
-      released(j) && // cacheline is released
-      (datavalid(j) || miss(j)) // paddr is valid
-    })))
-    val ldld_violation_mask_gen_2 = WireInit(VecInit((0 until LoadQueueSize).map(j => {
-      dataModule.io.release_violation(i).match_mask(j)// addr match
-      // addr match result is slow to generate, we RegNext() it
-    })))
-    val ldld_violation_mask = RegNext(ldld_violation_mask_gen_1).asUInt & RegNext(ldld_violation_mask_gen_2).asUInt
-    dontTouch(ldld_violation_mask)
-    ldld_violation_mask.suggestName("ldldViolationMask_" + i)
-    io.loadViolationQuery(i).resp.bits.have_violation := ldld_violation_mask.orR
-  })
-
-  // "released" flag update
-  // 
-  // When io.release.valid (release1cycle.valid), it uses the last ld-ld paddr cam port to
-  // update release flag in 1 cycle
-
-  when(release1cycle.valid){
-    // Take over ld-ld paddr cam port
-    dataModule.io.release_violation.takeRight(1)(0).paddr := release1cycle.bits.paddr
-    io.loadViolationQuery.takeRight(1)(0).req.ready := false.B
-  }
-
-  when(release2cycle.valid){
-    // If a load comes in that cycle, we can not judge if it has ld-ld violation
-    // We replay that load inst from RS
-    io.loadViolationQuery.map(i => i.req.ready :=
-      // use lsu side release2cycle_dup_lsu paddr for better timing
-      !i.req.bits.paddr(PAddrBits-1, DCacheLineOffset) === release2cycle_dup_lsu.bits.paddr(PAddrBits-1, DCacheLineOffset)
-    )
-    // io.loadViolationQuery.map(i => i.req.ready := false.B) // For better timing
-  }
-
-  (0 until LoadQueueSize).map(i => {
-    when(RegNext(dataModule.io.release_violation.takeRight(1)(0).match_mask(i) && 
-      allocated(i) &&
-      datavalid(i) &&
-      release1cycle.valid
-    )){
-      // Note: if a load has missed in dcache and is waiting for refill in load queue,
-      // its released flag still needs to be set as true if addr matches. 
-      released(i) := true.B
-    }
-  })
-=======
   val reqSel = selectOldest(s2_enqueue, s2_req)
 
   when (req_valid) {
@@ -929,19 +145,18 @@
 
   io.exceptionAddr.vaddr := req.vaddr
   XSPerfAccumulate("exception", !RegNext(req_valid) && req_valid)
-  
+
   // end
 }
->>>>>>> 15ee59e4
-
-class LoadQueue(implicit p: Parameters) extends XSModule 
+
+class LoadQueue(implicit p: Parameters) extends XSModule
   with HasDCacheParameters
   with HasCircularQueuePtrHelper
   with HasLoadHelper
   with HasPerfEvents
 {
   val io = IO(new Bundle() {
-    val redirect = Flipped(Valid(new Redirect)) 
+    val redirect = Flipped(Valid(new Redirect))
     val enq = new LqEnqIO
     val ldu = new Bundle() {
         val storeLoadViolationQuery = Vec(LoadPipelineWidth, Flipped(new LoadViolationQueryIO)) // from load_s2
@@ -952,22 +167,22 @@
       val storeAddrIn = Vec(StorePipelineWidth, Flipped(Valid(new LsPipelineBundle))) // from store_s1
     }
     val std = new Bundle() {
-      val storeDataIn = Vec(StorePipelineWidth, Flipped(Valid(new ExuOutput))) // from store_s0, store data, send to sq from rs
+      val storeDataIn = Vec(StorePipelineWidth, Flipped(Valid(new MemExuOutput))) // from store_s0, store data, send to sq from rs
     }
     val sq = new Bundle() {
-      val stAddrReadySqPtr = Input(new SqPtr)      
+      val stAddrReadySqPtr = Input(new SqPtr)
       val stAddrReadyVec = Input(Vec(StoreQueueSize, Bool()))
       val stDataReadySqPtr = Input(new SqPtr)
       val stDataReadyVec = Input(Vec(StoreQueueSize, Bool()))
       val stIssuePtr = Input(new SqPtr)
       val sqEmpty = Input(Bool())
     }
-    val loadOut = Vec(LoadPipelineWidth, DecoupledIO(new ExuOutput))
+    val loadOut = Vec(LoadPipelineWidth, DecoupledIO(new MemExuOutput))
     val ldRawDataOut = Vec(LoadPipelineWidth, Output(new LoadDataFromLQBundle))
     val replay = Vec(LoadPipelineWidth, Decoupled(new LsPipelineBundle))
-    val refill = Flipped(ValidIO(new Refill)) 
+    val refill = Flipped(ValidIO(new Refill))
     val release = Flipped(Valid(new Release))
-    val rollback = Output(Valid(new Redirect)) 
+    val rollback = Output(Valid(new Redirect))
     val rob = Flipped(new RobLsqIO)
     val uncache = new UncacheWordIO
     val trigger = Vec(LoadPipelineWidth, new LqTriggerIO)
@@ -976,19 +191,19 @@
     val lqDeq = Output(UInt(log2Up(CommitWidth + 1).W))
     val lqCancelCnt = Output(UInt(log2Up(VirtualLoadQueueSize+1).W))
     val lqReplayFull = Output(Bool())
-    val tlbReplayDelayCycleCtrl = Vec(4, Input(UInt(ReSelectLen.W))) 
+    val tlbReplayDelayCycleCtrl = Vec(4, Input(UInt(ReSelectLen.W)))
   })
 
   val loadQueueRAR = Module(new LoadQueueRAR)  //  read-after-read violation
   val loadQueueRAW = Module(new LoadQueueRAW)  //  read-after-write violation
   val loadQueueReplay = Module(new LoadQueueReplay)  //  enqueue if need replay
-  val virtualLoadQueue = Module(new VirtualLoadQueue)  //  control state 
+  val virtualLoadQueue = Module(new VirtualLoadQueue)  //  control state
   val exceptionBuffer = Module(new LqExceptionBuffer) // exception buffer
   val uncacheBuffer = Module(new UncacheBuffer) // uncache buffer
 
   /**
    * LoadQueueRAR
-   */  
+   */
   loadQueueRAR.io.redirect <> io.redirect
   loadQueueRAR.io.release <> io.release
   loadQueueRAR.io.ldWbPtr <> virtualLoadQueue.io.ldWbPtr
@@ -999,38 +214,10 @@
     loadQueueRAR.io.query(w).release := io.ldu.loadLoadViolationQuery(w).release // from load_s3
   }
 
-<<<<<<< HEAD
-  io.uncache.req.valid := uncacheState === s_req
-
-  dataModule.io.uncache.raddr := deqPtrExtNext.value
-
-  io.uncache.req.bits := DontCare
-  io.uncache.req.bits.cmd  := MemoryOpConstants.M_XRD
-  io.uncache.req.bits.addr := dataModule.io.uncache.rdata.paddr
-  io.uncache.req.bits.data := DontCare
-  io.uncache.req.bits.mask := dataModule.io.uncache.rdata.mask
-  io.uncache.req.bits.id   := RegNext(deqPtrExtNext.value)
-  io.uncache.req.bits.instrtype := DontCare
-  io.uncache.req.bits.replayCarry := DontCare
-  io.uncache.req.bits.atomic := true.B
-
-  io.uncache.resp.ready := true.B
-
-  when (io.uncache.req.fire()) {
-    pending(deqPtr) := false.B
-
-    XSDebug("uncache req: pc %x addr %x data %x op %x mask %x\n",
-      uop(deqPtr).pc,
-      io.uncache.req.bits.addr,
-      io.uncache.req.bits.data,
-      io.uncache.req.bits.cmd,
-      io.uncache.req.bits.mask
-    )
-=======
   /**
    * LoadQueueRAW
-   */  
-  loadQueueRAW.io.redirect <> io.redirect 
+   */
+  loadQueueRAW.io.redirect <> io.redirect
   loadQueueRAW.io.storeIn <> io.sta.storeAddrIn
   loadQueueRAW.io.stAddrReadySqPtr <> io.sq.stAddrReadySqPtr
   loadQueueRAW.io.stIssuePtr <> io.sq.stIssuePtr
@@ -1039,14 +226,13 @@
     loadQueueRAW.io.query(w).resp <> io.ldu.storeLoadViolationQuery(w).resp // to load_s2
     loadQueueRAW.io.query(w).preReq := io.ldu.storeLoadViolationQuery(w).preReq // from load_s1
     loadQueueRAW.io.query(w).release := io.ldu.storeLoadViolationQuery(w).release // from load_s3
->>>>>>> 15ee59e4
   }
 
   /**
    * VirtualLoadQueue
-   */  
+   */
   virtualLoadQueue.io.redirect <> io.redirect
-  virtualLoadQueue.io.enq <> io.enq 
+  virtualLoadQueue.io.enq <> io.enq
   virtualLoadQueue.io.loadIn <> io.ldu.loadIn // from load_s3
   virtualLoadQueue.io.lqFull <> io.lqFull
   virtualLoadQueue.io.lqDeq <> io.lqDeq
@@ -1060,48 +246,20 @@
     buff.valid := io.ldu.loadIn(w).valid // from load_s3
     buff.bits := io.ldu.loadIn(w).bits
   }
-  io.exceptionAddr <> exceptionBuffer.io.exceptionAddr  
-
-<<<<<<< HEAD
-  // writeback mmio load, Note: only use ldout(0) to write back
-  //
-  // Int load writeback will finish (if not blocked) in one cycle
-  io.ldout(0).bits.uop := uop(deqPtr)
-  io.ldout(0).bits.uop.lqIdx := deqPtr.asTypeOf(new LqPtr)
-  io.ldout(0).bits.data := DontCare // not used
-  io.ldout(0).bits.debug.isMMIO := true.B
-  io.ldout(0).bits.debug.isPerfCnt := false.B
-  io.ldout(0).bits.debug.paddr := debug_paddr(deqPtr)
-  io.ldout(0).bits.debug.vaddr := vaddrModule.io.rdata(1)
-
-  io.ldout(0).valid := (uncacheState === s_wait) && !uncacheCommitFired
-
-  io.ldout(1).bits := DontCare
-  io.ldout(1).valid := false.B
-
-  // merged data, uop and offset for data sel in load_s3
-  io.ldRawDataOut(0).lqData := uncacheData
-  io.ldRawDataOut(0).uop := io.ldout(0).bits.uop
-  io.ldRawDataOut(0).addrOffset := dataModule.io.uncache.rdata.paddr
-
-  io.ldRawDataOut(1) := DontCare
-
-  when(io.ldout(0).fire()){
-    uncacheCommitFired := true.B
-=======
+  io.exceptionAddr <> exceptionBuffer.io.exceptionAddr
+
   /**
    * Load uncache buffer
    */
-  uncacheBuffer.io.redirect <> io.redirect 
+  uncacheBuffer.io.redirect <> io.redirect
   uncacheBuffer.io.loadOut <> io.loadOut
   uncacheBuffer.io.loadRawDataOut <> io.ldRawDataOut
   uncacheBuffer.io.rob <> io.rob
-  uncacheBuffer.io.uncache <> io.uncache 
+  uncacheBuffer.io.uncache <> io.uncache
   uncacheBuffer.io.trigger <> io.trigger
   for ((buff, w) <- uncacheBuffer.io.req.zipWithIndex) {
     buff.valid := io.ldu.loadIn(w).valid // from load_s3
     buff.bits := io.ldu.loadIn(w).bits // from load_s3
->>>>>>> 15ee59e4
   }
 
   // rollback
@@ -1125,7 +283,7 @@
   }
 
   val (rollbackSelV, rollbackSelBits) = selectOldest(
-                                          Seq(loadQueueRAW.io.rollback.valid, uncacheBuffer.io.rollback.valid), 
+                                          Seq(loadQueueRAW.io.rollback.valid, uncacheBuffer.io.rollback.valid),
                                           Seq(loadQueueRAW.io.rollback.bits, uncacheBuffer.io.rollback.bits)
                                         )
   io.rollback.valid := rollbackSelV.head
@@ -1135,13 +293,13 @@
 
   /**
    * LoadQueueReplay
-   */  
+   */
   loadQueueReplay.io.redirect <> io.redirect
   loadQueueReplay.io.enq <> io.ldu.loadIn // from load_s3
   loadQueueReplay.io.storeAddrIn <> io.sta.storeAddrIn // from store_s1
   loadQueueReplay.io.storeDataIn <> io.std.storeDataIn // from store_s0
   loadQueueReplay.io.replay <> io.replay
-  loadQueueReplay.io.refill <> io.refill 
+  loadQueueReplay.io.refill <> io.refill
   loadQueueReplay.io.stAddrReadySqPtr <> io.sq.stAddrReadySqPtr
   loadQueueReplay.io.stAddrReadyVec <> io.sq.stAddrReadyVec
   loadQueueReplay.io.stDataReadySqPtr <> io.sq.stDataReadySqPtr
@@ -1163,7 +321,7 @@
   XSPerfAccumulate("rollback", io.rollback.valid)
 
   // perf cnt
-  val perfEvents = Seq(virtualLoadQueue, loadQueueRAR, loadQueueRAW, loadQueueReplay).flatMap(_.getPerfEvents) ++ 
+  val perfEvents = Seq(virtualLoadQueue, loadQueueRAR, loadQueueRAW, loadQueueReplay).flatMap(_.getPerfEvents) ++
   Seq(
     ("full_mask_000", full_mask === 0.U),
     ("full_mask_001", full_mask === 1.U),
@@ -1176,30 +334,5 @@
     ("rollback", io.rollback.valid)
   )
   generatePerfEvent()
-<<<<<<< HEAD
-
-  // debug info
-  XSDebug("enqPtrExt %d:%d deqPtrExt %d:%d\n", enqPtrExt(0).flag, enqPtr, deqPtrExt.flag, deqPtr)
-
-  def PrintFlag(flag: Bool, name: String): Unit = {
-    when(flag) {
-      XSDebug(false, true.B, name)
-    }.otherwise {
-      XSDebug(false, true.B, " ")
-    }
-  }
-
-  for (i <- 0 until LoadQueueSize) {
-    XSDebug(i + " pc %x pa %x ", uop(i).pc, debug_paddr(i))
-    PrintFlag(allocated(i), "a")
-    PrintFlag(allocated(i) && datavalid(i), "v")
-    PrintFlag(allocated(i) && writebacked(i), "w")
-    PrintFlag(allocated(i) && miss(i), "m")
-    PrintFlag(allocated(i) && pending(i), "p")
-    XSDebug(false, true.B, "\n")
-  }
-
-=======
   // end
->>>>>>> 15ee59e4
 }