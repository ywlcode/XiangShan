package xiangshan.mem

import chisel3._
import chisel3.util._
import utils._
import xiangshan._
import xiangshan.cache._
import xiangshan.cache.{DCacheWordIO, DCacheLineIO, TlbRequestIO, MemoryOpConstants}
import xiangshan.backend.LSUOpType
import xiangshan.backend.roq.RoqPtr


class SqPtr extends CircularQueuePtr(SqPtr.StoreQueueSize) { }

object SqPtr extends HasXSParameter {
  def apply(f: Bool, v: UInt): SqPtr = {
    val ptr = Wire(new SqPtr)
    ptr.flag := f
    ptr.value := v
    ptr
  }
}

// Store Queue
class StoreQueue extends XSModule with HasDCacheParameters with HasCircularQueuePtrHelper {
  val io = IO(new Bundle() {
    val dp1Req = Vec(RenameWidth, Flipped(DecoupledIO(new MicroOp)))
    val sqIdxs = Output(Vec(RenameWidth, new SqPtr))
    val brqRedirect = Input(Valid(new Redirect))
    val storeIn = Vec(StorePipelineWidth, Flipped(Valid(new LsPipelineBundle)))
    val sbuffer = Vec(StorePipelineWidth, Decoupled(new DCacheWordReq))
    val stout = Vec(2, DecoupledIO(new ExuOutput)) // writeback store
    val forward = Vec(LoadPipelineWidth, Flipped(new LoadForwardQueryIO))
    val commits = Flipped(Vec(CommitWidth, Valid(new RoqCommit)))
    val uncache = new DCacheWordIO
    val roqDeqPtr = Input(new RoqPtr)
    // val refill = Flipped(Valid(new DCacheLineReq ))
    val oldestStore = Output(Valid(new RoqPtr))
  })
  
  val uop = Reg(Vec(StoreQueueSize, new MicroOp))
  val data = Reg(Vec(StoreQueueSize, new LsRoqEntry)) // FIXME: use StoreQueueEntry instead
  val allocated = RegInit(VecInit(List.fill(StoreQueueSize)(false.B))) // sq entry has been allocated
  val valid = RegInit(VecInit(List.fill(StoreQueueSize)(false.B))) // data is valid
  val writebacked = RegInit(VecInit(List.fill(StoreQueueSize)(false.B))) // inst has been writebacked to CDB
  val commited = Reg(Vec(StoreQueueSize, Bool())) // inst has been writebacked to CDB
  val miss = Reg(Vec(StoreQueueSize, Bool())) // load inst missed, waiting for miss queue to accept miss request
  val listening = Reg(Vec(StoreQueueSize, Bool())) // waiting for refill result
  val pending = Reg(Vec(StoreQueueSize, Bool())) // mmio pending: inst is an mmio inst, it will not be executed until it reachs the end of roq
  
  val ringBufferHeadExtended = RegInit(0.U.asTypeOf(new SqPtr))
  val ringBufferTailExtended = RegInit(0.U.asTypeOf(new SqPtr))
  val ringBufferHead = ringBufferHeadExtended.value
  val ringBufferTail = ringBufferTailExtended.value
  val ringBufferSameFlag = ringBufferHeadExtended.flag === ringBufferTailExtended.flag
  val ringBufferEmpty = ringBufferHead === ringBufferTail && ringBufferSameFlag
  val ringBufferFull = ringBufferHead === ringBufferTail && !ringBufferSameFlag
  val ringBufferAllowin = !ringBufferFull
  
  val storeCommit = (0 until CommitWidth).map(i => io.commits(i).valid && !io.commits(i).bits.isWalk && io.commits(i).bits.uop.ctrl.commitType === CommitType.STORE)
  val mcommitIdx = (0 until CommitWidth).map(i => io.commits(i).bits.uop.sqIdx.value)

  val tailMask = (((1.U((StoreQueueSize + 1).W)) << ringBufferTail).asUInt - 1.U)(StoreQueueSize - 1, 0)
  val headMask = (((1.U((StoreQueueSize + 1).W)) << ringBufferHead).asUInt - 1.U)(StoreQueueSize - 1, 0)
  val enqDeqMask1 = tailMask ^ headMask
  val enqDeqMask = Mux(ringBufferSameFlag, enqDeqMask1, ~enqDeqMask1)

  // TODO: misc arbitor

  // Enqueue at dispatch
  val emptyEntries = StoreQueueSize.U - distanceBetween(ringBufferHeadExtended, ringBufferTailExtended)
  XSDebug("(ready, valid): ")
  for (i <- 0 until RenameWidth) {
    val offset = if (i == 0) 0.U else PopCount((0 until i).map(io.dp1Req(_).valid))
    val sqIdx = ringBufferHeadExtended + offset
    val index = sqIdx.value
    when(io.dp1Req(i).fire()) {
      uop(index) := io.dp1Req(i).bits
      allocated(index) := true.B
      valid(index) := false.B
      writebacked(index) := false.B
      commited(index) := false.B
      miss(index) := false.B
      listening(index) := false.B
      pending(index) := false.B
      // data(index).bwdMask := 0.U(8.W).asBools
    }
    val numTryEnqueue = offset +& io.dp1Req(i).valid
    io.dp1Req(i).ready := numTryEnqueue <= emptyEntries
    io.sqIdxs(i) := sqIdx
    XSDebug(false, true.B, "(%d, %d) ", io.dp1Req(i).ready, io.dp1Req(i).valid)
  }
  XSDebug(false, true.B, "\n")

  val firedDispatch = VecInit((0 until CommitWidth).map(io.dp1Req(_).fire())).asUInt
  when(firedDispatch.orR) {
    ringBufferHeadExtended := ringBufferHeadExtended + PopCount(firedDispatch)
    XSInfo("dispatched %d insts to sq\n", PopCount(firedDispatch))
  }
    
  // writeback store
  (0 until StorePipelineWidth).map(i => {
    when(io.storeIn(i).fire()) {
      val stWbIndex = io.storeIn(i).bits.uop.sqIdx.value
      valid(stWbIndex) := !io.storeIn(i).bits.mmio
      data(stWbIndex).paddr := io.storeIn(i).bits.paddr
      data(stWbIndex).vaddr := io.storeIn(i).bits.vaddr
      data(stWbIndex).mask := io.storeIn(i).bits.mask
      data(stWbIndex).data := io.storeIn(i).bits.data
      data(stWbIndex).mmio := io.storeIn(i).bits.mmio
      data(stWbIndex).exception := io.storeIn(i).bits.uop.cf.exceptionVec.asUInt
      miss(stWbIndex) := io.storeIn(i).bits.miss
      pending(stWbIndex) := io.storeIn(i).bits.mmio
      XSInfo("store write to sq idx %d pc 0x%x vaddr %x paddr %x data %x miss %x mmio %x roll %x exc %x\n",
        io.storeIn(i).bits.uop.sqIdx.value,
        io.storeIn(i).bits.uop.cf.pc,
        io.storeIn(i).bits.vaddr,
        io.storeIn(i).bits.paddr,
        io.storeIn(i).bits.data,
        io.storeIn(i).bits.miss,
        io.storeIn(i).bits.mmio,
        io.storeIn(i).bits.rollback,
        io.storeIn(i).bits.uop.cf.exceptionVec.asUInt
        )
    }
  })

  def getFirstOne(mask: Vec[Bool], startMask: UInt) = {
    val length = mask.length
    val highBits = (0 until length).map(i => mask(i) & ~startMask(i))
    val highBitsUint = Cat(highBits.reverse)
    PriorityEncoder(Mux(highBitsUint.orR(), highBitsUint, mask.asUInt))
  }

  def getFirstOneWithFlag(mask: Vec[Bool], startMask: UInt, startFlag: Bool) = {
    val length = mask.length
    val highBits = (0 until length).map(i => mask(i) & ~startMask(i))
    val highBitsUint = Cat(highBits.reverse)
    val changeDirection = !highBitsUint.orR()
    val index = PriorityEncoder(Mux(!changeDirection, highBitsUint, mask.asUInt))
    SqPtr(startFlag ^ changeDirection, index)
  }

  def selectFirstTwo(valid: Vec[Bool], startMask: UInt) = {
    val selVec = Wire(Vec(2, UInt(log2Up(StoreQueueSize).W)))
    val selValid = Wire(Vec(2, Bool()))
    selVec(0) := getFirstOne(valid, startMask)
    val firstSelMask = UIntToOH(selVec(0))
    val secondSelVec = VecInit((0 until valid.length).map(i => valid(i) && !firstSelMask(i)))
    selVec(1) := getFirstOne(secondSelVec, startMask)
    selValid(0) := Cat(valid).orR
    selValid(1) := Cat(secondSelVec).orR
    (selValid, selVec)
  }

  // select the last writebacked instruction
  val validStoreVec = VecInit((0 until StoreQueueSize).map(i => !(allocated(i) && valid(i))))
  val storeNotValid = SqPtr(false.B, getFirstOne(validStoreVec, tailMask))
  val storeValidIndex = (storeNotValid - 1.U).value
  io.oldestStore.valid := allocated(ringBufferTailExtended.value) && valid(ringBufferTailExtended.value) && !commited(storeValidIndex)
  io.oldestStore.bits := uop(storeValidIndex).roqIdx

  // writeback up to 2 store insts to CDB
  // choose the first two valid store requests from deqPtr
  val storeWbSelVec = VecInit((0 until StoreQueueSize).map(i => allocated(i) && valid(i) && !writebacked(i)))
  val (storeWbValid, storeWbSel) = selectFirstTwo(storeWbSelVec, tailMask)

  (0 until StorePipelineWidth).map(i => {
    io.stout(i).bits.uop := uop(storeWbSel(i))
    io.stout(i).bits.uop.sqIdx := storeWbSel(i).asTypeOf(new SqPtr)
    io.stout(i).bits.uop.cf.exceptionVec := data(storeWbSel(i)).exception.asBools
    io.stout(i).bits.data := data(storeWbSel(i)).data
    io.stout(i).bits.redirectValid := false.B
    io.stout(i).bits.redirect := DontCare
    io.stout(i).bits.brUpdate := DontCare
    io.stout(i).bits.debug.isMMIO := data(storeWbSel(i)).mmio
    io.stout(i).valid := storeWbSelVec(storeWbSel(i)) && storeWbValid(i)
    when(io.stout(i).fire()) {
      writebacked(storeWbSel(i)) := true.B
    }
  })

  // remove retired insts from sq, add retired store to sbuffer

  // move tailPtr
  // allocatedMask: dequeuePtr can go to the next 1-bit
  val allocatedMask = VecInit((0 until StoreQueueSize).map(i => allocated(i) || !enqDeqMask(i)))
  // find the first one from deqPtr (ringBufferTail)
  val nextTail1 = getFirstOneWithFlag(allocatedMask, tailMask, ringBufferTailExtended.flag)
  val nextTail = Mux(Cat(allocatedMask).orR, nextTail1, ringBufferHeadExtended)
  ringBufferTailExtended := nextTail

  // load forward query
  // check over all lq entries and forward data from the first matched store
  (0 until LoadPipelineWidth).map(i => {
    io.forward(i).forwardMask := 0.U(8.W).asBools
    io.forward(i).forwardData := DontCare

    // Compare ringBufferTail (deqPtr) and forward.sqIdx, we have two cases:
    // (1) if they have the same flag, we need to check range(tail, sqIdx)
    // (2) if they have different flags, we need to check range(tail, LoadQueueSize) and range(0, sqIdx)
    // Forward1: Mux(same_flag, range(tail, sqIdx), range(tail, LoadQueueSize))
    // Forward2: Mux(same_flag, 0.U,                   range(0, sqIdx)    )
    // i.e. forward1 is the target entries with the same flag bits and forward2 otherwise
    val forwardMask1 = WireInit(VecInit(Seq.fill(8)(false.B)))
    val forwardData1 = WireInit(VecInit(Seq.fill(8)(0.U(8.W))))
    val forwardMask2 = WireInit(VecInit(Seq.fill(8)(false.B)))
    val forwardData2 = WireInit(VecInit(Seq.fill(8)(0.U(8.W))))

    val differentFlag = ringBufferTailExtended.flag =/= io.forward(i).sqIdx.flag
    val forwardMask = ((1.U((StoreQueueSize + 1).W)) << io.forward(i).sqIdx.value).asUInt - 1.U
    val needForward1 = Mux(differentFlag, ~tailMask, tailMask ^ forwardMask)
    val needForward2 = Mux(differentFlag, forwardMask, 0.U(StoreQueueSize.W))

    XSDebug("" + i + " f1 %b f2 %b sqIdx %d pa %x\n", needForward1, needForward2, io.forward(i).sqIdx.asUInt, io.forward(i).paddr)

    // entry with larger index should have higher priority since it's data is younger
    for (j <- 0 until StoreQueueSize) {
      val needCheck = valid(j) && allocated(j) && // all valid terms need to be checked
        io.forward(i).paddr(PAddrBits - 1, 3) === data(j).paddr(PAddrBits - 1, 3)
      (0 until XLEN / 8).foreach(k => {
        when (needCheck && data(j).mask(k)) {
          when (needForward1(j)) {
            forwardMask1(k) := true.B
            forwardData1(k) := data(j).data(8 * (k + 1) - 1, 8 * k)
          }
          when (needForward2(j)) {
            forwardMask2(k) := true.B
            forwardData2(k) := data(j).data(8 * (k + 1) - 1, 8 * k)
          }
          XSDebug(needForward1(j) || needForward2(j),
            p"forwarding $k-th byte ${Hexadecimal(data(j).data(8 * (k + 1) - 1, 8 * k))} " +
            p"from ptr $j pc ${Hexadecimal(uop(j).cf.pc)}\n")
        }
      })
    }

    // merge forward lookup results
    // forward2 is younger than forward1 and should have higher priority
    (0 until XLEN / 8).map(k => {
      io.forward(i).forwardMask(k) := forwardMask1(k) || forwardMask2(k)
      io.forward(i).forwardData(k) := Mux(forwardMask2(k), forwardData2(k), forwardData1(k))
    })
  })

  (0 until CommitWidth).map(i => {
    when(storeCommit(i)) {
      commited(mcommitIdx(i)) := true.B
      XSDebug("store commit %d: idx %d %x\n", i.U, mcommitIdx(i), uop(mcommitIdx(i)).cf.pc)
    }
  })

  val storeCommitSelVec = VecInit((0 until StoreQueueSize).map(i => {
    allocated(i) && commited(i)
  }))
  val (storeCommitValid, storeCommitSel) = selectFirstTwo(storeCommitSelVec, tailMask)
  
  // get no more than 2 commited store from storeCommitedQueue
  // send selected store inst to sbuffer
  (0 until 2).map(i => {
    val ptr = storeCommitSel(i)
    val mmio = data(ptr).mmio
    io.sbuffer(i).valid := storeCommitValid(i) && !mmio
    io.sbuffer(i).bits.cmd  := MemoryOpConstants.M_XWR
    io.sbuffer(i).bits.addr := data(ptr).paddr
    io.sbuffer(i).bits.data := data(ptr).data
    io.sbuffer(i).bits.mask := data(ptr).mask
    io.sbuffer(i).bits.meta          := DontCare
    io.sbuffer(i).bits.meta.tlb_miss := false.B
    io.sbuffer(i).bits.meta.uop      := uop(ptr)
    io.sbuffer(i).bits.meta.mmio     := mmio
    io.sbuffer(i).bits.meta.mask     := data(ptr).mask
    
<<<<<<< HEAD
    commitedStoreQueue.io.deq(i).ready := io.sbuffer(i).fire() || mmio

    XSDebug(io.sbuffer(i).fire(), "[SBUFFER STORE REQ] pa %x data %x\n", data(ptr).paddr, data(ptr).data)
    
=======
>>>>>>> 34317ece
    // update sq meta if store inst is send to sbuffer
    when(storeCommitValid(i) && (mmio || io.sbuffer(i).ready)) {
      allocated(ptr) := false.B
    }
  })
  
  // Memory mapped IO / other uncached operations
  
  // setup misc mem access req
  // mask / paddr / data can be get from sq.data
  val commitType = io.commits(0).bits.uop.ctrl.commitType 
  io.uncache.req.valid := pending(ringBufferTail) && allocated(ringBufferTail) &&
    commitType === CommitType.STORE &&
    io.roqDeqPtr === uop(ringBufferTail).roqIdx &&
    !io.commits(0).bits.isWalk

  io.uncache.req.bits.cmd  := MemoryOpConstants.M_XWR
  io.uncache.req.bits.addr := data(ringBufferTail).paddr 
  io.uncache.req.bits.data := data(ringBufferTail).data
  io.uncache.req.bits.mask := data(ringBufferTail).mask
  
  io.uncache.req.bits.meta.id       := DontCare // TODO: // FIXME
  io.uncache.req.bits.meta.vaddr    := DontCare
  io.uncache.req.bits.meta.paddr    := data(ringBufferTail).paddr
  io.uncache.req.bits.meta.uop      := uop(ringBufferTail)
  io.uncache.req.bits.meta.mmio     := true.B // data(ringBufferTail).mmio
  io.uncache.req.bits.meta.tlb_miss := false.B
  io.uncache.req.bits.meta.mask     := data(ringBufferTail).mask
  io.uncache.req.bits.meta.replay   := false.B
  
  io.uncache.resp.ready := true.B
  
  when(io.uncache.req.fire()){
    pending(ringBufferTail) := false.B
  }
  
  when(io.uncache.resp.fire()){
    valid(ringBufferTail) := true.B
    data(ringBufferTail).data := io.uncache.resp.bits.data(XLEN-1, 0)
    // TODO: write back exception info
  }
  
  when(io.uncache.req.fire()){
    XSDebug("uncache req: pc %x addr %x data %x op %x mask %x\n",
      uop(ringBufferTail).cf.pc,
      io.uncache.req.bits.addr,
      io.uncache.req.bits.data,
      io.uncache.req.bits.cmd,
      io.uncache.req.bits.mask
    )
  }

  // Read vaddr for mem exception
  val mexcLsIdx = WireInit(0.U.asTypeOf(new LSIdx()))
  val memExceptionAddr = WireInit(data(mexcLsIdx.sqIdx.value).vaddr)
  ExcitingUtils.addSink(mexcLsIdx, "EXECPTION_LSROQIDX")
  ExcitingUtils.addSource(memExceptionAddr, "EXECPTION_STORE_VADDR")

  // misprediction recovery / exception redirect
  // invalidate sq term using robIdx
  val needCancel = Wire(Vec(StoreQueueSize, Bool()))
  for (i <- 0 until StoreQueueSize) {
    needCancel(i) := uop(i).roqIdx.needFlush(io.brqRedirect) && allocated(i) && !commited(i)
    when(needCancel(i)) {
      when(io.brqRedirect.bits.isReplay){
        valid(i) := false.B
        writebacked(i) := false.B
        listening(i) := false.B
        miss(i) := false.B
        pending(i) := false.B
      }.otherwise{
        allocated(i) := false.B
      }
    }
  }
  when (io.brqRedirect.valid && io.brqRedirect.bits.isMisPred) {
    ringBufferHeadExtended := ringBufferHeadExtended - PopCount(needCancel)
  }

  // debug info
  XSDebug("head %d:%d tail %d:%d\n", ringBufferHeadExtended.flag, ringBufferHead, ringBufferTailExtended.flag, ringBufferTail)

  def PrintFlag(flag: Bool, name: String): Unit = {
    when(flag) {
      XSDebug(false, true.B, name)
    }.otherwise {
      XSDebug(false, true.B, " ")
    }
  }

  for (i <- 0 until StoreQueueSize) {
    if (i % 4 == 0) XSDebug("")
    XSDebug(false, true.B, "%x [%x] ", uop(i).cf.pc, data(i).paddr)
    PrintFlag(allocated(i), "a")
    PrintFlag(allocated(i) && valid(i), "v")
    PrintFlag(allocated(i) && writebacked(i), "w")
    PrintFlag(allocated(i) && commited(i), "c")
    PrintFlag(allocated(i) && miss(i), "m")
    PrintFlag(allocated(i) && listening(i), "l")
    PrintFlag(allocated(i) && pending(i), "p")
    XSDebug(false, true.B, " ")
    if (i % 4 == 3 || i == StoreQueueSize - 1) XSDebug(false, true.B, "\n")
  }

}<|MERGE_RESOLUTION|>--- conflicted
+++ resolved
@@ -271,13 +271,8 @@
     io.sbuffer(i).bits.meta.mmio     := mmio
     io.sbuffer(i).bits.meta.mask     := data(ptr).mask
     
-<<<<<<< HEAD
-    commitedStoreQueue.io.deq(i).ready := io.sbuffer(i).fire() || mmio
-
     XSDebug(io.sbuffer(i).fire(), "[SBUFFER STORE REQ] pa %x data %x\n", data(ptr).paddr, data(ptr).data)
-    
-=======
->>>>>>> 34317ece
+
     // update sq meta if store inst is send to sbuffer
     when(storeCommitValid(i) && (mmio || io.sbuffer(i).ready)) {
       allocated(ptr) := false.B
