--- conflicted
+++ resolved
@@ -61,13 +61,7 @@
   //  Released    : DCache released.
   //
   val allocated = RegInit(VecInit(List.fill(LoadQueueRARSize)(false.B))) // The control signals need to explicitly indicate the initial value
-<<<<<<< HEAD
   val uop = Reg(Vec(LoadQueueRARSize, new DynInst))
-=======
-
-
-  val uop = Reg(Vec(LoadQueueRARSize, new MicroOp))
->>>>>>> 1d66183d
   val paddrModule = Module(new LqPAddrModule(
     gen = UInt(PAddrBits.W),
     numEntries = LoadQueueRARSize,
