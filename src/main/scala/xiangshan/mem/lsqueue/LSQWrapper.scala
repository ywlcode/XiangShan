/***************************************************************************************
* Copyright (c) 2020-2021 Institute of Computing Technology, Chinese Academy of Sciences
* Copyright (c) 2020-2021 Peng Cheng Laboratory
*
* XiangShan is licensed under Mulan PSL v2.
* You can use this software according to the terms and conditions of the Mulan PSL v2.
* You may obtain a copy of Mulan PSL v2 at:
*          http://license.coscl.org.cn/MulanPSL2
*
* THIS SOFTWARE IS PROVIDED ON AN "AS IS" BASIS, WITHOUT WARRANTIES OF ANY KIND,
* EITHER EXPRESS OR IMPLIED, INCLUDING BUT NOT LIMITED TO NON-INFRINGEMENT,
* MERCHANTABILITY OR FIT FOR A PARTICULAR PURPOSE.
*
* See the Mulan PSL v2 for more details.
***************************************************************************************/

package xiangshan.mem

import chipsalliance.rocketchip.config.Parameters
import chisel3._
import chisel3.util._
import utility._
import utils._
import xiangshan._
import xiangshan.backend.rob.RobLsqIO
import xiangshan.cache._
import xiangshan.mem._
import xiangshan.backend.Bundles.{DynInst, MemExuOutput}

class ExceptionAddrIO(implicit p: Parameters) extends XSBundle {
  val isStore = Input(Bool())
  val vaddr = Output(UInt(VAddrBits.W))
}

class FwdEntry extends Bundle {
  val validFast = Bool() // validFast is generated the same cycle with query
  val valid = Bool() // valid is generated 1 cycle after query request
  val data = UInt(8.W) // data is generated 1 cycle after query request
}

// inflight miss block reqs
class InflightBlockInfo(implicit p: Parameters) extends XSBundle {
  val block_addr = UInt(PAddrBits.W)
  val valid = Bool()
}

class LsqEnqIO(implicit p: Parameters) extends XSBundle {
  val canAccept = Output(Bool())
  val needAlloc = Vec(backendParams.LsExuCnt, Input(UInt(2.W)))
  val req = Vec(backendParams.LsExuCnt, Flipped(ValidIO(new DynInst)))
  val resp = Vec(backendParams.LsExuCnt, Output(new LSIdx))
}

// Load / Store Queue Wrapper for XiangShan Out of Order LSU
class LsqWrapper(implicit p: Parameters) extends XSModule with HasDCacheParameters with HasPerfEvents {
  val io = IO(new Bundle() {
    val hartId = Input(UInt(8.W))
    val brqRedirect = Flipped(ValidIO(new Redirect))
<<<<<<< HEAD
    val loadPaddrIn = Vec(LoadPipelineWidth, Flipped(Valid(new LqPaddrWriteBundle)))
    val loadVaddrIn = Vec(LoadPipelineWidth, Flipped(Valid(new LqVaddrWriteBundle)))
    val replayFast = Vec(LoadPipelineWidth, Flipped(new LoadToLsqFastIO))
    val replaySlow = Vec(LoadPipelineWidth, Flipped(new LoadToLsqSlowIO))
    val loadOut = Vec(LoadPipelineWidth, Decoupled(new LsPipelineBundle))
    val loadIn = Vec(LoadPipelineWidth, Flipped(Valid(new LqWriteBundle)))
    val storeIn = Vec(StorePipelineWidth, Flipped(Valid(new LsPipelineBundle)))
    val storeInRe = Vec(StorePipelineWidth, Input(new LsPipelineBundle()))
    val storeDataIn = Vec(StorePipelineWidth, Flipped(Valid(new MemExuOutput))) // store data, send to sq from rs
    val storeMaskIn = Vec(StorePipelineWidth, Flipped(Valid(new StoreMaskBundle))) // store mask, send to sq from rs
    val s2_load_data_forwarded = Vec(LoadPipelineWidth, Input(Bool()))
    val s3_delayed_load_error = Vec(LoadPipelineWidth, Input(Bool()))
    val s2_dcache_require_replay = Vec(LoadPipelineWidth, Input(Bool()))
    val s3_replay_from_fetch = Vec(LoadPipelineWidth, Input(Bool()))
    val sbuffer = Vec(EnsbufferWidth, Decoupled(new DCacheWordReqWithVaddr))
    val ldout = Vec(LoadPipelineWidth, DecoupledIO(new MemExuOutput)) // writeback int load
    val ldRawDataOut = Vec(LoadPipelineWidth, Output(new LoadDataFromLQBundle))
    val uncacheOutstanding = Input(Bool())
    val mmioStout = DecoupledIO(new MemExuOutput) // writeback uncached store
=======
    val enq = new LsqEnqIO
    val ldu = new Bundle() {
        val storeLoadViolationQuery = Vec(LoadPipelineWidth, Flipped(new LoadViolationQueryIO)) // from load_s2
        val loadLoadViolationQuery = Vec(LoadPipelineWidth, Flipped(new LoadViolationQueryIO)) // from load_s2
        val loadIn = Vec(StorePipelineWidth, Flipped(Decoupled(new LqWriteBundle))) // from load_s3
    }
    val sta = new Bundle() {
      val storeMaskIn = Vec(StorePipelineWidth, Flipped(Valid(new StoreMaskBundle))) // from store_s0, store mask, send to sq from rs
      val storeAddrIn = Vec(StorePipelineWidth, Flipped(Valid(new LsPipelineBundle))) // from store_s1
      val storeAddrInRe = Vec(StorePipelineWidth, Input(new LsPipelineBundle())) // from store_s2
    }
    val std = new Bundle() {
      val storeDataIn = Vec(StorePipelineWidth, Flipped(Valid(new ExuOutput))) // from store_s0, store data, send to sq from rs
    }
    val loadOut = Vec(LoadPipelineWidth, DecoupledIO(new ExuOutput))
    val ldRawDataOut = Vec(LoadPipelineWidth, Output(new LoadDataFromLQBundle))
    val replay = Vec(LoadPipelineWidth, Decoupled(new LsPipelineBundle)) 
    val sbuffer = Vec(EnsbufferWidth, Decoupled(new DCacheWordReqWithVaddr)) 
>>>>>>> 15ee59e4
    val forward = Vec(LoadPipelineWidth, Flipped(new PipeLoadForwardQueryIO))
    val rob = Flipped(new RobLsqIO)
    val rollback = Output(Valid(new Redirect))
    val release = Flipped(Valid(new Release))
    val refill = Flipped(Valid(new Refill))
    val uncacheOutstanding = Input(Bool())
    val uncache = new UncacheWordIO
    val mmioStout = DecoupledIO(new ExuOutput) // writeback uncached store
    val sqEmpty = Output(Bool())
    val lqReplayFull = Output(Bool())
    val sqFull = Output(Bool())
    val lqFull = Output(Bool())
    val sqCancelCnt = Output(UInt(log2Up(StoreQueueSize+1).W))
    val lqCancelCnt = Output(UInt(log2Up(VirtualLoadQueueSize+1).W))
    val lqDeq = Output(UInt(log2Up(CommitWidth + 1).W))
    val sqDeq = Output(UInt(log2Ceil(EnsbufferWidth + 1).W))
    val exceptionAddr = new ExceptionAddrIO
    val trigger = Vec(LoadPipelineWidth, new LqTriggerIO)
    val issuePtrExt = Output(new SqPtr)
  })

  val loadQueue = Module(new LoadQueue)
  val storeQueue = Module(new StoreQueue)

  storeQueue.io.hartId := io.hartId
  storeQueue.io.uncacheOutstanding := io.uncacheOutstanding
  

  dontTouch(loadQueue.io.tlbReplayDelayCycleCtrl)
  val tlbReplayDelayCycleCtrl = WireInit(VecInit(Seq(15.U(ReSelectLen.W), 0.U(ReSelectLen.W), 126.U(ReSelectLen.W), 0.U(ReSelectLen.W))))
  loadQueue.io.tlbReplayDelayCycleCtrl := tlbReplayDelayCycleCtrl

  // io.enq logic
  // LSQ: send out canAccept when both load queue and store queue are ready
  // Dispatch: send instructions to LSQ only when they are ready
  io.enq.canAccept := loadQueue.io.enq.canAccept && storeQueue.io.enq.canAccept
  loadQueue.io.enq.sqCanAccept := storeQueue.io.enq.canAccept
  storeQueue.io.enq.lqCanAccept := loadQueue.io.enq.canAccept
  for (i <- io.enq.req.indices) {
    loadQueue.io.enq.needAlloc(i)      := io.enq.needAlloc(i)(0)
    loadQueue.io.enq.req(i).valid      := io.enq.needAlloc(i)(0) && io.enq.req(i).valid
    loadQueue.io.enq.req(i).bits       := io.enq.req(i).bits
    loadQueue.io.enq.req(i).bits.sqIdx := storeQueue.io.enq.resp(i)

    storeQueue.io.enq.needAlloc(i)      := io.enq.needAlloc(i)(1)
    storeQueue.io.enq.req(i).valid      := io.enq.needAlloc(i)(1) && io.enq.req(i).valid
    storeQueue.io.enq.req(i).bits       := io.enq.req(i).bits
    storeQueue.io.enq.req(i).bits       := io.enq.req(i).bits
    storeQueue.io.enq.req(i).bits.lqIdx := loadQueue.io.enq.resp(i)

    io.enq.resp(i).lqIdx := loadQueue.io.enq.resp(i)
    io.enq.resp(i).sqIdx := storeQueue.io.enq.resp(i)
  }

  // store queue wiring
  storeQueue.io.brqRedirect <> io.brqRedirect
  storeQueue.io.storeAddrIn <> io.sta.storeAddrIn // from store_s1
  storeQueue.io.storeAddrInRe <> io.sta.storeAddrInRe // from store_s2
  storeQueue.io.storeDataIn <> io.std.storeDataIn // from store_s0
  storeQueue.io.storeMaskIn <> io.sta.storeMaskIn // from store_s0
  storeQueue.io.sbuffer <> io.sbuffer
  storeQueue.io.mmioStout <> io.mmioStout
  storeQueue.io.rob <> io.rob
  storeQueue.io.exceptionAddr.isStore := DontCare
  storeQueue.io.sqCancelCnt <> io.sqCancelCnt
  storeQueue.io.sqDeq <> io.sqDeq
  storeQueue.io.sqEmpty <> io.sqEmpty
  storeQueue.io.sqFull <> io.sqFull
  storeQueue.io.forward <> io.forward // overlap forwardMask & forwardData, DO NOT CHANGE SEQUENCE

  /* <------- DANGEROUS: Don't change sequence here ! -------> */

  //  load queue wiring
  loadQueue.io.redirect <> io.brqRedirect
  loadQueue.io.ldu <> io.ldu
  loadQueue.io.loadOut <> io.loadOut
  loadQueue.io.ldRawDataOut <> io.ldRawDataOut
  loadQueue.io.rob <> io.rob
  loadQueue.io.rollback <> io.rollback
  loadQueue.io.replay <> io.replay
  loadQueue.io.refill <> io.refill
  loadQueue.io.release <> io.release
  loadQueue.io.trigger <> io.trigger
  loadQueue.io.exceptionAddr.isStore := DontCare
  loadQueue.io.lqCancelCnt <> io.lqCancelCnt 
  loadQueue.io.sq.stAddrReadySqPtr <> storeQueue.io.stAddrReadySqPtr
  loadQueue.io.sq.stAddrReadyVec <> storeQueue.io.stAddrReadyVec
  loadQueue.io.sq.stDataReadySqPtr <> storeQueue.io.stDataReadySqPtr
  loadQueue.io.sq.stDataReadyVec <> storeQueue.io.stDataReadyVec
  loadQueue.io.sq.stIssuePtr <> storeQueue.io.stIssuePtr
  loadQueue.io.sq.sqEmpty <> storeQueue.io.sqEmpty
  loadQueue.io.sta.storeAddrIn <> io.sta.storeAddrIn // store_s1
  loadQueue.io.std.storeDataIn <> io.std.storeDataIn // store_s0
  loadQueue.io.lqFull <> io.lqFull
  loadQueue.io.lqReplayFull <> io.lqReplayFull
  loadQueue.io.lqDeq <> io.lqDeq

  // rob commits for lsq is delayed for two cycles, which causes the delayed update for deqPtr in lq/sq
  // s0: commit
  // s1:               exception find
  // s2:               exception triggered
  // s3: ptr updated & new address
  // address will be used at the next cycle after exception is triggered
  io.exceptionAddr.vaddr := Mux(RegNext(io.exceptionAddr.isStore), storeQueue.io.exceptionAddr.vaddr, loadQueue.io.exceptionAddr.vaddr)
  io.issuePtrExt := storeQueue.io.stAddrReadySqPtr

  // naive uncache arbiter
  val s_idle :: s_load :: s_store :: Nil = Enum(3)
  val pendingstate = RegInit(s_idle)

  switch(pendingstate){
    is(s_idle){
      when(io.uncache.req.fire() && !io.uncacheOutstanding){
        pendingstate := Mux(loadQueue.io.uncache.req.valid, s_load, 
                          Mux(io.uncacheOutstanding, s_idle, s_store))
      }
    }
    is(s_load){
      when(io.uncache.resp.fire()){
        pendingstate := s_idle
      }
    }
    is(s_store){
      when(io.uncache.resp.fire()){
        pendingstate := s_idle
      }
    }
  }

  loadQueue.io.uncache := DontCare
  storeQueue.io.uncache := DontCare
  loadQueue.io.uncache.resp.valid := false.B
  storeQueue.io.uncache.resp.valid := false.B
  when(loadQueue.io.uncache.req.valid){
    io.uncache.req <> loadQueue.io.uncache.req
  }.otherwise{
    io.uncache.req <> storeQueue.io.uncache.req
  }
  when (io.uncacheOutstanding) {
    io.uncache.resp <> loadQueue.io.uncache.resp  
  } .otherwise {
    when(pendingstate === s_load){
      io.uncache.resp <> loadQueue.io.uncache.resp
    }.otherwise{
      io.uncache.resp <> storeQueue.io.uncache.resp
    }
  }
  

  assert(!(loadQueue.io.uncache.req.valid && storeQueue.io.uncache.req.valid))
  assert(!(loadQueue.io.uncache.resp.valid && storeQueue.io.uncache.resp.valid))
  when (!io.uncacheOutstanding) {
    assert(!((loadQueue.io.uncache.resp.valid || storeQueue.io.uncache.resp.valid) && pendingstate === s_idle))
  }


  val perfEvents = Seq(loadQueue, storeQueue).flatMap(_.getPerfEvents)
  generatePerfEvent()
}

class LsqEnqCtrl(implicit p: Parameters) extends XSModule {
  val io = IO(new Bundle {
    val redirect = Flipped(ValidIO(new Redirect))
    // to dispatch
    val enq = new LsqEnqIO
    // from `memBlock.io.lqDeq
    val lcommit = Input(UInt(log2Up(CommitWidth + 1).W))
    // from `memBlock.io.sqDeq`
    val scommit = Input(UInt(log2Ceil(EnsbufferWidth + 1).W))
    // from/tp lsq
    val lqCancelCnt = Input(UInt(log2Up(VirtualLoadQueueSize + 1).W))
    val sqCancelCnt = Input(UInt(log2Up(StoreQueueSize + 1).W))
    val enqLsq = Flipped(new LsqEnqIO)
  })

  val lqPtr = RegInit(0.U.asTypeOf(new LqPtr))
  val sqPtr = RegInit(0.U.asTypeOf(new SqPtr))
  val lqCounter = RegInit(VirtualLoadQueueSize.U(log2Up(VirtualLoadQueueSize + 1).W))
  val sqCounter = RegInit(StoreQueueSize.U(log2Up(StoreQueueSize + 1).W))
  val canAccept = RegInit(false.B)

  val loadEnqNumber = PopCount(io.enq.req.zip(io.enq.needAlloc).map(x => x._1.valid && x._2(0)))
  val storeEnqNumber = PopCount(io.enq.req.zip(io.enq.needAlloc).map(x => x._1.valid && x._2(1)))

  // How to update ptr and counter:
  // (1) by default, updated according to enq/commit
  // (2) when redirect and dispatch queue is empty, update according to lsq
  val t1_redirect = RegNext(io.redirect.valid)
  val t2_redirect = RegNext(t1_redirect)
  val t2_update = t2_redirect && !VecInit(io.enq.needAlloc.map(_.orR)).asUInt.orR
  val t3_update = RegNext(t2_update)
  val t3_lqCancelCnt = RegNext(io.lqCancelCnt)
  val t3_sqCancelCnt = RegNext(io.sqCancelCnt)
  when (t3_update) {
    lqPtr := lqPtr - t3_lqCancelCnt
    lqCounter := lqCounter + io.lcommit + t3_lqCancelCnt
    sqPtr := sqPtr - t3_sqCancelCnt
    sqCounter := sqCounter + io.scommit + t3_sqCancelCnt
  }.elsewhen (!io.redirect.valid && io.enq.canAccept) {
    lqPtr := lqPtr + loadEnqNumber
    lqCounter := lqCounter + io.lcommit - loadEnqNumber
    sqPtr := sqPtr + storeEnqNumber
    sqCounter := sqCounter + io.scommit - storeEnqNumber
  }.otherwise {
    lqCounter := lqCounter + io.lcommit
    sqCounter := sqCounter + io.scommit
  }


  val maxAllocate = Seq(backendParams.LduCnt, backendParams.StaCnt).max
  val ldCanAccept = lqCounter >= loadEnqNumber +& maxAllocate.U
  val sqCanAccept = sqCounter >= storeEnqNumber +& maxAllocate.U
  // It is possible that t3_update and enq are true at the same clock cycle.
  // For example, if redirect.valid lasts more than one clock cycle,
  // after the last redirect, new instructions may enter but previously redirect
  // has not been resolved (updated according to the cancel count from LSQ).
  // To solve the issue easily, we block enqueue when t3_update, which is RegNext(t2_update).
  io.enq.canAccept := RegNext(ldCanAccept && sqCanAccept && !t2_update)
  val lqOffset = Wire(Vec(io.enq.resp.length, UInt(log2Up(maxAllocate + 1).W)))
  val sqOffset = Wire(Vec(io.enq.resp.length, UInt(log2Up(maxAllocate + 1).W)))
  for ((resp, i) <- io.enq.resp.zipWithIndex) {
    lqOffset(i) := PopCount(io.enq.needAlloc.take(i).map(a => a(0)))
    resp.lqIdx := lqPtr + lqOffset(i)
    sqOffset(i) := PopCount(io.enq.needAlloc.take(i).map(a => a(1)))
    resp.sqIdx := sqPtr + sqOffset(i)
  }

  io.enqLsq.needAlloc := RegNext(io.enq.needAlloc)
  io.enqLsq.req.zip(io.enq.req).zip(io.enq.resp).foreach{ case ((toLsq, enq), resp) =>
    val do_enq = enq.valid && !io.redirect.valid && io.enq.canAccept
    toLsq.valid := RegNext(do_enq)
    toLsq.bits := RegEnable(enq.bits, do_enq)
    toLsq.bits.lqIdx := RegEnable(resp.lqIdx, do_enq)
    toLsq.bits.sqIdx := RegEnable(resp.sqIdx, do_enq)
  }

}<|MERGE_RESOLUTION|>--- conflicted
+++ resolved
@@ -56,27 +56,6 @@
   val io = IO(new Bundle() {
     val hartId = Input(UInt(8.W))
     val brqRedirect = Flipped(ValidIO(new Redirect))
-<<<<<<< HEAD
-    val loadPaddrIn = Vec(LoadPipelineWidth, Flipped(Valid(new LqPaddrWriteBundle)))
-    val loadVaddrIn = Vec(LoadPipelineWidth, Flipped(Valid(new LqVaddrWriteBundle)))
-    val replayFast = Vec(LoadPipelineWidth, Flipped(new LoadToLsqFastIO))
-    val replaySlow = Vec(LoadPipelineWidth, Flipped(new LoadToLsqSlowIO))
-    val loadOut = Vec(LoadPipelineWidth, Decoupled(new LsPipelineBundle))
-    val loadIn = Vec(LoadPipelineWidth, Flipped(Valid(new LqWriteBundle)))
-    val storeIn = Vec(StorePipelineWidth, Flipped(Valid(new LsPipelineBundle)))
-    val storeInRe = Vec(StorePipelineWidth, Input(new LsPipelineBundle()))
-    val storeDataIn = Vec(StorePipelineWidth, Flipped(Valid(new MemExuOutput))) // store data, send to sq from rs
-    val storeMaskIn = Vec(StorePipelineWidth, Flipped(Valid(new StoreMaskBundle))) // store mask, send to sq from rs
-    val s2_load_data_forwarded = Vec(LoadPipelineWidth, Input(Bool()))
-    val s3_delayed_load_error = Vec(LoadPipelineWidth, Input(Bool()))
-    val s2_dcache_require_replay = Vec(LoadPipelineWidth, Input(Bool()))
-    val s3_replay_from_fetch = Vec(LoadPipelineWidth, Input(Bool()))
-    val sbuffer = Vec(EnsbufferWidth, Decoupled(new DCacheWordReqWithVaddr))
-    val ldout = Vec(LoadPipelineWidth, DecoupledIO(new MemExuOutput)) // writeback int load
-    val ldRawDataOut = Vec(LoadPipelineWidth, Output(new LoadDataFromLQBundle))
-    val uncacheOutstanding = Input(Bool())
-    val mmioStout = DecoupledIO(new MemExuOutput) // writeback uncached store
-=======
     val enq = new LsqEnqIO
     val ldu = new Bundle() {
         val storeLoadViolationQuery = Vec(LoadPipelineWidth, Flipped(new LoadViolationQueryIO)) // from load_s2
@@ -89,13 +68,12 @@
       val storeAddrInRe = Vec(StorePipelineWidth, Input(new LsPipelineBundle())) // from store_s2
     }
     val std = new Bundle() {
-      val storeDataIn = Vec(StorePipelineWidth, Flipped(Valid(new ExuOutput))) // from store_s0, store data, send to sq from rs
-    }
-    val loadOut = Vec(LoadPipelineWidth, DecoupledIO(new ExuOutput))
+      val storeDataIn = Vec(StorePipelineWidth, Flipped(Valid(new MemExuOutput))) // from store_s0, store data, send to sq from rs
+    }
+    val loadOut = Vec(LoadPipelineWidth, DecoupledIO(new MemExuOutput))
     val ldRawDataOut = Vec(LoadPipelineWidth, Output(new LoadDataFromLQBundle))
-    val replay = Vec(LoadPipelineWidth, Decoupled(new LsPipelineBundle)) 
-    val sbuffer = Vec(EnsbufferWidth, Decoupled(new DCacheWordReqWithVaddr)) 
->>>>>>> 15ee59e4
+    val replay = Vec(LoadPipelineWidth, Decoupled(new LsPipelineBundle))
+    val sbuffer = Vec(EnsbufferWidth, Decoupled(new DCacheWordReqWithVaddr))
     val forward = Vec(LoadPipelineWidth, Flipped(new PipeLoadForwardQueryIO))
     val rob = Flipped(new RobLsqIO)
     val rollback = Output(Valid(new Redirect))
@@ -103,7 +81,7 @@
     val refill = Flipped(Valid(new Refill))
     val uncacheOutstanding = Input(Bool())
     val uncache = new UncacheWordIO
-    val mmioStout = DecoupledIO(new ExuOutput) // writeback uncached store
+    val mmioStout = DecoupledIO(new MemExuOutput) // writeback uncached store
     val sqEmpty = Output(Bool())
     val lqReplayFull = Output(Bool())
     val sqFull = Output(Bool())
@@ -122,7 +100,7 @@
 
   storeQueue.io.hartId := io.hartId
   storeQueue.io.uncacheOutstanding := io.uncacheOutstanding
-  
+
 
   dontTouch(loadQueue.io.tlbReplayDelayCycleCtrl)
   val tlbReplayDelayCycleCtrl = WireInit(VecInit(Seq(15.U(ReSelectLen.W), 0.U(ReSelectLen.W), 126.U(ReSelectLen.W), 0.U(ReSelectLen.W))))
@@ -180,7 +158,7 @@
   loadQueue.io.release <> io.release
   loadQueue.io.trigger <> io.trigger
   loadQueue.io.exceptionAddr.isStore := DontCare
-  loadQueue.io.lqCancelCnt <> io.lqCancelCnt 
+  loadQueue.io.lqCancelCnt <> io.lqCancelCnt
   loadQueue.io.sq.stAddrReadySqPtr <> storeQueue.io.stAddrReadySqPtr
   loadQueue.io.sq.stAddrReadyVec <> storeQueue.io.stAddrReadyVec
   loadQueue.io.sq.stDataReadySqPtr <> storeQueue.io.stDataReadySqPtr
