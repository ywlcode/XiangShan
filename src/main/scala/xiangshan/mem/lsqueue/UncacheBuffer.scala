--- conflicted
+++ resolved
@@ -19,7 +19,7 @@
 import chisel3.util._
 import org.chipsalliance.cde.config._
 import xiangshan._
-import xiangshan.backend.rob.{RobLsqIO, RobPtr}
+import xiangshan.backend.rob.{RobPtr, RobLsqIO}
 import xiangshan.ExceptionNO._
 import xiangshan.cache._
 import utils._
@@ -50,6 +50,9 @@
     // uncache io
     val uncache = new UncacheWordIO
 
+    // trigger
+    val trigger = new LqTriggerIO
+
     // select this entry
     val select = Output(Bool())
 
@@ -60,10 +63,7 @@
 
   val req_valid = RegInit(false.B)
   val req = Reg(new LqWriteBundle)
-<<<<<<< HEAD
   val triggerResult = RegInit(VecInit(Seq.fill(TriggerNum)(false.B)))
-=======
->>>>>>> 67a03ae6
 
   //
   val s_idle :: s_req :: s_resp :: s_wait :: Nil = Enum(4)
@@ -81,7 +81,6 @@
     req_valid := false.B
   }
 
-<<<<<<< HEAD
   when (io.req.valid) {
     when (io.req.bits.data_wen_dup(5)) {
       triggerResult := io.trigger.hitLoadAddrTriggerHitVec
@@ -94,8 +93,6 @@
     VecInit(Seq.fill(TriggerNum)(false.B))
   )
 
-=======
->>>>>>> 67a03ae6
   io.flush := req_valid && req.uop.robIdx.needFlush(io.redirect)
   /**
     * Memory mapped IO / other uncached operations
@@ -228,6 +225,9 @@
     // uncache io
     val uncache = new UncacheWordIO
 
+    // trigger io
+    val trigger = Vec(LoadPipelineWidth, new LqTriggerIO)
+
     // rollback
     val rollback = Output(Valid(new Redirect))
   })
@@ -273,19 +273,16 @@
     io.ld_raw_data(w) := DontCare
   }
 
-<<<<<<< HEAD
   // set trigger default
   entries.foreach {
-    case (e) => 
+    case (e) =>
       e.io.trigger.hitLoadAddrTriggerHitVec := VecInit(Seq.fill(TriggerNum)(false.B))
   }
 
   io.trigger.foreach {
-    case (t) => 
+    case (t) =>
       t.lqLoadAddrTriggerHitVec := VecInit(Seq.fill(TriggerNum)(false.B))
   }
-=======
->>>>>>> 67a03ae6
 
   // enqueue
   // s1:
@@ -331,6 +328,7 @@
   val uncacheReq = Wire(DecoupledIO(io.uncache.req.bits.cloneType))
   val ldout = Wire(DecoupledIO(io.ldout(0).bits.cloneType))
   val ld_raw_data = Wire(io.ld_raw_data(0).cloneType)
+  val lqLoadAddrTriggerHitVec = Wire(io.trigger(0).lqLoadAddrTriggerHitVec.cloneType)
 
   // init
   uncacheReq.valid := false.B
@@ -338,6 +336,7 @@
   ldout.valid      := false.B
   ldout.bits       := DontCare
   ld_raw_data        := DontCare
+  lqLoadAddrTriggerHitVec := DontCare
 
   entries.zipWithIndex.foreach {
     case (e, i) =>
@@ -349,6 +348,7 @@
         when (enqValidVec(w) && (i.U === enqIndexVec(w))) {
           e.io.req.valid := true.B
           e.io.req.bits := s2_req(w)
+          e.io.trigger.hitLoadAddrTriggerHitVec := io.trigger(w).hitLoadAddrTriggerHitVec
         }
       }
 
@@ -367,6 +367,7 @@
         // Read vaddr for mem exception
         // no inst will be commited 1 cycle before tval update
         // read vaddr for mmio, and only port 0 is used
+        lqLoadAddrTriggerHitVec := e.io.trigger.lqLoadAddrTriggerHitVec
       }
 
       when (i.U === io.uncache.resp.bits.id) {
@@ -380,9 +381,8 @@
   // uncache Writeback
   AddPipelineReg(ldout, io.ldout(0), false.B)
 
-  // uncache RAW data
-  // FIXME: remove it?
-  io.ld_raw_data(0) := RegEnable(ld_raw_data, ldout.fire)
+  io.ld_raw_data(0)      := RegEnable(ld_raw_data, ldout.fire)
+  io.trigger(0).lqLoadAddrTriggerHitVec := RegNext(lqLoadAddrTriggerHitVec)
 
   for (i <- 0 until LoadPipelineWidth) {
     io.rob.mmio(i) := RegNext(s1_valid(i) && s1_req(i).mmio)
@@ -427,44 +427,6 @@
   // stage 2:               lq
   //                        |
   //                     rollback req
-<<<<<<< HEAD
-  def selectOldest[T <: DynInst](valid: Seq[Bool], bits: Seq[T]): (Seq[Bool], Seq[T]) = {
-    assert(valid.length == bits.length)
-    if (valid.length == 0 || valid.length == 1) {
-      (valid, bits)
-    } else if (valid.length == 2) {
-      val res = Seq.fill(2)(Wire(ValidIO(chiselTypeOf(bits(0)))))
-      for (i <- res.indices) {
-        res(i).valid := valid(i)
-        res(i).bits := bits(i)
-      }
-      val oldest = Mux(valid(0) && valid(1), Mux(isAfter(bits(0).robIdx, bits(1).robIdx), res(1), res(0)), Mux(valid(0) && !valid(1), res(0), res(1)))
-      (Seq(oldest.valid), Seq(oldest.bits))
-    } else {
-      val left = selectOldest(valid.take(valid.length / 2), bits.take(bits.length / 2))
-      val right = selectOldest(valid.takeRight(valid.length - (valid.length / 2)), bits.takeRight(bits.length - (bits.length / 2)))
-      selectOldest(left._1 ++ right._1, left._2 ++ right._2)
-    }
-  }
-  def detectRollback() = {
-    val reqNeedCheck = VecInit((0 until LoadPipelineWidth).map(w =>
-      s2_enqueue(w) && !enqValidVec(w)
-    ))
-    val reqSelUops = VecInit(s2_req.map(_.uop))
-    val reqSelect = selectOldest(reqNeedCheck, reqSelUops)
-    (RegNext(reqSelect._1(0)), RegNext(reqSelect._2(0)))
-  }
-
-  val (rollbackValid, rollbackUop) = detectRollback()
-  io.rollback.bits           := DontCare
-  io.rollback.bits.robIdx    := rollbackUop.robIdx
-  io.rollback.bits.ftqIdx    := rollbackUop.ftqPtr
-  io.rollback.bits.ftqOffset := rollbackUop.ftqOffset
-  io.rollback.bits.level     := RedirectLevel.flush
-  io.rollback.bits.cfiUpdate.target := rollbackUop.pc
-  io.rollback.bits.debug_runahead_checkpoint_id := rollbackUop.debugInfo.runahead_checkpoint_id
-
-=======
   def selectOldestRedirect(xs: Seq[Valid[Redirect]]): Vec[Bool] = {
     val compareVec = (0 until xs.length).map(i => (0 until i).map(j => isAfter(xs(j).bits.robIdx, xs(i).bits.robIdx)))
     val resultOnehot = VecInit((0 until xs.length).map(i => Cat((0 until xs.length).map(j =>
@@ -493,7 +455,6 @@
   })
   val oldestOneHot = selectOldestRedirect(allRedirect)
   val oldestRedirect = Mux1H(oldestOneHot, allRedirect)
->>>>>>> 67a03ae6
   val lastCycleRedirect = RegNext(io.redirect)
   val lastLastCycleRedirect = RegNext(lastCycleRedirect)
   io.rollback.valid := RegNext(oldestRedirect.valid &&
