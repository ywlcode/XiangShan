--- conflicted
+++ resolved
@@ -581,10 +581,6 @@
     vaddrModule.io.forwardDataMask(i) := io.forward(i).mask
     paddrModule.io.forwardMdata(i) := io.forward(i).paddr
     paddrModule.io.forwardDataMask(i) := io.forward(i).mask
-<<<<<<< HEAD
-=======
-
->>>>>>> 9cb05b4d
 
     // vaddr cam result does not equal to paddr cam result
     // replay needed
