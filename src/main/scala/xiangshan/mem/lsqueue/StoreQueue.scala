package xiangshan.mem

import chisel3._
import chisel3.util._
import utils._
import xiangshan._
import xiangshan.cache._
import xiangshan.cache.{DCacheWordIO, DCacheLineIO, TlbRequestIO, MemoryOpConstants}
import xiangshan.backend.LSUOpType
import xiangshan.backend.roq.RoqPtr


class SqPtr extends CircularQueuePtr(SqPtr.StoreQueueSize) { }

object SqPtr extends HasXSParameter {
  def apply(f: Bool, v: UInt): SqPtr = {
    val ptr = Wire(new SqPtr)
    ptr.flag := f
    ptr.value := v
    ptr
  }
}

class SqEnqIO extends XSBundle {
  val canAccept = Output(Bool())
  val lqCanAccept = Input(Bool())
  val needAlloc = Vec(RenameWidth, Input(Bool()))
  val req = Vec(RenameWidth, Flipped(ValidIO(new MicroOp)))
  val resp = Vec(RenameWidth, Output(new SqPtr))
}

// Store Queue
class StoreQueue extends XSModule with HasDCacheParameters with HasCircularQueuePtrHelper {
  val io = IO(new Bundle() {
    val enq = new SqEnqIO
    val brqRedirect = Input(Valid(new Redirect))
    val storeIn = Vec(StorePipelineWidth, Flipped(Valid(new LsPipelineBundle)))
    val sbuffer = Vec(StorePipelineWidth, Decoupled(new DCacheWordReq))
    val mmioStout = DecoupledIO(new ExuOutput) // writeback uncached store
    val forward = Vec(LoadPipelineWidth, Flipped(new LoadForwardQueryIO))
    val commits = Flipped(new RoqCommitIO)
    val uncache = new DCacheWordIO
    val roqDeqPtr = Input(new RoqPtr)
    // val refill = Flipped(Valid(new DCacheLineReq ))
    val exceptionAddr = new ExceptionAddrIO
    val sqempty = Output(Bool())
  })

  val difftestIO = IO(new Bundle() {
    val storeCommit = Output(UInt(2.W))
    val storeAddr   = Output(Vec(2, UInt(64.W)))
    val storeData   = Output(Vec(2, UInt(64.W)))
    val storeMask   = Output(Vec(2, UInt(8.W)))
  })
  difftestIO <> DontCare

  // data modules
  val uop = Reg(Vec(StoreQueueSize, new MicroOp))
  // val data = Reg(Vec(StoreQueueSize, new LsqEntry))
  val dataModule = Module(new StoreQueueData(StoreQueueSize, numRead = StorePipelineWidth, numWrite = StorePipelineWidth, numForward = StorePipelineWidth))
  dataModule.io := DontCare
  val paddrModule = Module(new SQPaddrModule(StoreQueueSize, numRead = StorePipelineWidth, numWrite = StorePipelineWidth, numForward = StorePipelineWidth))
  paddrModule.io := DontCare
  val vaddrModule = Module(new AsyncDataModuleTemplate(UInt(VAddrBits.W), StoreQueueSize, numRead = 1, numWrite = StorePipelineWidth))
  vaddrModule.io := DontCare

  // state & misc
  val allocated = RegInit(VecInit(List.fill(StoreQueueSize)(false.B))) // sq entry has been allocated
  val datavalid = RegInit(VecInit(List.fill(StoreQueueSize)(false.B))) // non-mmio data is valid
  val writebacked = RegInit(VecInit(List.fill(StoreQueueSize)(false.B))) // inst has been writebacked to CDB
  val commited = Reg(Vec(StoreQueueSize, Bool())) // inst has been commited by roq
  val pending = Reg(Vec(StoreQueueSize, Bool())) // mmio pending: inst is an mmio inst, it will not be executed until it reachs the end of roq
  val mmio = Reg(Vec(StoreQueueSize, Bool())) // mmio: inst is an mmio inst

  // ptr
  require(StoreQueueSize > RenameWidth)
  val enqPtrExt = RegInit(VecInit((0 until RenameWidth).map(_.U.asTypeOf(new SqPtr))))
  val deqPtrExt = RegInit(VecInit((0 until StorePipelineWidth).map(_.U.asTypeOf(new SqPtr))))
  val allowEnqueue = RegInit(true.B)

  val enqPtr = enqPtrExt(0).value
  val deqPtr = deqPtrExt(0).value

  val tailMask = UIntToMask(deqPtr, StoreQueueSize)
  val headMask = UIntToMask(enqPtr, StoreQueueSize)

  // Read dataModule
  // deqPtrExtNext and deqPtrExtNext+1 entry will be read from dataModule
  // if !sbuffer.fire(), read the same ptr
  // if sbuffer.fire(), read next
  val deqPtrExtNext = WireInit(Mux(io.sbuffer(1).fire(),
    VecInit(deqPtrExt.map(_ + 2.U)),
    Mux(io.sbuffer(0).fire() || io.mmioStout.fire(),
      VecInit(deqPtrExt.map(_ + 1.U)),
      deqPtrExt
    )
  ))
  for (i <- 0 until StorePipelineWidth) {
    dataModule.io.raddr(i) := deqPtrExtNext(i).value
    paddrModule.io.raddr(i) := deqPtrExtNext(i).value
  }
  vaddrModule.io.raddr(0) := io.exceptionAddr.lsIdx.sqIdx.value

  /**
    * Enqueue at dispatch
    *
    * Currently, StoreQueue only allows enqueue when #emptyEntries > RenameWidth(EnqWidth)
    */
  io.enq.canAccept := allowEnqueue
  for (i <- 0 until RenameWidth) {
    val offset = if (i == 0) 0.U else PopCount(io.enq.needAlloc.take(i))
    val sqIdx = enqPtrExt(offset)
    val index = sqIdx.value
    when (io.enq.req(i).valid && io.enq.canAccept && io.enq.lqCanAccept && !io.brqRedirect.valid) {
      uop(index) := io.enq.req(i).bits
      allocated(index) := true.B
      datavalid(index) := false.B
      writebacked(index) := false.B
      commited(index) := false.B
      pending(index) := false.B
    }
    io.enq.resp(i) := sqIdx
  }
  XSDebug(p"(ready, valid): ${io.enq.canAccept}, ${Binary(Cat(io.enq.req.map(_.valid)))}\n")

  /**
    * Writeback store from store units
    *
    * Most store instructions writeback to regfile in the previous cycle.
    * However,
    *   (1) For an mmio instruction with exceptions, we need to mark it as datavalid
    * (in this way it will trigger an exception when it reaches ROB's head)
    * instead of pending to avoid sending them to lower level.
    *   (2) For an mmio instruction without exceptions, we mark it as pending.
    * When the instruction reaches ROB's head, StoreQueue sends it to uncache channel.
    * Upon receiving the response, StoreQueue writes back the instruction
    * through arbiter with store units. It will later commit as normal.
    */
  for (i <- 0 until StorePipelineWidth) {
    dataModule.io.wen(i) := false.B
    paddrModule.io.wen(i) := false.B
    vaddrModule.io.wen(i) := false.B
    when (io.storeIn(i).fire()) {
      val stWbIndex = io.storeIn(i).bits.uop.sqIdx.value
      datavalid(stWbIndex) := !io.storeIn(i).bits.mmio
      writebacked(stWbIndex) := !io.storeIn(i).bits.mmio
      pending(stWbIndex) := io.storeIn(i).bits.mmio

      val storeWbData = Wire(new SQDataEntry)
      storeWbData := DontCare
      storeWbData.mask := io.storeIn(i).bits.mask
      storeWbData.data := io.storeIn(i).bits.data

      dataModule.io.waddr(i) := stWbIndex
      dataModule.io.wdata(i) := storeWbData
      dataModule.io.wen(i) := true.B

      paddrModule.io.waddr(i) := stWbIndex
      paddrModule.io.wdata(i) := io.storeIn(i).bits.paddr
      paddrModule.io.wen(i) := true.B

      vaddrModule.io.waddr(i) := stWbIndex
      vaddrModule.io.wdata(i) := io.storeIn(i).bits.vaddr
      vaddrModule.io.wen(i) := true.B

      mmio(stWbIndex) := io.storeIn(i).bits.mmio

      XSInfo("store write to sq idx %d pc 0x%x vaddr %x paddr %x data %x mmio %x\n",
        io.storeIn(i).bits.uop.sqIdx.value,
        io.storeIn(i).bits.uop.cf.pc,
        io.storeIn(i).bits.vaddr,
        io.storeIn(i).bits.paddr,
        io.storeIn(i).bits.data,
        io.storeIn(i).bits.mmio
        )
    }
  }

  /**
    * load forward query
    *
    * Check store queue for instructions that is older than the load.
    * The response will be valid at the next cycle after req.
    */
  // check over all lq entries and forward data from the first matched store
  for (i <- 0 until LoadPipelineWidth) {
    io.forward(i).forwardMask := 0.U(8.W).asBools
    io.forward(i).forwardData := DontCare

    // Compare deqPtr (deqPtr) and forward.sqIdx, we have two cases:
    // (1) if they have the same flag, we need to check range(tail, sqIdx)
    // (2) if they have different flags, we need to check range(tail, LoadQueueSize) and range(0, sqIdx)
    // Forward1: Mux(same_flag, range(tail, sqIdx), range(tail, LoadQueueSize))
    // Forward2: Mux(same_flag, 0.U,                   range(0, sqIdx)    )
    // i.e. forward1 is the target entries with the same flag bits and forward2 otherwise
    val differentFlag = deqPtrExt(0).flag =/= io.forward(i).sqIdx.flag
    val forwardMask = UIntToMask(io.forward(i).sqIdx.value, StoreQueueSize)
    val storeWritebackedVec = WireInit(VecInit(Seq.fill(StoreQueueSize)(false.B)))
    for (j <- 0 until StoreQueueSize) {
      storeWritebackedVec(j) := datavalid(j) && allocated(j) // all datavalid terms need to be checked
    }
    val needForward1 = Mux(differentFlag, ~tailMask, tailMask ^ forwardMask) & storeWritebackedVec.asUInt
    val needForward2 = Mux(differentFlag, forwardMask, 0.U(StoreQueueSize.W)) & storeWritebackedVec.asUInt

    XSDebug(p"$i f1 ${Binary(needForward1)} f2 ${Binary(needForward2)} " +
      p"sqIdx ${io.forward(i).sqIdx} pa ${Hexadecimal(io.forward(i).paddr)}\n"
    )

    // do real fwd query
    dataModule.io.needForward(i)(0) := needForward1 & paddrModule.io.forwardMmask(i).asUInt
    dataModule.io.needForward(i)(1) := needForward2 & paddrModule.io.forwardMmask(i).asUInt

    paddrModule.io.forwardMdata(i) := io.forward(i).paddr

    io.forward(i).forwardMask := dataModule.io.forwardMask(i)
    io.forward(i).forwardData := dataModule.io.forwardData(i)
  }

  /**
    * Memory mapped IO / other uncached operations
    *
    * States:
    * (1) writeback from store units: mark as pending
    * (2) when they reach ROB's head, they can be sent to uncache channel
    * (3) response from uncache channel: mark as datavalid
    * (4) writeback to ROB (and other units): mark as writebacked
    * (5) ROB commits the instruction: same as normal instructions
    */
  //(2) when they reach ROB's head, they can be sent to uncache channel
  io.uncache.req.valid := pending(deqPtr) && allocated(deqPtr) &&
    io.commits.info(0).commitType === CommitType.STORE &&
    io.roqDeqPtr === uop(deqPtr).roqIdx &&
    !io.commits.isWalk

  io.uncache.req.bits.cmd  := MemoryOpConstants.M_XWR
  io.uncache.req.bits.addr := paddrModule.io.rdata(0) // data(deqPtr) -> rdata(0)
  io.uncache.req.bits.data := dataModule.io.rdata(0).data
  io.uncache.req.bits.mask := dataModule.io.rdata(0).mask

<<<<<<< HEAD
  io.uncache.req.bits.id   := DontCare
=======
  io.uncache.req.bits.meta.id       := DontCare
  io.uncache.req.bits.meta.vaddr    := DontCare
  io.uncache.req.bits.meta.paddr    := paddrModule.io.rdata(0)
  io.uncache.req.bits.meta.uop      := uop(deqPtr)
  io.uncache.req.bits.meta.mmio     := true.B
  io.uncache.req.bits.meta.tlb_miss := false.B
  io.uncache.req.bits.meta.mask     := dataModule.io.rdata(0).mask
  io.uncache.req.bits.meta.replay   := false.B
>>>>>>> d708b682

  when(io.uncache.req.fire()){
    pending(deqPtr) := false.B

    XSDebug(
      p"uncache req: pc ${Hexadecimal(uop(deqPtr).cf.pc)} " +
      p"addr ${Hexadecimal(io.uncache.req.bits.addr)} " +
      p"data ${Hexadecimal(io.uncache.req.bits.data)} " +
      p"op ${Hexadecimal(io.uncache.req.bits.cmd)} " +
      p"mask ${Hexadecimal(io.uncache.req.bits.mask)}\n"
    )
  }

  // (3) response from uncache channel: mark as datavalid
  io.uncache.resp.ready := true.B
  when (io.uncache.resp.fire()) {
    datavalid(deqPtr) := true.B
  }

  // (4) writeback to ROB (and other units): mark as writebacked
  io.mmioStout.valid := allocated(deqPtr) && datavalid(deqPtr) && !writebacked(deqPtr)
  io.mmioStout.bits.uop := uop(deqPtr)
  io.mmioStout.bits.uop.sqIdx := deqPtrExt(0)
  io.mmioStout.bits.data := dataModule.io.rdata(0).data // dataModule.io.rdata.read(deqPtr)
  io.mmioStout.bits.redirectValid := false.B
  io.mmioStout.bits.redirect := DontCare
  io.mmioStout.bits.brUpdate := DontCare
  io.mmioStout.bits.debug.isMMIO := true.B
  io.mmioStout.bits.debug.isPerfCnt := false.B
  io.mmioStout.bits.fflags := DontCare
  when (io.mmioStout.fire()) {
    writebacked(deqPtr) := true.B
    allocated(deqPtr) := false.B
  }

  /**
    * ROB commits store instructions (mark them as commited)
    *
    * (1) When store commits, mark it as commited.
    * (2) They will not be cancelled and can be sent to lower level.
    */
  for (i <- 0 until CommitWidth) {
    val storeCommit = !io.commits.isWalk && io.commits.valid(i) && io.commits.info(i).commitType === CommitType.STORE
    when (storeCommit) {
      commited(io.commits.info(i).sqIdx.value) := true.B
      XSDebug("store commit %d: idx %d\n", i.U, io.commits.info(i).sqIdx.value)
    }
  }

  // Commited stores will not be cancelled and can be sent to lower level.
  // remove retired insts from sq, add retired store to sbuffer
  for (i <- 0 until StorePipelineWidth) {
    // We use RegNext to prepare data for sbuffer
    val ptr = deqPtrExt(i).value
    // if !sbuffer.fire(), read the same ptr
    // if sbuffer.fire(), read next
    io.sbuffer(i).valid := allocated(ptr) && commited(ptr) && !mmio(ptr)
    io.sbuffer(i).bits.cmd  := MemoryOpConstants.M_XWR
<<<<<<< HEAD
    io.sbuffer(i).bits.addr := dataModuleRead(i).paddr
    io.sbuffer(i).bits.data := dataModuleRead(i).data
    io.sbuffer(i).bits.mask := dataModuleRead(i).mask
    io.sbuffer(i).bits.id   := DontCare
=======
    io.sbuffer(i).bits.addr := paddrModule.io.rdata(i)
    io.sbuffer(i).bits.data := dataModule.io.rdata(i).data
    io.sbuffer(i).bits.mask := dataModule.io.rdata(i).mask
    io.sbuffer(i).bits.meta          := DontCare
    io.sbuffer(i).bits.meta.tlb_miss := false.B
    io.sbuffer(i).bits.meta.uop      := DontCare
    io.sbuffer(i).bits.meta.mmio     := false.B
    io.sbuffer(i).bits.meta.mask     := io.sbuffer(i).bits.mask
>>>>>>> d708b682

    when (io.sbuffer(i).fire()) {
      allocated(ptr) := false.B
      XSDebug("sbuffer "+i+" fire: ptr %d\n", ptr)
    }
  }
  when (io.sbuffer(1).fire()) {
    assert(io.sbuffer(0).fire())
  }

  val storeCommit = PopCount(io.sbuffer.map(_.fire()))
  val waddr = VecInit(io.sbuffer.map(req => SignExt(req.bits.addr, 64)))
  val wdata = VecInit(io.sbuffer.map(req => req.bits.data & MaskExpand(req.bits.mask)))
  val wmask = VecInit(io.sbuffer.map(_.bits.mask))

  if (!env.FPGAPlatform) {
    ExcitingUtils.addSource(RegNext(storeCommit), "difftestStoreCommit", ExcitingUtils.Debug)
    ExcitingUtils.addSource(RegNext(waddr), "difftestStoreAddr", ExcitingUtils.Debug)
    ExcitingUtils.addSource(RegNext(wdata), "difftestStoreData", ExcitingUtils.Debug)
    ExcitingUtils.addSource(RegNext(wmask), "difftestStoreMask", ExcitingUtils.Debug)
  }
  if (env.DualCoreDifftest) {
    difftestIO.storeCommit := RegNext(storeCommit)
    difftestIO.storeAddr   := RegNext(waddr)
    difftestIO.storeData   := RegNext(wdata)
    difftestIO.storeMask   := RegNext(wmask)
  }

  // Read vaddr for mem exception
  io.exceptionAddr.vaddr := vaddrModule.io.rdata(0)

  // misprediction recovery / exception redirect
  // invalidate sq term using robIdx
  val needCancel = Wire(Vec(StoreQueueSize, Bool()))
  for (i <- 0 until StoreQueueSize) {
    needCancel(i) := uop(i).roqIdx.needFlush(io.brqRedirect) && allocated(i) && !commited(i)
    when (needCancel(i)) {
        allocated(i) := false.B
    }
  }

  /**
    * update pointers
    */
  val lastCycleRedirect = RegNext(io.brqRedirect.valid)
  val lastCycleCancelCount = PopCount(RegNext(needCancel))
  // when io.brqRedirect.valid, we don't allow eneuque even though it may fire.
  val enqNumber = Mux(io.enq.canAccept && io.enq.lqCanAccept && !io.brqRedirect.valid, PopCount(io.enq.req.map(_.valid)), 0.U)
  when (lastCycleRedirect) {
    // we recover the pointers in the next cycle after redirect
    enqPtrExt := VecInit(enqPtrExt.map(_ - lastCycleCancelCount))
  }.otherwise {
    enqPtrExt := VecInit(enqPtrExt.map(_ + enqNumber))
  }

  deqPtrExt := deqPtrExtNext

  val lastLastCycleRedirect = RegNext(lastCycleRedirect)
  val dequeueCount = Mux(io.sbuffer(1).fire(), 2.U, Mux(io.sbuffer(0).fire() || io.mmioStout.fire(), 1.U, 0.U))
  val validCount = distanceBetween(enqPtrExt(0), deqPtrExt(0))

  allowEnqueue := validCount + enqNumber <= (StoreQueueSize - RenameWidth).U

  // io.sqempty will be used by sbuffer
  // We delay it for 1 cycle for better timing
  // When sbuffer need to check if it is empty, the pipeline is blocked, which means delay io.sqempty
  // for 1 cycle will also promise that sq is empty in that cycle
  io.sqempty := RegNext(enqPtrExt(0).value === deqPtrExt(0).value && enqPtrExt(0).flag === deqPtrExt(0).flag)

  // debug info
  XSDebug("enqPtrExt %d:%d deqPtrExt %d:%d\n", enqPtrExt(0).flag, enqPtr, deqPtrExt(0).flag, deqPtr)

  def PrintFlag(flag: Bool, name: String): Unit = {
    when(flag) {
      XSDebug(false, true.B, name)
    }.otherwise {
      XSDebug(false, true.B, " ")
    }
  }

  for (i <- 0 until StoreQueueSize) {
    if (i % 4 == 0) XSDebug("")
    XSDebug(false, true.B, "%x ", uop(i).cf.pc)
    PrintFlag(allocated(i), "a")
    PrintFlag(allocated(i) && datavalid(i), "v")
    PrintFlag(allocated(i) && writebacked(i), "w")
    PrintFlag(allocated(i) && commited(i), "c")
    PrintFlag(allocated(i) && pending(i), "p")
    XSDebug(false, true.B, " ")
    if (i % 4 == 3 || i == StoreQueueSize - 1) XSDebug(false, true.B, "\n")
  }

}<|MERGE_RESOLUTION|>--- conflicted
+++ resolved
@@ -237,18 +237,7 @@
   io.uncache.req.bits.data := dataModule.io.rdata(0).data
   io.uncache.req.bits.mask := dataModule.io.rdata(0).mask
 
-<<<<<<< HEAD
   io.uncache.req.bits.id   := DontCare
-=======
-  io.uncache.req.bits.meta.id       := DontCare
-  io.uncache.req.bits.meta.vaddr    := DontCare
-  io.uncache.req.bits.meta.paddr    := paddrModule.io.rdata(0)
-  io.uncache.req.bits.meta.uop      := uop(deqPtr)
-  io.uncache.req.bits.meta.mmio     := true.B
-  io.uncache.req.bits.meta.tlb_miss := false.B
-  io.uncache.req.bits.meta.mask     := dataModule.io.rdata(0).mask
-  io.uncache.req.bits.meta.replay   := false.B
->>>>>>> d708b682
 
   when(io.uncache.req.fire()){
     pending(deqPtr) := false.B
@@ -307,21 +296,10 @@
     // if sbuffer.fire(), read next
     io.sbuffer(i).valid := allocated(ptr) && commited(ptr) && !mmio(ptr)
     io.sbuffer(i).bits.cmd  := MemoryOpConstants.M_XWR
-<<<<<<< HEAD
-    io.sbuffer(i).bits.addr := dataModuleRead(i).paddr
-    io.sbuffer(i).bits.data := dataModuleRead(i).data
-    io.sbuffer(i).bits.mask := dataModuleRead(i).mask
-    io.sbuffer(i).bits.id   := DontCare
-=======
     io.sbuffer(i).bits.addr := paddrModule.io.rdata(i)
     io.sbuffer(i).bits.data := dataModule.io.rdata(i).data
     io.sbuffer(i).bits.mask := dataModule.io.rdata(i).mask
-    io.sbuffer(i).bits.meta          := DontCare
-    io.sbuffer(i).bits.meta.tlb_miss := false.B
-    io.sbuffer(i).bits.meta.uop      := DontCare
-    io.sbuffer(i).bits.meta.mmio     := false.B
-    io.sbuffer(i).bits.meta.mask     := io.sbuffer(i).bits.mask
->>>>>>> d708b682
+    io.sbuffer(i).bits.id   := DontCare
 
     when (io.sbuffer(i).fire()) {
       allocated(ptr) := false.B
