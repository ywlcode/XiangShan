--- conflicted
+++ resolved
@@ -23,10 +23,10 @@
 import utility._
 import utils._
 import xiangshan._
+import xiangshan.backend.Bundles.{DynInst, MemExuInput}
 import xiangshan.backend.rob.RobPtr
 import xiangshan.cache._
 import xiangshan.cache.dcache.ReplayCarry
-import xiangshan.backend.Bundles.{DynInst, MemExuInput}
 
 object genWmask {
   def apply(addr: UInt, sizeEncode: UInt): UInt = {
@@ -164,10 +164,10 @@
 }
 
 class LoadForwardQueryIO(implicit p: Parameters) extends XSBundle {
-  val uop = Output(new DynInst)
   val vaddr = Output(UInt(VAddrBits.W))
   val paddr = Output(UInt(PAddrBits.W))
   val mask = Output(UInt(8.W))
+  val uop = Output(new DynInst) // for replay
   val pc = Output(UInt(VAddrBits.W)) //for debug
   val valid = Output(Bool())
 
@@ -218,16 +218,12 @@
 // Note that query req may be !ready, as dcache is releasing a block
 // If it happens, a replay from rs is needed.
 
-<<<<<<< HEAD
 class LoadViolationQueryReq(implicit p: Parameters) extends XSBundle { // provide lqIdx
   val uop = new DynInst
-=======
-class LoadViolationQueryReq(implicit p: Parameters) extends XSBundleWithMicroOp { // provide lqIdx
   // mask: load's data mask.
   val mask = UInt(8.W)
 
   // paddr: load's paddr.
->>>>>>> 15ee59e4
   val paddr = UInt(PAddrBits.W)
 
   // dataInvalid: load data is invalid.
