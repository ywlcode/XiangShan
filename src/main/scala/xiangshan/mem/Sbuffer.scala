package xiangshan.mem

import chisel3._
import chisel3.util._
import xiangshan._
import utils._
import xiangshan.cache._
import utils.ParallelAND
import utils.TrueLRU


class SbufferUserBundle extends XSBundle {
  val pc = UInt(VAddrBits.W) //for debug
  val lsroqId = UInt(log2Up(LsroqSize).W)
}

trait HasSBufferConst extends HasXSParameter {
  val sBufferIndexWidth: Int = log2Up(StoreBufferSize) // a.k.a. index of cache line

  // paddr = tag + offset
  val tagWidth: Int = PAddrBits - log2Up(CacheLineSize / 8)
  val offsetWidth: Int = log2Up(CacheLineSize / 8)

  val lruCounterWidth: Int = 8

  val cacheMaskWidth: Int = CacheLineSize / 8
  val instMaskWidth: Int = XLEN / 8
}

class SBufferCacheLine extends XSBundle with HasSBufferConst {
  val valid = Bool()
  val tag = UInt(tagWidth.W)
  val data = Vec(cacheMaskWidth, UInt(8.W))// UInt(CacheLineSize.W)
  val mask = Vec(cacheMaskWidth, Bool())
  val lruCnt = UInt(lruCounterWidth.W)
}

class UpdateInfo extends XSBundle with HasSBufferConst {
  val idx: UInt = UInt(sBufferIndexWidth.W) // cache index effected by this store req
  val newTag: UInt = UInt(tagWidth.W)
  val newMask: Vec[Bool] = Vec(cacheMaskWidth, Bool())
  val newData: Vec[UInt] = Vec(cacheMaskWidth, UInt(8.W))

  val isForward: Bool = Bool() // this req has same tag as some former req
  val isUpdated: Bool = Bool()
  val isInserted: Bool = Bool()
  val isIgnored: Bool = Bool()
}

// Store buffer for XiangShan Out of Order LSU
class Sbuffer extends XSModule with HasSBufferConst {
  val io = IO(new Bundle() {
    val in = Vec(StorePipelineWidth, Flipped(Decoupled(new DCacheWordReq )))
    val dcache = new DCacheStoreIO
    val forward = Vec(LoadPipelineWidth, Flipped(new LoadForwardQueryIO))
  })

  val cache: Vec[SBufferCacheLine] = RegInit(VecInit(Seq.fill(StoreBufferSize)(0.U.asTypeOf(new SBufferCacheLine))))

  val updateInfo = WireInit(VecInit(Seq.fill(StorePipelineWidth)(0.U.asTypeOf(new UpdateInfo))))
  updateInfo := DontCare

  val lru = new TrueLRU(StoreBufferSize)

  def getTag(pa: UInt): UInt =
    pa(PAddrBits - 1, PAddrBits - tagWidth)

  def getByteOffset(pa: UInt): UInt =
    Cat(pa(offsetWidth - 1, log2Up(8)), Fill(3, 0.U))

  // check if cacheIdx is modified by former request in this cycle
  def busy(cacheIdx: UInt, max: Int): Bool = {
    if (max == 0)
      false.B
    else
      ParallelOR((0 until max).map(i => (updateInfo(i).idx === cacheIdx && io.in(i).valid))).asBool()
  }



  // Get retired store from lsroq
  //--------------------------------------------------------------------------------------------------------------------
  for (storeIdx <- 0 until StorePipelineWidth) {
    io.in(storeIdx).ready := false.B // when there is empty line or target address already in this buffer, assert true
    // otherwise, assert false
    // when d-cache write port is valid, write back the oldest line to d-cache

    updateInfo(storeIdx).isForward := false.B
    updateInfo(storeIdx).isUpdated := false.B
    updateInfo(storeIdx).isInserted := false.B
    updateInfo(storeIdx).isIgnored := false.B

    // 0. compare with former requests
    for (formerIdx <- 0 until storeIdx) {
      // i: former request
      when (getTag(io.in(storeIdx).bits.addr) === updateInfo(formerIdx).newTag && !updateInfo(formerIdx).isIgnored) {
        updateInfo(storeIdx).isForward := true.B
        updateInfo(storeIdx).idx := updateInfo(formerIdx).idx


        updateInfo(storeIdx).newTag := updateInfo(formerIdx).newTag
        // update mask and data
        (0 until cacheMaskWidth).foreach(i => {
          when (i.U < getByteOffset(io.in(storeIdx).bits.addr).asUInt() ||
            i.U > (getByteOffset(io.in(storeIdx).bits.addr) | 7.U)) {
            updateInfo(storeIdx).newMask(i) := updateInfo(formerIdx).newMask(i)
            updateInfo(storeIdx).newData(i) := updateInfo(formerIdx).newData(i)
          } otherwise {
            when (io.in(storeIdx).bits.mask.asBools()(i % 8)) {
              updateInfo(storeIdx).newMask(i) := true.B
              updateInfo(storeIdx).newData(i) := io.in(storeIdx).bits.data(8 * (i % 8 + 1) - 1, 8 * (i % 8))
            } .otherwise {
              updateInfo(storeIdx).newMask(i) := updateInfo(formerIdx).newMask(i)
              updateInfo(storeIdx).newData(i) := updateInfo(formerIdx).newData(i)
            }
          }
        })

      }
    }


    // 1. search for existing lines
    for (bufIdx <- 0 until StoreBufferSize) {
      when (!updateInfo(storeIdx).isForward && (getTag(io.in(storeIdx).bits.addr) === cache(bufIdx).tag) && cache(bufIdx).valid) {
        // mark this line as UPDATE
        updateInfo(storeIdx).isUpdated := true.B
        updateInfo(storeIdx).idx := bufIdx.U
        updateInfo(storeIdx).newTag := getTag(io.in(storeIdx).bits.addr)

        // update mask and data
        (0 until cacheMaskWidth).foreach(i => {
          when (i.U < getByteOffset(io.in(storeIdx).bits.addr).asUInt() ||
            i.U > (getByteOffset(io.in(storeIdx).bits.addr) | 7.U)) {
            updateInfo(storeIdx).newMask(i) := cache(bufIdx).mask(i)
            updateInfo(storeIdx).newData(i) := cache(bufIdx).data(i)
          } otherwise {
            when (io.in(storeIdx).bits.mask.asBools()(i % 8)) {
              updateInfo(storeIdx).newMask(i) := true.B
              updateInfo(storeIdx).newData(i) := io.in(storeIdx).bits.data(8 * (i % 8 + 1) - 1, 8 * (i % 8))
            } .otherwise {
              updateInfo(storeIdx).newMask(i) := cache(bufIdx).mask(i)
              updateInfo(storeIdx).newData(i) := cache(bufIdx).data(i)
            }
          }
        })


      }
    }


    // 2. not found target address in existing lines, try to insert a new line
    val freeVec = WireInit(VecInit((0 until StoreBufferSize).map(i => cache(i).valid || busy(i.U, storeIdx))))
    val hasFree = !ParallelAND(freeVec)
    val nextFree = PriorityEncoder(freeVec.map(i => !i))
    //    XSInfo("hasFree: %d, nextFreeIdx: %d\n", hasFree, nextFree)

    when (!updateInfo(storeIdx).isForward && !updateInfo(storeIdx).isUpdated && hasFree) {
      updateInfo(storeIdx).isInserted := true.B
      updateInfo(storeIdx).idx := nextFree
      updateInfo(storeIdx).newTag := getTag(io.in(storeIdx).bits.addr)

      // set mask and data
      (0 until cacheMaskWidth).foreach(i => {
        when (i.U < getByteOffset(io.in(storeIdx).bits.addr).asUInt() ||
          i.U > (getByteOffset(io.in(storeIdx).bits.addr) | 7.U)) {
          updateInfo(storeIdx).newMask(i) := false.B
          updateInfo(storeIdx).newData(i) := 0.U
        } otherwise {
          when (io.in(storeIdx).bits.mask.asBools()(i % 8)) {
            updateInfo(storeIdx).newMask(i) := true.B
            updateInfo(storeIdx).newData(i) := io.in(storeIdx).bits.data(8 * (i % 8 + 1) - 1, 8 * (i % 8))
//            XSInfo("[%d] write data %x\n", i.U, io.in(storeIdx).bits.data(8 * (i % 8 + 1) - 1, 8 * (i % 8)))
          } .otherwise {
            updateInfo(storeIdx).newMask(i) := false.B
            updateInfo(storeIdx).newData(i) := 0.U
          }
        }
      })


    }

    // 3. not enough space for this query
    when (!updateInfo(storeIdx).isForward && !updateInfo(storeIdx).isUpdated && !updateInfo(storeIdx).isInserted) {
      updateInfo(storeIdx).isIgnored := true.B
    }

    XSInfo(updateInfo(storeIdx).isUpdated && updateInfo(storeIdx).isInserted, "Error: one line is both updated and inserted!\n")

    io.in(storeIdx).ready := updateInfo(storeIdx).isUpdated || updateInfo(storeIdx).isInserted || updateInfo(storeIdx).isForward

    when(io.in(storeIdx).fire()){


      // Update or Forward
      // ----------------------------------------
      when(updateInfo(storeIdx).isUpdated || updateInfo(storeIdx).isForward) {
        // clear lruCnt
//        cache(updateInfo(storeIdx).idx).lruCnt := 0.U
        lru.access(updateInfo(storeIdx).idx)
        // update mask and data
//        cache(updateInfo(storeIdx).idx).data := updateInfo(storeIdx).newData
        cache(updateInfo(storeIdx).idx).data.zipWithIndex.foreach { case (int, i) =>
          int := updateInfo(storeIdx).newData(i)
        }
//        cache(updateInfo(storeIdx).idx).mask := updateInfo(storeIdx).newMask
        cache(updateInfo(storeIdx).idx).mask.zipWithIndex.foreach { case (int, i) =>
          int := updateInfo(storeIdx).newMask(i)
        }

        XSInfo("Update line#%d with tag %x, mask: %x, data: %x\n", updateInfo(storeIdx).idx, cache(updateInfo(storeIdx).idx).tag,
          io.in(storeIdx).bits.mask, io.in(storeIdx).bits.data)


        // Insert
        // ----------------------------------------
      } .elsewhen(updateInfo(storeIdx).isInserted) {
        // clear lruCnt
//        cache(updateInfo(storeIdx).idx).lruCnt := 0.U
        lru.access(updateInfo(storeIdx).idx)
        // set valid
        cache(updateInfo(storeIdx).idx).valid := true.B
        // set tag
        cache(updateInfo(storeIdx).idx).tag := updateInfo(storeIdx).newTag
        // update mask and data
//        cache(updateInfo(storeIdx).idx).data := updateInfo(storeIdx).newData
//        cache(updateInfo(storeIdx).idx).mask := updateInfo(storeIdx).newMask
        cache(updateInfo(storeIdx).idx).data.zipWithIndex.foreach { case (int, i) =>
          int := updateInfo(storeIdx).newData(i)
        }
        cache(updateInfo(storeIdx).idx).mask.zipWithIndex.foreach { case (int, i) =>
          int := updateInfo(storeIdx).newMask(i)
        }

        XSInfo("Insert into line#%d with tag %x, mask: %x, data: %x, pa: %x\n", updateInfo(storeIdx).idx, getTag(io.in(storeIdx).bits.addr),
          io.in(storeIdx).bits.mask, io.in(storeIdx).bits.data, io.in(storeIdx).bits.addr)
      } // ignore UNCHANGED & EVICTED state
    }
  }


  // Update lruCnt
  //--------------------------------------------------------------------------------------------------------------------
//  (0 until StoreBufferSize).foreach(i => {
//    for (j <- 0 until StorePipelineWidth) {
//      when(cache(i).valid && !(updateInfo(j).idx === i.U && !updateInfo(j).isIgnored)) {
//        cache(i).lruCnt := cache(i).lruCnt + 1.U
//      }
//    }
//  })


  // Write back to d-cache
  //--------------------------------------------------------------------------------------------------------------------
  val waitingCacheLine: SBufferCacheLine = RegInit(0.U.asTypeOf(new SBufferCacheLine))

  val validCnt: UInt = Wire(UInt(4.W))
  validCnt := PopCount((0 until StoreBufferSize).map(i => cache(i).valid))
  XSInfo("[ %d ] lines valid this cycle\n", validCnt)

//  def older(a: UInt, b: UInt): UInt = {
//    Mux(cache(a).lruCnt >= cache(b).lruCnt, a, b)
//  }
  // TODO: refine LRU implementation
  val oldestLineIdx: UInt = Wire(UInt(sBufferIndexWidth.W))
//  oldestLineIdx := ParallelOperation((0 until StoreBufferSize).map(_.U), (a, b) => older(a.asUInt(), b.asUInt()))
  oldestLineIdx := lru.way
  XSInfo("Least recently used #[ %d ] line\n", validCnt)

  io.dcache.req.valid := false.B //needWriteToCache
  io.dcache.req.bits.addr := DontCare
  io.dcache.req.bits.data := DontCare
  io.dcache.req.bits.mask := DontCare

  io.dcache.req.bits.cmd := DontCare // NOT USED
  io.dcache.req.bits.meta := DontCare // NOT USED
  io.dcache.resp.ready := waitingCacheLine.valid


  when (validCnt + 2.U >= StoreBufferSize.U && !waitingCacheLine.valid) {
    // assert valid and send data + mask + addr(ends with 000b) to d-cache
    io.dcache.req.bits.addr := Cat(cache(oldestLineIdx).tag, 0.U(3.W))

    when (!busy(oldestLineIdx, StorePipelineWidth)) {
      io.dcache.req.bits.data := cache(oldestLineIdx).data.asUInt()
      io.dcache.req.bits.mask := cache(oldestLineIdx).mask.asUInt()
    }

    for (i <- 0 until StorePipelineWidth) {
      when (updateInfo(i).idx === oldestLineIdx && updateInfo(i).isUpdated && io.in(i).valid) {
        io.dcache.req.bits.data := updateInfo(i).newData.asUInt()
        io.dcache.req.bits.mask := updateInfo(i).newMask.asUInt()
      }
    }

    io.dcache.req.valid := true.B
  }

  when(io.dcache.req.fire()){
    // save current req
    waitingCacheLine.valid := true.B
    waitingCacheLine := cache(oldestLineIdx)

    cache(oldestLineIdx).valid := false.B
  }

  when(io.dcache.resp.fire()) {
    waitingCacheLine.valid := false.B
    lru.miss
    XSInfo("recv resp from dcache. wb tag %x\n", waitingCacheLine.tag)
  }


  // loadForwardQuery
  //--------------------------------------------------------------------------------------------------------------------
  (0 until LoadPipelineWidth).map(loadIdx => {
    io.forward(loadIdx).forwardMask := VecInit(List.fill(instMaskWidth)(false.B))
    io.forward(loadIdx).forwardData := DontCare

    when(getTag(io.forward(loadIdx).paddr) === waitingCacheLine.tag) {
      (0 until XLEN / 8).map(i => {
        io.forward(loadIdx).forwardData(i) := waitingCacheLine.data(i.U + getByteOffset(io.forward(loadIdx).paddr))
        io.forward(loadIdx).forwardMask(i) := waitingCacheLine.mask(i.U + getByteOffset(io.forward(loadIdx).paddr))
      })
    } .otherwise {
      (0 until StoreBufferSize).foreach(sBufIdx => {
        when(getTag(io.forward(loadIdx).paddr) === cache(sBufIdx).tag) {
          // send data with mask in this line
          // this mask is not 'mask for cache line' and we need to check low bits of paddr
          // to get certain part of one line
          // P.S. data in io.in will be manipulated by lsroq

          (0 until XLEN / 8).map(i => {
            io.forward(loadIdx).forwardData(i) := cache(sBufIdx).data(i.U + getByteOffset(io.forward(loadIdx).paddr))
            io.forward(loadIdx).forwardMask(i) := cache(sBufIdx).mask(i.U + getByteOffset(io.forward(loadIdx).paddr))
          })

          XSDebug("[Forwarding] tag: %x data: %x mask: %x\n", io.forward(loadIdx).paddr, io.forward(loadIdx).forwardData.asUInt(),
            io.forward(loadIdx).forwardMask.asUInt())
        }
      })
    }
  })

  // additional logs
  XSInfo(io.in(0).fire(), "ensbuffer addr 0x%x wdata 0x%x\n", io.in(0).bits.addr, io.in(0).bits.data)
  XSInfo(io.in(1).fire(), "ensbuffer addr 0x%x wdata 0x%x\n", io.in(1).bits.addr, io.in(1).bits.data)
  XSInfo(io.dcache.req.fire(), "desbuffer addr 0x%x wdata 0x%x\n", io.dcache.req.bits.addr, io.dcache.req.bits.data)

  // output cache line
  cache.zipWithIndex.foreach { case (line, i) => {
    XSDebug(line.valid, "[#%d line] Tag: %x, data: %x, mask: %x\n", i.U, line.tag, line.data.asUInt(), line.mask.asUInt())
  }}
}
  
// Fake Store buffer for XiangShan Out of Order LSU
// NutShell DCache Interface
class FakeSbuffer extends XSModule {
  val io = IO(new Bundle() {
    val in = Vec(StorePipelineWidth, Flipped(Decoupled(new DCacheWordReq)))
    val dcache = new DCacheStoreIO
    val forward = Vec(LoadPipelineWidth, Flipped(new LoadForwardQueryIO))
  })

  assert(!(io.in(1).valid && !io.in(0).valid))

  // assign default values to signals
  io.in(1).ready := false.B

  io.dcache.req.valid := false.B
  io.dcache.req.bits := DontCare
  io.dcache.resp.ready := false.B

  val s_invalid :: s_req :: s_resp :: Nil = Enum(3)

  val state = RegInit(s_invalid)

<<<<<<< HEAD
  val req = Reg(new DCacheLineReq)
=======
  val req = Reg(new DCacheWordReq)
>>>>>>> f6b5bd3d

  XSDebug("state: %d\n", state)

  io.in(0).ready := state === s_invalid

  def word_addr(addr: UInt) = (addr >> 3) << 3
  def block_addr(addr: UInt) = (addr >> 6) << 6

  // --------------------------------------------
  // s_invalid: receive requests
  when (state === s_invalid) {
    when (io.in(0).fire()) {
      req   := io.in(0).bits
      state := s_req
    }
  }

  val wdataVec = WireInit(VecInit(Seq.fill(8)(0.U(64.W))))
  val wmaskVec = WireInit(VecInit(Seq.fill(8)(0.U(8.W))))
  wdataVec(req.addr(5,3)) := req.data
  wmaskVec(req.addr(5,3)) := req.mask

  when (state === s_req) {
    val dcache_req = io.dcache.req
    dcache_req.valid := true.B
    dcache_req.bits.cmd  := MemoryOpConstants.M_XWR
    dcache_req.bits.addr := block_addr(req.addr)
    dcache_req.bits.data := wdataVec.asUInt
    dcache_req.bits.mask := wmaskVec.asUInt
    dcache_req.bits.meta := DontCare

    when (dcache_req.fire()) {
      state := s_resp
    }
  }

  when (state === s_resp) {
    io.dcache.resp.ready := true.B
    when (io.dcache.resp.fire()) {
      state := s_invalid
    }
  }

  // do forwarding here
  for (i <- 0 until LoadPipelineWidth) {
    val addr_match = word_addr(io.forward(i).paddr) === word_addr(req.addr)
    val mask = io.forward(i).mask & req.mask(7, 0)
    val mask_match = mask =/= 0.U
    val need_forward = state =/= s_invalid && addr_match && mask_match

    io.forward(i).forwardMask := Mux(need_forward, VecInit(mask.asBools),
      VecInit(0.U(8.W).asBools))
    io.forward(i).forwardData := VecInit((0 until 8) map {i => req.data((i + 1) * 8 - 1, i * 8)})
  }

  XSInfo(io.in(0).fire(), "ensbuffer addr 0x%x wdata 0x%x mask %b\n", io.in(0).bits.addr, io.in(0).bits.data, io.in(0).bits.mask)
  XSInfo(io.in(1).fire(), "ensbuffer addr 0x%x wdata 0x%x mask %b\n", io.in(1).bits.addr, io.in(1).bits.data, io.in(0).bits.mask)
  XSInfo(io.dcache.req.fire(), "desbuffer addr 0x%x wdata 0x%x mask %b\n", io.dcache.req.bits.addr, io.dcache.req.bits.data, io.dcache.req.bits.mask)
}<|MERGE_RESOLUTION|>--- conflicted
+++ resolved
@@ -377,11 +377,7 @@
 
   val state = RegInit(s_invalid)
 
-<<<<<<< HEAD
-  val req = Reg(new DCacheLineReq)
-=======
   val req = Reg(new DCacheWordReq)
->>>>>>> f6b5bd3d
 
   XSDebug("state: %d\n", state)
 
