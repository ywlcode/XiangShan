--- conflicted
+++ resolved
@@ -219,7 +219,8 @@
     val prf_rd        = Bool()
     val prf_wr        = Bool()
     val sched_idx     = UInt(log2Up(LoadQueueReplaySize+1).W)
-<<<<<<< HEAD
+    val hlv           = Bool()
+    val hlvx          = Bool()
     // Record the issue port idx of load issue queue. This signal is used by load cancel.
     val deqPortIdx    = UInt(log2Ceil(LoadPipelineWidth).W)
     // vec only
@@ -230,10 +231,6 @@
     val vecActive     = Bool() // 1: vector active element or scala mem operation, 0: vector not active element
     val is_first_ele  = Bool()
     val flowPtr       = new VlflowPtr
-=======
-    val hlv           = Bool()
-    val hlvx          = Bool()
->>>>>>> 8f626448
   }
   val s0_sel_src = Wire(new FlowSource)
 
@@ -368,13 +365,9 @@
                                          TlbCmd.read
                                        )
   io.tlb.req.bits.vaddr              := Mux(s0_hw_prf_select, io.prefetch_req.bits.paddr, s0_sel_src.vaddr)
-<<<<<<< HEAD
-  io.tlb.req.bits.size               := Mux(s0_sel_src.isvec, io.vecldin.bits.alignedType, LSUOpType.size(s0_sel_src.uop.fuOpType))
-=======
   io.tlb.req.bits.hyperinst          := s0_sel_src.hlv
   io.tlb.req.bits.hlvx               := s0_sel_src.hlvx
-  io.tlb.req.bits.size               := LSUOpType.size(s0_sel_src.uop.ctrl.fuOpType)
->>>>>>> 8f626448
+  io.tlb.req.bits.size               := Mux(s0_sel_src.isvec, io.vecldin.bits.alignedType, LSUOpType.size(s0_sel_src.uop.fuOpType))
   io.tlb.req.bits.kill               := s0_kill
   io.tlb.req.bits.memidx.is_ld       := true.B
   io.tlb.req.bits.memidx.is_st       := false.B
@@ -424,7 +417,8 @@
     out.prf_rd        := src.uop.fuOpType === LSUOpType.prefetch_r
     out.prf_wr        := src.uop.fuOpType === LSUOpType.prefetch_w
     out.sched_idx     := src.schedIndex
-<<<<<<< HEAD
+    out.hlv           := LSUOpType.isHlv(src.uop.fuOpType)
+    out.hlvx          := LSUOpType.isHlvx(src.uop.fuOpType)
     out.vecActive     := true.B // true for scala load
     out
   }
@@ -447,11 +441,9 @@
     out.prf_rd        := false.B
     out.prf_wr        := false.B
     out.sched_idx     := 0.U
+    out.hlv           := LSUOpType.isHlv(src.uop.fuOpType)
+    out.hlvx          := LSUOpType.isHlvx(src.uop.fuOpType)
     out.vecActive     := true.B
-=======
-    out.hlv           := LSUOpType.isHlv(src.uop.ctrl.fuOpType)
-    out.hlvx          := LSUOpType.isHlvx(src.uop.ctrl.fuOpType)
->>>>>>> 8f626448
     out
   }
 
@@ -473,12 +465,9 @@
     out.prf_rd        := src.uop.fuOpType === LSUOpType.prefetch_r
     out.prf_wr        := src.uop.fuOpType === LSUOpType.prefetch_w
     out.sched_idx     := src.schedIndex
-<<<<<<< HEAD
+    out.hlv           := LSUOpType.isHlv(src.uop.fuOpType)
+    out.hlvx          := LSUOpType.isHlvx(src.uop.fuOpType)
     out.vecActive     := true.B // true for scala load
-=======
-    out.hlv           := LSUOpType.isHlv(src.uop.ctrl.fuOpType)
-    out.hlvx          := LSUOpType.isHlvx(src.uop.ctrl.fuOpType)
->>>>>>> 8f626448
     out
   }
 
@@ -500,12 +489,9 @@
     out.prf_rd        := !src.is_store
     out.prf_wr        := src.is_store
     out.sched_idx     := 0.U
-<<<<<<< HEAD
-    out.vecActive     := true.B // true for scala load
-=======
     out.hlv           := false.B
     out.hlvx          := false.B
->>>>>>> 8f626448
+    out.vecActive     := true.B // true for scala load
     out
   }
 
@@ -527,12 +513,9 @@
     out.prf_rd        := src.uop.fuOpType === LSUOpType.prefetch_r
     out.prf_wr        := src.uop.fuOpType === LSUOpType.prefetch_w
     out.sched_idx     := 0.U
-<<<<<<< HEAD
+    out.hlv           := LSUOpType.isHlv(src.uop.fuOpType)
+    out.hlvx          := LSUOpType.isHlvx(src.uop.fuOpType)
     out.vecActive     := true.B // true for scala load
-=======
-    out.hlv           := LSUOpType.isHlv(src.uop.ctrl.fuOpType)
-    out.hlvx          := LSUOpType.isHlvx(src.uop.ctrl.fuOpType)
->>>>>>> 8f626448
     out
   }
 
@@ -557,7 +540,8 @@
     out.prf_rd        := false.B
     out.prf_wr        := false.B
     out.sched_idx     := 0.U
-<<<<<<< HEAD
+    out.hlv           := false.B
+    out.hlvx          := false.B
     // Vector load interface
     out.isvec               := true.B
     // vector loads only access a single element at a time, so 128-bit path is not used for now
@@ -571,10 +555,6 @@
     out.vecActive           := src.vecActive
     out.is_first_ele        := src.is_first_ele
     out.flowPtr             := src.flowPtr
-=======
-    out.hlv           := false.B
-    out.hlvx          := false.B
->>>>>>> 8f626448
     out
   }
 
@@ -600,12 +580,9 @@
     out.prf_rd             := false.B
     out.prf_wr             := false.B
     out.sched_idx          := 0.U
-<<<<<<< HEAD
+    out.hlv                := LSUOpType.isHlv(out.uop.fuOpType)
+    out.hlvx               := LSUOpType.isHlvx(out.uop.fuOpType)
     out.vecActive          := true.B // true for scala load
-=======
-    out.hlv                := LSUOpType.isHlv(out.uop.ctrl.fuOpType)
-    out.hlvx               := LSUOpType.isHlvx(out.uop.ctrl.fuOpType)
->>>>>>> 8f626448
     out
   }
 
@@ -780,6 +757,7 @@
   io.vec_forward.valid := s1_valid && !(s1_exception || s1_tlb_miss || s1_kill || s1_prf)
   io.vec_forward.vaddr := s1_vaddr
   io.vec_forward.paddr := s1_paddr_dup_lsu
+  io.vec_forward.gpaddr:= s1_gpaddr_dup_lsu
   io.vec_forward.uop   := s1_in.uop
   io.vec_forward.sqIdx := s1_in.uop.sqIdx
   io.vec_forward.mask  := s1_in.mask
@@ -788,7 +766,7 @@
   io.lsq.forward.valid     := s1_valid && !(s1_exception || s1_tlb_miss || s1_kill || s1_dly_err || s1_prf)
   io.lsq.forward.vaddr     := s1_vaddr
   io.lsq.forward.paddr     := s1_paddr_dup_lsu
-  io.lsq.forward.gpaddr    := s1_gpaddr_dup_lsu 
+  io.lsq.forward.gpaddr    := s1_gpaddr_dup_lsu
   io.lsq.forward.uop       := s1_in.uop
   io.lsq.forward.sqIdx     := s1_in.uop.sqIdx
   io.lsq.forward.sqIdxMask := 0.U
@@ -820,23 +798,14 @@
   when (!s1_dly_err) {
     // current ori test will cause the case of ldest == 0, below will be modifeid in the future.
     // af & pf exception were modified
-<<<<<<< HEAD
     s1_out.uop.exceptionVec(loadPageFault)   := io.tlb.resp.bits.excp(0).pf.ld && s1_vecActive && !s1_tlb_miss
+    s1_out.uop.exceptionVec(loadGuestPageFault)   := io.tlb.resp.bits.excp(0).gpf.ld && !s1_tlb_miss
     s1_out.uop.exceptionVec(loadAccessFault) := io.tlb.resp.bits.excp(0).af.ld && s1_vecActive && !s1_tlb_miss
   } .otherwise {
     s1_out.uop.exceptionVec(loadPageFault)      := false.B
+    s1_out.uop.exceptionVec(loadGuestPageFault) := false.B
     s1_out.uop.exceptionVec(loadAddrMisaligned) := false.B
     s1_out.uop.exceptionVec(loadAccessFault)    := s1_dly_err && s1_vecActive
-=======
-    s1_out.uop.cf.exceptionVec(loadPageFault)   := io.tlb.resp.bits.excp(0).pf.ld && !s1_tlb_miss
-    s1_out.uop.cf.exceptionVec(loadGuestPageFault)   := io.tlb.resp.bits.excp(0).gpf.ld && !s1_tlb_miss
-    s1_out.uop.cf.exceptionVec(loadAccessFault) := io.tlb.resp.bits.excp(0).af.ld && !s1_tlb_miss
-  } .otherwise {
-    s1_out.uop.cf.exceptionVec(loadPageFault)      := false.B
-    s1_out.uop.cf.exceptionVec(loadGuestPageFault) := false.B
-    s1_out.uop.cf.exceptionVec(loadAddrMisaligned) := false.B
-    s1_out.uop.cf.exceptionVec(loadAccessFault)    := s1_dly_err
->>>>>>> 8f626448
   }
 
   // pointer chasing
