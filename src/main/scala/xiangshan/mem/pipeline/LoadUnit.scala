--- conflicted
+++ resolved
@@ -296,7 +296,7 @@
 
   io.in.ready := io.out.ready || !io.in.valid
 
-<<<<<<< HEAD
+
   // feedback tlb result to RS
   io.rsFeedback.valid := io.in.valid
   io.rsFeedback.bits.hit := !s2_tlb_miss && (!s2_cache_replay || s2_mmio || s2_exception || fullForward) && !s2_data_invalid
@@ -311,11 +311,11 @@
 
   // s2_cache_replay is quite slow to generate, send it separately to LQ
   io.needReplayFromRS := s2_cache_replay && !fullForward
-=======
+
   // fast load to load forward
   io.fastpath.valid := io.in.valid // for debug only
   io.fastpath.data := rdata // raw data
->>>>>>> a260c31a
+
 
   XSDebug(io.out.fire(), "[DCACHE LOAD RESP] pc %x rdata %x <- D$ %x + fwd %x(%b)\n",
     s2_uop.cf.pc, rdataPartialLoad, io.dcacheResp.bits.data,
