--- conflicted
+++ resolved
@@ -372,13 +372,9 @@
                                          TlbCmd.read
                                        )
   io.tlb.req.bits.vaddr              := Mux(s0_hw_prf_select, io.prefetch_req.bits.paddr, s0_sel_src.vaddr)
-<<<<<<< HEAD
-  io.tlb.req.bits.size               := Mux(s0_sel_src.isvec, s0_sel_src.alignedType(2,0), LSUOpType.size(s0_sel_src.uop.fuOpType)) // FIXME : currently not use, 128 bit load will error if use it
-=======
   io.tlb.req.bits.hyperinst          := s0_sel_src.hlv
   io.tlb.req.bits.hlvx               := s0_sel_src.hlvx
-  io.tlb.req.bits.size               := Mux(s0_sel_src.isvec, io.vecldin.bits.alignedType, LSUOpType.size(s0_sel_src.uop.fuOpType))
->>>>>>> 73900036
+  io.tlb.req.bits.size               := Mux(s0_sel_src.isvec, s0_sel_src.alignedType(2,0), LSUOpType.size(s0_sel_src.uop.fuOpType))
   io.tlb.req.bits.kill               := s0_kill
   io.tlb.req.bits.memidx.is_ld       := true.B
   io.tlb.req.bits.memidx.is_st       := false.B
@@ -402,13 +398,10 @@
   io.dcache.req.bits.debug_robIdx := s0_sel_src.uop.robIdx.value
   io.dcache.req.bits.replayCarry  := s0_sel_src.rep_carry
   io.dcache.req.bits.id           := DontCare // TODO: update cache meta
+  io.dcache.req.bits.lqIdx        := s0_sel_src.uop.lqIdx
   io.dcache.pf_source             := Mux(s0_hw_prf_select, io.prefetch_req.bits.pf_source.value, L1_HW_PREFETCH_NULL)
-<<<<<<< HEAD
   io.dcache.is128Req              := s0_sel_src.is128bit
 
-=======
-  io.dcache.req.bits.lqIdx        := s0_sel_src.uop.lqIdx
->>>>>>> 73900036
   // load flow priority mux
   def fromNullSource(): FlowSource = {
     val out = WireInit(0.U.asTypeOf(new FlowSource))
@@ -433,7 +426,6 @@
     out.prf_rd        := src.uop.fuOpType === LSUOpType.prefetch_r
     out.prf_wr        := src.uop.fuOpType === LSUOpType.prefetch_w
     out.sched_idx     := src.schedIndex
-<<<<<<< HEAD
     out.isvec         := src.isvec
     out.is128bit      := src.is128bit
     out.uop_unit_stride_fof := src.uop_unit_stride_fof
@@ -445,11 +437,8 @@
     out.elemIdx       := src.elemIdx
     out.elemIdxInsideVd := src.elemIdxInsideVd
     out.alignedType   := src.alignedType
-=======
     out.hlv           := LSUOpType.isHlv(src.uop.fuOpType)
     out.hlvx          := LSUOpType.isHlvx(src.uop.fuOpType)
-    out.vecActive     := true.B // true for scala load
->>>>>>> 73900036
     out
   }
 
@@ -496,7 +485,6 @@
     out.prf_rd        := src.uop.fuOpType === LSUOpType.prefetch_r
     out.prf_wr        := src.uop.fuOpType === LSUOpType.prefetch_w
     out.sched_idx     := src.schedIndex
-<<<<<<< HEAD
     out.isvec         := src.isvec
     out.is128bit      := src.is128bit
     out.uop_unit_stride_fof := src.uop_unit_stride_fof
@@ -508,11 +496,8 @@
     out.elemIdx       := src.elemIdx
     out.elemIdxInsideVd := src.elemIdxInsideVd
     out.alignedType   := src.alignedType
-=======
     out.hlv           := LSUOpType.isHlv(src.uop.fuOpType)
     out.hlvx          := LSUOpType.isHlvx(src.uop.fuOpType)
-    out.vecActive     := true.B // true for scala load
->>>>>>> 73900036
     out
   }
 
@@ -535,15 +520,50 @@
     out.prf_rd        := !src.is_store
     out.prf_wr        := src.is_store
     out.sched_idx     := 0.U
-<<<<<<< HEAD
     out
   }
 
   def fromVecIssueSource(src: VecPipeBundle): FlowSource = {
-=======
-    out.hlv           := false.B
-    out.hlvx          := false.B
-    out.vecActive     := true.B // true for scala load
+    val out = WireInit(0.U.asTypeOf(new FlowSource))
+    out.vaddr         := src.vaddr
+    out.mask          := src.mask
+    out.uop           := src.uop
+    out.try_l2l       := false.B
+    out.has_rob_entry := true.B
+    // TODO: VLSU, implement vector feedback
+    out.rsIdx         := 0.U
+    // TODO: VLSU, implement replay carry
+    out.rep_carry     := 0.U.asTypeOf(out.rep_carry)
+    out.mshrid        := 0.U
+    // TODO: VLSU, implement first issue
+//    out.isFirstIssue  := src.isFirstIssue
+    out.fast_rep      := false.B
+    out.ld_rep        := false.B
+    out.l2l_fwd       := false.B
+    out.prf           := false.B
+    out.prf_rd        := false.B
+    out.prf_wr        := false.B
+    out.sched_idx     := 0.U
+    // Vector load interface
+    out.isvec               := true.B
+    // vector loads only access a single element at a time, so 128-bit path is not used for now
+    out.is128bit            := is128Bit(src.alignedType)
+    out.uop_unit_stride_fof := src.uop_unit_stride_fof
+    // out.rob_idx_valid       := src.rob_idx_valid
+    // out.inner_idx           := src.inner_idx
+    // out.rob_idx             := src.rob_idx
+    out.reg_offset          := src.reg_offset
+    // out.offset              := src.offset
+    out.vecActive           := src.vecActive
+    out.is_first_ele        := src.is_first_ele
+    // out.flowPtr             := src.flowPtr
+    out.usSecondInv         := src.usSecondInv
+    out.mbIndex             := src.mBIndex
+    out.elemIdx             := src.elemIdx
+    out.elemIdxInsideVd     := src.elemIdxInsideVd
+    out.alignedType         := src.alignedType
+    out.hlv                 := false.B
+    out.hlvx                := false.B
     out
   }
 
@@ -567,73 +587,6 @@
     out.sched_idx     := 0.U
     out.hlv           := LSUOpType.isHlv(src.uop.fuOpType)
     out.hlvx          := LSUOpType.isHlvx(src.uop.fuOpType)
-    out.vecActive     := true.B // true for scala load
-    out
-  }
-
-  def fromVecIssueSource(src: VecLoadPipeBundle): FlowSource = {
->>>>>>> 73900036
-    val out = WireInit(0.U.asTypeOf(new FlowSource))
-    out.vaddr         := src.vaddr
-    out.mask          := src.mask
-    out.uop           := src.uop
-    out.try_l2l       := false.B
-    out.has_rob_entry := true.B
-    // TODO: VLSU, implement vector feedback
-    out.rsIdx         := 0.U
-    // TODO: VLSU, implement replay carry
-    out.rep_carry     := 0.U.asTypeOf(out.rep_carry)
-    out.mshrid        := 0.U
-    // TODO: VLSU, implement first issue
-//    out.isFirstIssue  := src.isFirstIssue
-    out.fast_rep      := false.B
-    out.ld_rep        := false.B
-    out.l2l_fwd       := false.B
-    out.prf           := false.B
-    out.prf_rd        := false.B
-    out.prf_wr        := false.B
-    out.sched_idx     := 0.U
-    out.hlv           := false.B
-    out.hlvx          := false.B
-    // Vector load interface
-    out.isvec               := true.B
-    // vector loads only access a single element at a time, so 128-bit path is not used for now
-    out.is128bit            := is128Bit(src.alignedType)
-    out.uop_unit_stride_fof := src.uop_unit_stride_fof
-    // out.rob_idx_valid       := src.rob_idx_valid
-    // out.inner_idx           := src.inner_idx
-    // out.rob_idx             := src.rob_idx
-    out.reg_offset          := src.reg_offset
-    // out.offset              := src.offset
-    out.vecActive           := src.vecActive
-    out.is_first_ele        := src.is_first_ele
-    // out.flowPtr             := src.flowPtr
-    out.usSecondInv         := src.usSecondInv
-    out.mbIndex             := src.mBIndex
-    out.elemIdx             := src.elemIdx
-    out.elemIdxInsideVd     := src.elemIdxInsideVd
-    out.alignedType         := src.alignedType
-    out
-  }
-
-  def fromIntIssueSource(src: MemExuInput): FlowSource = {
-    val out = WireInit(0.U.asTypeOf(new FlowSource))
-    out.vaddr         := src.src(0) + SignExt(src.uop.imm(11, 0), VAddrBits)
-    out.mask          := genVWmask(out.vaddr, src.uop.fuOpType(1,0))
-    out.uop           := src.uop
-    out.try_l2l       := false.B
-    out.has_rob_entry := true.B
-    out.rsIdx         := src.iqIdx
-    out.rep_carry     := 0.U.asTypeOf(out.rep_carry)
-    out.mshrid        := 0.U
-    out.isFirstIssue  := true.B
-    out.fast_rep      := false.B
-    out.ld_rep        := false.B
-    out.l2l_fwd       := false.B
-    out.prf           := LSUOpType.isPrefetch(src.uop.fuOpType)
-    out.prf_rd        := src.uop.fuOpType === LSUOpType.prefetch_r
-    out.prf_wr        := src.uop.fuOpType === LSUOpType.prefetch_w
-    out.sched_idx     := 0.U
     out.vecActive     := true.B // true for scala load
     out
   }
@@ -661,12 +614,8 @@
     out.prf_rd             := false.B
     out.prf_wr             := false.B
     out.sched_idx          := 0.U
-<<<<<<< HEAD
-=======
     out.hlv                := LSUOpType.isHlv(out.uop.fuOpType)
     out.hlvx               := LSUOpType.isHlvx(out.uop.fuOpType)
-    out.vecActive          := true.B // true for scala load
->>>>>>> 73900036
     out
   }
 
@@ -844,18 +793,6 @@
   io.sbuffer.mask  := s1_in.mask
   io.sbuffer.pc    := s1_in.uop.pc // FIXME: remove it
 
-<<<<<<< HEAD
-=======
-  io.vec_forward.valid := s1_valid && !(s1_exception || s1_tlb_miss || s1_kill || s1_prf)
-  io.vec_forward.vaddr := s1_vaddr
-  io.vec_forward.paddr := s1_paddr_dup_lsu
-  io.vec_forward.gpaddr:= s1_gpaddr_dup_lsu
-  io.vec_forward.uop   := s1_in.uop
-  io.vec_forward.sqIdx := s1_in.uop.sqIdx
-  io.vec_forward.mask  := s1_in.mask
-  io.vec_forward.pc    := s1_in.uop.pc // FIXME: remove it
-
->>>>>>> 73900036
   io.lsq.forward.valid     := s1_valid && !(s1_exception || s1_tlb_miss || s1_kill || s1_dly_err || s1_prf)
   io.lsq.forward.vaddr     := s1_vaddr
   io.lsq.forward.paddr     := s1_paddr_dup_lsu
@@ -1258,19 +1195,14 @@
   val s3_vecout       = Wire(new OnlyVecExuOutput)
   val s3_vecActive    = RegEnable(s2_out.vecActive, true.B, s2_fire)
   val s3_isvec        = RegEnable(s2_out.isvec, false.B, s2_fire)
-<<<<<<< HEAD
   val s3_vec_alignedType = RegEnable(s2_out.alignedType, s2_fire)
   val s3_vec_mBIndex     = RegEnable(s2_out.mbIndex, s2_fire)
-  val s3_mmio         = Wire(chiselTypeOf(io.lsq.uncache))
+  val s3_mmio         = Wire(Valid(new MemExuOutput))
   // TODO: Fix vector load merge buffer nack
   val s3_vec_mb_nack  = Wire(Bool())
   s3_vec_mb_nack     := false.B
   XSError(s3_valid && s3_vec_mb_nack, "Merge buffer should always accept vector loads!")
 
-=======
-  val s3_vec_alignedType = RegEnable(s2_vec_alignedType, s2_fire)
-  val s3_mmio         = Wire(Valid(new MemExuOutput))
->>>>>>> 73900036
   s3_ready := !s3_valid || s3_kill || io.ldout.ready
   s3_mmio.valid := RegNextN(io.lsq.uncache.fire, 3, Some(false.B))
   s3_mmio.bits  := RegNextN(io.lsq.uncache.bits, 3)
