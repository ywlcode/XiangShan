package xiangshan.mem

import chisel3._
import chisel3.util._
import utils._
import xiangshan._
import xiangshan.cache.{DCacheWordIO, TlbRequestIO, TlbCmd, MemoryOpConstants}
import xiangshan.backend.LSUOpType

class AtomicsUnit extends XSModule with MemoryOpConstants{
  val io = IO(new Bundle() {
    val in            = Flipped(Decoupled(new ExuInput))
    val out           = Decoupled(new ExuOutput)
    val dcache        = new DCacheWordIO
    val dtlb          = new TlbRequestIO
    val flush_sbuffer = new SbufferFlushBundle
    val tlbFeedback   = ValidIO(new TlbFeedback)
    val redirect      = Flipped(ValidIO(new Redirect))
    val exceptionAddr = ValidIO(UInt(VAddrBits.W))
  })

  //-------------------------------------------------------
  // Atomics Memory Accsess FSM
  //-------------------------------------------------------
  val s_invalid :: s_tlb  :: s_flush_sbuffer_req :: s_flush_sbuffer_resp :: s_cache_req :: s_cache_resp :: s_finish :: Nil = Enum(7)
  val state = RegInit(s_invalid)
  val in = Reg(new ExuInput())
  val atom_override_xtval = RegInit(false.B)
  // paddr after translation
  val paddr = Reg(UInt())
  // dcache response data
  val resp_data = Reg(UInt())
  val is_lrsc_valid = Reg(Bool())

  io.exceptionAddr.valid := atom_override_xtval
  io.exceptionAddr.bits  := in.src1

  // assign default value to output signals
  io.in.ready          := false.B
  io.out.valid         := false.B
  io.out.bits          := DontCare

  io.dcache.req.valid  := false.B
  io.dcache.req.bits   := DontCare
  io.dcache.resp.ready := false.B

  io.dtlb.req.valid    := false.B
  io.dtlb.req.bits     := DontCare
  io.dtlb.resp.ready   := false.B

  io.flush_sbuffer.valid := false.B

  XSDebug("state: %d\n", state)

  when (state === s_invalid) {
    io.in.ready := true.B
    when (io.in.fire()) {
      in := io.in.bits
      state := s_tlb
    }
  }

  // Send TLB feedback to store issue queue
  // we send feedback right after we receives request
  // also, we always treat amo as tlb hit
  // since we will continue polling tlb all by ourself
  io.tlbFeedback.valid       := RegNext(io.in.fire())
  io.tlbFeedback.bits.hit    := true.B
  io.tlbFeedback.bits.roqIdx := in.uop.roqIdx


  // tlb translation, manipulating signals && deal with exception
  when (state === s_tlb) {
    // send req to dtlb
    // keep firing until tlb hit
    io.dtlb.req.valid       := true.B
    io.dtlb.req.bits.vaddr  := in.src1
    io.dtlb.req.bits.roqIdx := in.uop.roqIdx
    val is_lr = in.uop.ctrl.fuOpType === LSUOpType.lr_w || in.uop.ctrl.fuOpType === LSUOpType.lr_d
    io.dtlb.req.bits.cmd    := Mux(is_lr, TlbCmd.read, TlbCmd.write)
    io.dtlb.req.bits.debug.pc := in.uop.cf.pc
<<<<<<< HEAD
    io.dtlb.req.bits.debug.lsroqIdx := in.uop.lsroqIdx // FIXME: need update
    io.dtlb.resp.ready := true.B
=======
>>>>>>> ff3c5b18

    when(io.dtlb.resp.fire && !io.dtlb.resp.bits.miss){
      // exception handling
      val addrAligned = LookupTree(in.uop.ctrl.fuOpType(1,0), List(
        "b00".U   -> true.B,              //b
        "b01".U   -> (in.src1(0) === 0.U),   //h
        "b10".U   -> (in.src1(1,0) === 0.U), //w
        "b11".U   -> (in.src1(2,0) === 0.U)  //d
      ))
      in.uop.cf.exceptionVec(storeAddrMisaligned) := !addrAligned
      in.uop.cf.exceptionVec(storePageFault)      := io.dtlb.resp.bits.excp.pf.st
      in.uop.cf.exceptionVec(loadPageFault)       := io.dtlb.resp.bits.excp.pf.ld
      val exception = !addrAligned || io.dtlb.resp.bits.excp.pf.st || io.dtlb.resp.bits.excp.pf.ld
      when (exception) {
        // check for exceptions
        // if there are exceptions, no need to execute it
        state := s_finish
        atom_override_xtval := true.B
      } .otherwise {
        paddr := io.dtlb.resp.bits.paddr
        state := s_flush_sbuffer_req
      }
    }
  }


  when (state === s_flush_sbuffer_req) {
    io.flush_sbuffer.valid := true.B
    state := s_flush_sbuffer_resp
  }

  when (state === s_flush_sbuffer_resp) {
    when (io.flush_sbuffer.empty) {
      state := s_cache_req
    }
  }

  when (state === s_cache_req) {
    io.dcache.req.valid := true.B
    io.dcache.req.bits.cmd := LookupTree(in.uop.ctrl.fuOpType, List(
      LSUOpType.lr_w      -> M_XLR,
      LSUOpType.sc_w      -> M_XSC,
      LSUOpType.amoswap_w -> M_XA_SWAP,
      LSUOpType.amoadd_w  -> M_XA_ADD,
      LSUOpType.amoxor_w  -> M_XA_XOR,
      LSUOpType.amoand_w  -> M_XA_AND,
      LSUOpType.amoor_w   -> M_XA_OR,
      LSUOpType.amomin_w  -> M_XA_MIN,
      LSUOpType.amomax_w  -> M_XA_MAX,
      LSUOpType.amominu_w -> M_XA_MINU,
      LSUOpType.amomaxu_w -> M_XA_MAXU,

      LSUOpType.lr_d      -> M_XLR,
      LSUOpType.sc_d      -> M_XSC,
      LSUOpType.amoswap_d -> M_XA_SWAP,
      LSUOpType.amoadd_d  -> M_XA_ADD,
      LSUOpType.amoxor_d  -> M_XA_XOR,
      LSUOpType.amoand_d  -> M_XA_AND,
      LSUOpType.amoor_d   -> M_XA_OR,
      LSUOpType.amomin_d  -> M_XA_MIN,
      LSUOpType.amomax_d  -> M_XA_MAX,
      LSUOpType.amominu_d -> M_XA_MINU,
      LSUOpType.amomaxu_d -> M_XA_MAXU
    ))

    io.dcache.req.bits.addr := paddr 
    io.dcache.req.bits.data := genWdata(in.src2, in.uop.ctrl.fuOpType(1,0))
    // TODO: atomics do need mask: fix mask
    io.dcache.req.bits.mask := genWmask(paddr, in.uop.ctrl.fuOpType(1,0))
    io.dcache.req.bits.meta.id       := DontCare
    io.dcache.req.bits.meta.paddr    := paddr
    io.dcache.req.bits.meta.tlb_miss := false.B
    io.dcache.req.bits.meta.replay   := false.B

    when(io.dcache.req.fire()){
      state := s_cache_resp
    }
  }

  when (state === s_cache_resp) {
    io.dcache.resp.ready := true.B
    when(io.dcache.resp.fire()) {
      is_lrsc_valid := io.dcache.resp.bits.meta.id
      val rdata = io.dcache.resp.bits.data
      val rdataSel = LookupTree(paddr(2, 0), List(
        "b000".U -> rdata(63, 0),
        "b001".U -> rdata(63, 8),
        "b010".U -> rdata(63, 16),
        "b011".U -> rdata(63, 24),
        "b100".U -> rdata(63, 32),
        "b101".U -> rdata(63, 40),
        "b110".U -> rdata(63, 48),
        "b111".U -> rdata(63, 56)
      ))

      resp_data := LookupTree(in.uop.ctrl.fuOpType, List(
        LSUOpType.lr_w      -> SignExt(rdataSel(31, 0), XLEN),
        LSUOpType.sc_w      -> rdata,
        LSUOpType.amoswap_w -> SignExt(rdataSel(31, 0), XLEN),
        LSUOpType.amoadd_w  -> SignExt(rdataSel(31, 0), XLEN),
        LSUOpType.amoxor_w  -> SignExt(rdataSel(31, 0), XLEN),
        LSUOpType.amoand_w  -> SignExt(rdataSel(31, 0), XLEN),
        LSUOpType.amoor_w   -> SignExt(rdataSel(31, 0), XLEN),
        LSUOpType.amomin_w  -> SignExt(rdataSel(31, 0), XLEN),
        LSUOpType.amomax_w  -> SignExt(rdataSel(31, 0), XLEN),
        LSUOpType.amominu_w -> SignExt(rdataSel(31, 0), XLEN),
        LSUOpType.amomaxu_w -> SignExt(rdataSel(31, 0), XLEN),

        LSUOpType.lr_d      -> SignExt(rdataSel(63, 0), XLEN),
        LSUOpType.sc_d      -> rdata,
        LSUOpType.amoswap_d -> SignExt(rdataSel(63, 0), XLEN),
        LSUOpType.amoadd_d  -> SignExt(rdataSel(63, 0), XLEN),
        LSUOpType.amoxor_d  -> SignExt(rdataSel(63, 0), XLEN),
        LSUOpType.amoand_d  -> SignExt(rdataSel(63, 0), XLEN),
        LSUOpType.amoor_d   -> SignExt(rdataSel(63, 0), XLEN),
        LSUOpType.amomin_d  -> SignExt(rdataSel(63, 0), XLEN),
        LSUOpType.amomax_d  -> SignExt(rdataSel(63, 0), XLEN),
        LSUOpType.amominu_d -> SignExt(rdataSel(63, 0), XLEN),
        LSUOpType.amomaxu_d -> SignExt(rdataSel(63, 0), XLEN)
      ))

      state := s_finish
    }
  }

  when (state === s_finish) {
    io.out.valid := true.B
    io.out.bits.uop := in.uop
    io.out.bits.uop.diffTestDebugLrScValid := is_lrsc_valid
    io.out.bits.data := resp_data
    io.out.bits.redirectValid := false.B
    io.out.bits.redirect := DontCare
    io.out.bits.brUpdate := DontCare
    io.out.bits.debug.isMMIO := AddressSpace.isMMIO(paddr)
    when (io.out.fire()) {
      XSDebug("atomics writeback: pc %x data %x\n", io.out.bits.uop.cf.pc, io.dcache.resp.bits.data)
      state := s_invalid
    }
  }

  when(io.redirect.valid){
    atom_override_xtval := false.B
  }
}<|MERGE_RESOLUTION|>--- conflicted
+++ resolved
@@ -79,11 +79,6 @@
     val is_lr = in.uop.ctrl.fuOpType === LSUOpType.lr_w || in.uop.ctrl.fuOpType === LSUOpType.lr_d
     io.dtlb.req.bits.cmd    := Mux(is_lr, TlbCmd.read, TlbCmd.write)
     io.dtlb.req.bits.debug.pc := in.uop.cf.pc
-<<<<<<< HEAD
-    io.dtlb.req.bits.debug.lsroqIdx := in.uop.lsroqIdx // FIXME: need update
-    io.dtlb.resp.ready := true.B
-=======
->>>>>>> ff3c5b18
 
     when(io.dtlb.resp.fire && !io.dtlb.resp.bits.miss){
       // exception handling
@@ -149,7 +144,7 @@
       LSUOpType.amomaxu_d -> M_XA_MAXU
     ))
 
-    io.dcache.req.bits.addr := paddr 
+    io.dcache.req.bits.addr := paddr
     io.dcache.req.bits.data := genWdata(in.src2, in.uop.ctrl.fuOpType(1,0))
     // TODO: atomics do need mask: fix mask
     io.dcache.req.bits.mask := genWmask(paddr, in.uop.ctrl.fuOpType(1,0))
