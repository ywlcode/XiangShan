--- conflicted
+++ resolved
@@ -14,14 +14,7 @@
   
 }
 
-<<<<<<< HEAD
-sealed abstract class IFUBundle extends XSBundle with HasIFUConst
-sealed abstract class IFUModule extends XSModule with HasIFUConst with NeedImpl
-
-class IFUIO extends IFUBundle
-=======
 class IFUIO extends XSBundle
->>>>>>> e851fcb1
 {
     val fetchPacket = DecoupledIO(new FetchPacket)
     val redirectInfo = Input(new RedirectInfo)
