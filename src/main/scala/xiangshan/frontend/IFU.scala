--- conflicted
+++ resolved
@@ -216,8 +216,6 @@
   val if4_cfi_jal_tgt = if4_pd.pc(if4_bp.jmpIdx) + SignExt(Cat(if4_cfi_jal(31), if4_cfi_jal(19, 12), if4_cfi_jal(20), if4_cfi_jal(30, 21), 0.U(1.W)), XLEN)
   if4_bp.target := Mux(if4_pd.pd(if4_bp.jmpIdx).isJal && if4_bp.taken, if4_cfi_jal_tgt, bpu.io.out(2).bits.target)
   if4_bp.redirect := bpu.io.out(2).bits.redirect || if4_pd.pd(if4_bp.jmpIdx).isJal && if4_bp.taken && if4_cfi_jal_tgt =/= bpu.io.out(2).bits.target
-<<<<<<< HEAD
-=======
 
   if4_prevHalfInstr := 0.U.asTypeOf(new PrevHalfInstr)
   when (bpu.io.out(2).valid && if4_fire && if4_bp.saveHalfRVI) {
@@ -229,7 +227,6 @@
     if4_prevHalfInstr.target := if4_bp.target
     if4_prevHalfInstr.instr := if4_pd.instrs(if4_prevHalfInstr.idx)(15, 0)
   }
->>>>>>> bb0ac6ba
 
   when (bpu.io.out(2).valid && if4_fire && if4_bp.redirect) {
     if4_redirect := true.B
@@ -375,11 +372,8 @@
   XSDebug("[IF4][predecode] mask=%b\n", if4_pd.mask)
   XSDebug("[IF4][bp] redirect=%d taken=%d jmpIdx=%d hasNTBrs=%d target=%x saveHalfRVI=%d\n", if4_bp.redirect, if4_bp.taken, if4_bp.jmpIdx, if4_bp.hasNotTakenBrs, if4_bp.target, if4_bp.saveHalfRVI)
   XSDebug(if4_pd.pd(if4_bp.jmpIdx).isJal && if4_bp.taken, "[IF4] cfi is jal!  instr=%x target=%x\n", if4_cfi_jal, if4_cfi_jal_tgt)
-<<<<<<< HEAD
-=======
   XSDebug("[IF4][if4_prevHalfInstr] v=%d taken=%d fetchpc=%x idx=%d pc=%x tgt=%x instr=%x\n",
     if4_prevHalfInstr.valid, if4_prevHalfInstr.taken, if4_prevHalfInstr.fetchpc, if4_prevHalfInstr.idx, if4_prevHalfInstr.pc, if4_prevHalfInstr.target, if4_prevHalfInstr.instr)
->>>>>>> bb0ac6ba
   XSDebug(io.fetchPacket.fire(), "[IF4][fetchPacket] v=%d r=%d mask=%b\n", io.fetchPacket.valid, io.fetchPacket.ready, io.fetchPacket.bits.mask)
   for (i <- 0 until PredictWidth) {
     XSDebug(io.fetchPacket.fire(), "[IF4][fetchPacket] %b %x pc=%x pnpc=%x pd: rvc=%d brType=%b call=%d ret=%d\n",
