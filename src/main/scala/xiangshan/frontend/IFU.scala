package xiangshan.frontend

import chisel3._
import chisel3.util._
import device.RAMHelper
import xiangshan._
import utils._
import xiangshan.cache._
import chisel3.experimental.chiselName
import freechips.rocketchip.tile.HasLazyRoCC

trait HasIFUConst extends HasXSParameter {
  val resetVector = 0x80000000L//TODO: set reset vec
  def align(pc: UInt, bytes: Int): UInt = Cat(pc(VAddrBits-1, log2Ceil(bytes)), 0.U(log2Ceil(bytes).W))
  val instBytes = if (HasCExtension) 2 else 4
  val instOffsetBits = log2Ceil(instBytes)
  val groupBytes = 64 // correspond to cache line size
  val groupOffsetBits = log2Ceil(groupBytes)
  val groupWidth = groupBytes / instBytes
  val FetchBytes = FetchWidth * instBytes
  val nBanksInPacket = 2
  val bankBytes = FetchBytes / nBanksInPacket
  val nBanksInGroup = groupBytes / bankBytes
  val bankWidth = PredictWidth / nBanksInPacket
  val bankOffsetBits = log2Ceil(bankBytes)
  // (0, nBanksInGroup-1)
  def bankInGroup(pc: UInt) = pc(groupOffsetBits-1,bankOffsetBits)
  def isInLastBank(pc: UInt) = bankInGroup(pc) === (nBanksInGroup-1).U
  // (0, bankBytes/2-1)
  def offsetInBank(pc: UInt) = pc(bankOffsetBits-1,instOffsetBits)
  def bankAligned(pc: UInt)  = align(pc, bankBytes)
  def groupAligned(pc: UInt) = align(pc, groupBytes)
  // each 1 bit in mask stands for 2 Bytes
  // 8 bits, in which only the first 7 bits could be 0
  def maskFirstHalf(pc: UInt): UInt = ((~(0.U(bankWidth.W))) >> offsetInBank(pc))(bankWidth-1,0)
  def maskLastHalf(pc: UInt): UInt = Mux(isInLastBank(pc), 0.U(bankWidth.W), ~0.U(bankWidth.W))
  def mask(pc: UInt): UInt = Reverse(Cat(maskFirstHalf(pc), maskLastHalf(pc)))
  def snpc(pc: UInt): UInt = bankAligned(pc) + Mux(isInLastBank(pc), bankBytes.U, (bankBytes*2).U)

  val enableGhistRepair = true
  val IFUDebug = true
}

class GlobalHistory extends XSBundle {
  val predHist = UInt(HistoryLength.W)
  // val sawNTBr = Bool()
  // val takenOnBr = Bool()
  // val saveHalfRVI = Bool()
  // def shifted = takenOnBr || sawNTBr
  // def newPtr(ptr: UInt = nowPtr): UInt = Mux(shifted, ptr - 1.U, ptr)
  def update(sawNTBr: Bool, takenOnBr: Bool, hist: UInt = predHist): GlobalHistory = {
    val g = Wire(new GlobalHistory)
    val shifted = takenOnBr || sawNTBr
    g.predHist := Mux(shifted, (hist << 1) | takenOnBr.asUInt, hist)
    g
  }

  final def === (that: GlobalHistory): Bool = {
    predHist === that.predHist
  }

  final def =/= (that: GlobalHistory): Bool = !(this === that)

  implicit val name = "IFU"
  def debug(where: String) = XSDebug(p"[${where}_GlobalHistory] hist=${Binary(predHist)}\n")
  // override def toString(): String = "histPtr=%d, sawNTBr=%d, takenOnBr=%d, saveHalfRVI=%d".format(histPtr, sawNTBr, takenOnBr, saveHalfRVI)
}


class IFUIO extends XSBundle
{
  // to ibuffer
  val fetchPacket = DecoupledIO(new FetchPacket)
  // from backend
  val redirect = Flipped(ValidIO(UInt(VAddrBits.W)))
  val cfiUpdateInfo = Flipped(ValidIO(new CfiUpdateInfo))
  // to icache
  val icacheMemGrant = Flipped(DecoupledIO(new L1plusCacheResp))
  val fencei = Input(Bool())
  // from icache
  val icacheMemAcq = DecoupledIO(new L1plusCacheReq)
  val l1plusFlush = Output(Bool())
  // to tlb
  val sfence = Input(new SfenceBundle)
  val tlbCsr = Input(new TlbCsrBundle)
  // from tlb
  val ptw = new TlbPtwIO
}

class PrevHalfInstr extends XSBundle {
  val taken = Bool()
  val ghInfo = new GlobalHistory()
  val fetchpc = UInt(VAddrBits.W) // only for debug
  val idx = UInt(VAddrBits.W) // only for debug
  val pc = UInt(VAddrBits.W)
  val npc = UInt(VAddrBits.W)
  val target = UInt(VAddrBits.W)
  val instr = UInt(16.W)
  val ipf = Bool()
  val meta = new BpuMeta
  // val newPtr = UInt(log2Up(ExtHistoryLength).W)
}

@chiselName
class IFU extends XSModule with HasIFUConst
{
  val io = IO(new IFUIO)
  val bpu = BPU(EnableBPU)
  val icache = Module(new ICache)

  io.ptw <> TLB(
    in = Seq(icache.io.tlb),
    sfence = io.sfence,
    csr = io.tlbCsr,
    width = 1,
    isDtlb = false,
    shouldBlock = true
  )

  val if2_redirect, if3_redirect, if4_redirect = WireInit(false.B)
  val if1_flush, if2_flush, if3_flush, if4_flush = WireInit(false.B)

  val icacheResp = icache.io.resp.bits

  if4_flush := io.redirect.valid
  if3_flush := if4_flush || if4_redirect
  if2_flush := if3_flush || if3_redirect
  if1_flush := if2_flush || if2_redirect

  //********************** IF1 ****************************//
  val if1_valid = !reset.asBool && GTimer() > 500.U
  val if1_npc = WireInit(0.U(VAddrBits.W))
  val if2_ready = WireInit(false.B)
  val if2_allReady = WireInit(if2_ready && icache.io.req.ready)
  val if1_fire = if1_valid && (if2_allReady || if2_flush)


  // val if2_newPtr, if3_newPtr, if4_newPtr = Wire(UInt(log2Up(ExtHistoryLength).W))

  val if1_gh, if2_gh, if3_gh, if4_gh = Wire(new GlobalHistory)
  val if2_predicted_gh, if3_predicted_gh, if4_predicted_gh = Wire(new GlobalHistory)
  val final_gh = RegInit(0.U.asTypeOf(new GlobalHistory))
  val final_gh_bypass = WireInit(0.U.asTypeOf(new GlobalHistory))
  val flush_final_gh = WireInit(false.B)

  //********************** IF2 ****************************//
  val if2_valid = RegInit(init = false.B)
  val if2_allValid = if2_valid && icache.io.tlb.resp.valid
  val if3_ready = WireInit(false.B)
  val if2_fire = if2_allValid && if3_ready
  val if2_pc = RegEnable(next = if1_npc, init = resetVector.U, enable = if1_fire)
  val if2_snpc = snpc(if2_pc)
  val if2_predHist = RegEnable(if1_gh.predHist, enable=if1_fire)
  if2_ready := if3_ready && icache.io.tlb.resp.valid || !if2_valid
  when (if1_fire)       { if2_valid := true.B }
  .elsewhen (if2_flush) { if2_valid := false.B }
  .elsewhen (if2_fire)  { if2_valid := false.B }

  val npcGen = new PriorityMuxGenerator[UInt]
  npcGen.register(true.B, RegNext(if1_npc), Some("stallPC"))
  // npcGen.register(if2_fire, if2_snpc, Some("if2_snpc"))
  val if2_bp = bpu.io.out(0)
  
  // if taken, bp_redirect should be true
  // when taken on half RVI, we suppress this redirect signal
  // if2_redirect := if2_valid
  npcGen.register(if2_valid, Mux(if2_bp.taken, if2_bp.target, if2_snpc), Some("if2_target"))

  if2_predicted_gh := if2_gh.update(if2_bp.hasNotTakenBrs, if2_bp.takenOnBr)

  //********************** IF3 ****************************//
  // if3 should wait for instructions resp to arrive
  val if3_valid = RegInit(init = false.B)
  val if4_ready = WireInit(false.B)
  val if3_allValid = if3_valid && icache.io.resp.valid
  val if3_fire = if3_allValid && if4_ready
  val if3_pc = RegEnable(if2_pc, if2_fire)
  val if3_snpc = RegEnable(if2_snpc, if2_fire)
  val if3_predHist = RegEnable(if2_predHist, enable=if2_fire)
  if3_ready := if4_ready && icache.io.resp.valid || !if3_valid
  when (if3_flush) {
    if3_valid := false.B
  }.elsewhen (if2_fire && !if2_flush) {
    if3_valid := true.B
  }.elsewhen (if3_fire) {
    if3_valid := false.B
  }

  val if3_bp = bpu.io.out(1)
  if3_predicted_gh := if3_gh.update(if3_bp.hasNotTakenBrs, if3_bp.takenOnBr)


  val prevHalfInstrReq = WireInit(0.U.asTypeOf(ValidUndirectioned(new PrevHalfInstr)))
  // only valid when if4_fire
  val hasPrevHalfInstrReq = prevHalfInstrReq.valid && HasCExtension.B

  val if3_prevHalfInstr = RegInit(0.U.asTypeOf(ValidUndirectioned(new PrevHalfInstr)))

  // 32-bit instr crosses 2 pages, and the higher 16-bit triggers page fault
  val crossPageIPF = WireInit(false.B)

  val if3_pendingPrevHalfInstr = if3_prevHalfInstr.valid && HasCExtension.B

  // the previous half of RVI instruction waits until it meets its last half
  val if3_prevHalfInstrMet = if3_pendingPrevHalfInstr && if3_prevHalfInstr.bits.npc === if3_pc && if3_valid
  // set to invalid once consumed or redirect from backend
  val if3_prevHalfConsumed = if3_prevHalfInstrMet && if3_fire
  val if3_prevHalfFlush = if4_flush
  when (if3_prevHalfFlush) {
    if3_prevHalfInstr.valid := false.B
  }.elsewhen (hasPrevHalfInstrReq) {
    if3_prevHalfInstr.valid := true.B
  }.elsewhen (if3_prevHalfConsumed) {
    if3_prevHalfInstr.valid := false.B
  }
  when (hasPrevHalfInstrReq) {
    if3_prevHalfInstr.bits := prevHalfInstrReq.bits
  }
  // when bp signal a redirect, we distinguish between taken and not taken
  // if taken and saveHalfRVI is true, we do not redirect to the target

<<<<<<< HEAD
  def if3_nextValidPCNotEquals(pc: UInt) = !if2_valid || if2_valid && if2_pc =/= pc
=======
  class IF3_PC_COMP extends XSModule {
    val io = IO(new Bundle {
      val if2_pc = Input(UInt(VAddrBits.W))
      val pc     = Input(UInt(VAddrBits.W))
      val if2_valid = Input(Bool())
      val res = Output(Bool())
    })
    io.res := !io.if2_valid || io.if2_valid && io.if2_pc =/= io.pc
  }
  def if3_nextValidPCNotEquals(pc: UInt) = {
    val comp = Module(new IF3_PC_COMP)
    comp.io.if2_pc := if2_pc
    comp.io.pc     := pc
    comp.io.if2_valid := if2_valid
    comp.io.res
  }
>>>>>>> 79dbadc2

  val if3_predTakenRedirectVec = VecInit((0 until PredictWidth).map(i => !if3_pendingPrevHalfInstr && if3_bp.realTakens(i) && if3_nextValidPCNotEquals(if3_bp.targets(i))))
  val if3_prevHalfMetRedirect    = if3_pendingPrevHalfInstr && if3_prevHalfInstrMet && if3_prevHalfInstr.bits.taken && if3_nextValidPCNotEquals(if3_prevHalfInstr.bits.target)
  val if3_prevHalfNotMetRedirect = if3_pendingPrevHalfInstr && !if3_prevHalfInstrMet && if3_nextValidPCNotEquals(if3_prevHalfInstr.bits.npc)
  val if3_predTakenRedirect    = ParallelPriorityMux(if3_bp.realTakens, if3_predTakenRedirectVec)
  val if3_predNotTakenRedirect = !if3_pendingPrevHalfInstr && !if3_bp.taken && if3_nextValidPCNotEquals(if3_snpc)
  // when pendingPrevHalfInstr, if3_GHInfo is set to the info of last prev half instr
  // val if3_ghInfoNotIdenticalRedirect = !if3_pendingPrevHalfInstr && if3_GHInfo =/= if3_lastGHInfo && enableGhistRepair.B

  if3_redirect := if3_valid && (
                    // prevHalf is consumed but the next packet is not where it meant to be
                    // we do not handle this condition because of the burden of building a correct GHInfo
                    // prevHalfMetRedirect ||
                    // prevHalf does not match if3_pc and the next fetch packet is not snpc
                    if3_prevHalfNotMetRedirect && HasCExtension.B ||
                    // pred taken and next fetch packet is not the predicted target
                    if3_predTakenRedirect ||
                    // pred not taken and next fetch packet is not snpc
                    if3_predNotTakenRedirect
                    // GHInfo from last pred does not corresponds with this packet
                    // if3_ghInfoNotIdenticalRedirect
                  )

  val if3_target = WireInit(if3_snpc)

  /* when (prevHalfMetRedirect) {
    if1_npc := if3_prevHalfInstr.target
  }.else */
  if3_target := Mux1H(Seq((if3_prevHalfNotMetRedirect -> if3_prevHalfInstr.bits.npc),
                          (if3_predTakenRedirect      -> if3_bp.target),
                          (if3_predNotTakenRedirect   -> if3_snpc)))
  // }.elsewhen (if3_ghInfoNotIdenticalRedirect) {
  //   if3_target := Mux(if3_bp.taken, if3_bp.target, snpc(if3_pc))
  // }
  npcGen.register(if3_redirect, if3_target, Some("if3_target"))

  // when (if3_redirect) {
  //   if1_npc := if3_target
  // }

  //********************** IF4 ****************************//
  val if4_pd = RegEnable(icache.io.pd_out, if3_fire)
  val if4_ipf = RegEnable(icacheResp.ipf || if3_prevHalfInstrMet && if3_prevHalfInstr.bits.ipf, if3_fire)
  val if4_acf = RegEnable(icacheResp.acf, if3_fire)
  val if4_crossPageIPF = RegEnable(crossPageIPF, if3_fire)
  val if4_valid = RegInit(false.B)
  val if4_fire = if4_valid && io.fetchPacket.ready
  val if4_pc = RegEnable(if3_pc, if3_fire)
  val if4_snpc = RegEnable(if3_snpc, if3_fire)
  // This is the real mask given from icache
  val if4_mask = RegEnable(icacheResp.mask, if3_fire)


  val if4_predHist = RegEnable(if3_predHist, enable=if3_fire)
  // wait until prevHalfInstr written into reg
  if4_ready := (io.fetchPacket.ready && !hasPrevHalfInstrReq || !if4_valid) && GTimer() > 500.U
  when (if4_flush) {
    if4_valid := false.B
  }.elsewhen (if3_fire && !if3_flush) {
    if4_valid := Mux(if3_pendingPrevHalfInstr, if3_prevHalfInstrMet, true.B)
  }.elsewhen (if4_fire) {
    if4_valid := false.B
  }

  val if4_bp = Wire(new BranchPrediction)
  if4_bp := bpu.io.out(2)

  if4_predicted_gh := if4_gh.update(if4_bp.hasNotTakenBrs, if4_bp.takenOnBr)

  def cal_jal_tgt(inst: UInt, rvc: Bool): UInt = {
    Mux(rvc,
      SignExt(Cat(inst(12), inst(8), inst(10, 9), inst(6), inst(7), inst(2), inst(11), inst(5, 3), 0.U(1.W)), XLEN),
      SignExt(Cat(inst(31), inst(19, 12), inst(20), inst(30, 21), 0.U(1.W)), XLEN)
    )
  }
  val if4_instrs = if4_pd.instrs
  val if4_jals = if4_bp.jalMask
  val if4_jal_tgts = VecInit((0 until PredictWidth).map(i => if4_pd.pc(i) + cal_jal_tgt(if4_instrs(i), if4_pd.pd(i).isRVC)))

  (0 until PredictWidth).foreach {i =>
    when (if4_jals(i)) {
      if4_bp.targets(i) := if4_jal_tgts(i)
    }
  }

  // we need this to tell BPU the prediction of prev half
  // because the prediction is with the start of each inst
  val if4_prevHalfInstr = RegInit(0.U.asTypeOf(ValidUndirectioned(new PrevHalfInstr)))
  val if4_pendingPrevHalfInstr = if4_prevHalfInstr.valid && HasCExtension.B
  val if4_prevHalfInstrMet = if4_pendingPrevHalfInstr && if4_prevHalfInstr.bits.npc === if4_pc && if4_valid
  val if4_prevHalfConsumed = if4_prevHalfInstrMet && if4_fire
  val if4_prevHalfFlush = if4_flush

  val if4_takenPrevHalf = WireInit(if4_prevHalfInstrMet && if4_prevHalfInstr.bits.taken)
  when (if4_prevHalfFlush) {
    if4_prevHalfInstr.valid := false.B
  }.elsewhen (if3_prevHalfConsumed) {
    if4_prevHalfInstr.valid := if3_prevHalfInstr.valid
  }.elsewhen (if4_prevHalfConsumed) {
    if4_prevHalfInstr.valid := false.B
  }

  when (if3_prevHalfConsumed) {
    if4_prevHalfInstr.bits := if3_prevHalfInstr.bits
  }

  prevHalfInstrReq.valid := if4_fire && if4_bp.saveHalfRVI && HasCExtension.B
  val idx = if4_bp.lastHalfRVIIdx
  
  // // this is result of the last half RVI
  prevHalfInstrReq.bits.taken := if4_bp.lastHalfRVITaken
  prevHalfInstrReq.bits.ghInfo := if4_gh
  prevHalfInstrReq.bits.fetchpc := if4_pc
  prevHalfInstrReq.bits.idx := idx
  prevHalfInstrReq.bits.pc := if4_pd.pc(idx)
  prevHalfInstrReq.bits.npc := if4_pd.pc(idx) + 2.U
  prevHalfInstrReq.bits.target := if4_bp.lastHalfRVITarget
  prevHalfInstrReq.bits.instr := if4_pd.instrs(idx)(15, 0)
  prevHalfInstrReq.bits.ipf := if4_ipf
  prevHalfInstrReq.bits.meta := bpu.io.bpuMeta(idx)

<<<<<<< HEAD
  def if4_nextValidPCNotEquals(pc: UInt) = if3_valid  && if3_pc =/= pc ||
                                           !if3_valid && (if2_valid && if2_pc =/= pc) ||
                                           !if3_valid && !if2_valid
=======
  class IF4_PC_COMP extends XSModule {
    val io = IO(new Bundle {
      val if2_pc = Input(UInt(VAddrBits.W))
      val if3_pc = Input(UInt(VAddrBits.W))
      val pc     = Input(UInt(VAddrBits.W))
      val if2_valid = Input(Bool())
      val if3_valid = Input(Bool())
      val res = Output(Bool())
    })
    io.res := io.if3_valid  && io.if3_pc =/= io.pc ||
              !io.if3_valid && (io.if2_valid && io.if2_pc =/= io.pc) ||
              !io.if3_valid && !io.if2_valid
  }
  def if4_nextValidPCNotEquals(pc: UInt) = {
    val comp = Module(new IF4_PC_COMP)
    comp.io.if2_pc := if2_pc
    comp.io.if3_pc := if3_pc
    comp.io.pc     := pc
    comp.io.if2_valid := if2_valid
    comp.io.if3_valid := if3_valid
    comp.io.res
  }

>>>>>>> 79dbadc2
  val if4_predTakenRedirectVec = VecInit((0 until PredictWidth).map(i => if4_bp.realTakens(i) && if4_nextValidPCNotEquals(if4_bp.targets(i))))

  val if4_prevHalfNextNotMet = hasPrevHalfInstrReq && if4_nextValidPCNotEquals(prevHalfInstrReq.bits.pc+2.U)
  val if4_predTakenRedirect = ParallelPriorityMux(if4_bp.realTakens, if4_predTakenRedirectVec)
  val if4_predNotTakenRedirect = !if4_bp.taken && if4_nextValidPCNotEquals(if4_snpc)
  // val if4_ghInfoNotIdenticalRedirect = if4_GHInfo =/= if4_lastGHInfo && enableGhistRepair.B

  if4_redirect := if4_valid && (
                    // when if4 has a lastHalfRVI, but the next fetch packet is not snpc
                    // if4_prevHalfNextNotMet ||
                    // when if4 preds taken, but the pc of next fetch packet is not the target
                    if4_predTakenRedirect ||
                    // when if4 preds not taken, but the pc of next fetch packet is not snpc
                    if4_predNotTakenRedirect
                    // GHInfo from last pred does not corresponds with this packet
                    // if4_ghInfoNotIdenticalRedirect
                  )

  val if4_target = WireInit(if4_snpc)

  // when (if4_prevHalfNextNotMet) {
  //   if4_target := prevHalfInstrReq.pc+2.U
  // }.else
  if4_target := Mux(if4_bp.taken, if4_bp.target, if4_snpc)
  // when (if4_predTakenRedirect) {
  //   if4_target := if4_bp.target
  // }.elsewhen (if4_predNotTakenRedirect) {
  //   if4_target := if4_snpc
  // }
  // }.elsewhen (if4_ghInfoNotIdenticalRedirect) {
  //   if4_target := Mux(if4_bp.taken, if4_bp.target, if4_snpc)
  // }
  npcGen.register(if4_redirect, if4_target, Some("if4_target"))

  when (if4_fire) {
    final_gh := if4_predicted_gh
  }
  if4_gh := Mux(flush_final_gh, final_gh_bypass, final_gh)
  if3_gh := Mux(if4_valid && !if4_flush, if4_predicted_gh, if4_gh)
  if2_gh := Mux(if3_valid && !if3_flush, if3_predicted_gh, if3_gh)
  if1_gh := Mux(if2_valid && !if2_flush, if2_predicted_gh, if2_gh)




  val cfiUpdate = io.cfiUpdateInfo
  when (cfiUpdate.valid && (cfiUpdate.bits.isMisPred || cfiUpdate.bits.isReplay)) {
    val b = cfiUpdate.bits
    val oldGh = b.bpuMeta.hist
    val sawNTBr = b.bpuMeta.sawNotTakenBranch
    val isBr = b.pd.isBr
    val taken = Mux(cfiUpdate.bits.isReplay, b.bpuMeta.predTaken, b.taken)
    val updatedGh = oldGh.update(sawNTBr, isBr && taken)
    final_gh := updatedGh
    final_gh_bypass := updatedGh
    flush_final_gh := true.B
  }

  npcGen.register(io.redirect.valid, io.redirect.bits, Some("backend_redirect"))
  npcGen.register(RegNext(reset.asBool) && !reset.asBool, resetVector.U(VAddrBits.W), Some("reset_vector"))

  if1_npc := npcGen()


  icache.io.req.valid := if1_valid && (if2_ready || if2_flush)
  icache.io.resp.ready := if4_ready
  icache.io.req.bits.addr := if1_npc
  icache.io.req.bits.mask := mask(if1_npc)
  icache.io.flush := Cat(if3_flush, if2_flush)
  icache.io.mem_grant <> io.icacheMemGrant
  icache.io.fencei := io.fencei
  icache.io.prev.valid := if3_prevHalfInstrMet
  icache.io.prev.bits := if3_prevHalfInstr.bits.instr
  icache.io.prev_ipf := if3_prevHalfInstr.bits.ipf
  io.icacheMemAcq <> icache.io.mem_acquire
  io.l1plusFlush := icache.io.l1plusflush

  bpu.io.cfiUpdateInfo <> io.cfiUpdateInfo

  // bpu.io.flush := Cat(if4_flush, if3_flush, if2_flush)
  bpu.io.flush := VecInit(if2_flush, if3_flush, if4_flush)
  bpu.io.inFire(0) := if1_fire
  bpu.io.inFire(1) := if2_fire
  bpu.io.inFire(2) := if3_fire
  bpu.io.inFire(3) := if4_fire
  bpu.io.in.pc := if1_npc
  bpu.io.in.hist := if1_gh.asUInt
  // bpu.io.in.histPtr := ptr
  bpu.io.in.inMask := mask(if1_npc)
  bpu.io.predecode.mask := if4_pd.mask
  bpu.io.predecode.lastHalf := if4_pd.lastHalf
  bpu.io.predecode.pd := if4_pd.pd
  bpu.io.predecode.hasLastHalfRVI := if4_prevHalfInstrMet
  bpu.io.realMask := if4_mask
  bpu.io.prevHalf := if4_prevHalfInstr


  when (if3_prevHalfInstrMet && icacheResp.ipf && !if3_prevHalfInstr.bits.ipf) {
    crossPageIPF := true.B // higher 16 bits page fault
  }

  val fetchPacketValid = if4_valid && !io.redirect.valid
  val fetchPacketWire = Wire(new FetchPacket)

  // io.fetchPacket.valid := if4_valid && !io.redirect.valid
  fetchPacketWire.instrs := if4_pd.instrs
  fetchPacketWire.mask := if4_pd.mask & (Fill(PredictWidth, !if4_bp.taken) | (Fill(PredictWidth, 1.U(1.W)) >> (~if4_bp.jmpIdx)))
  fetchPacketWire.pdmask := if4_pd.mask

  fetchPacketWire.pc := if4_pd.pc
  (0 until PredictWidth).foreach(i => fetchPacketWire.pnpc(i) := if4_pd.pc(i) + Mux(if4_pd.pd(i).isRVC, 2.U, 4.U))
  when (if4_bp.taken) {
    fetchPacketWire.pnpc(if4_bp.jmpIdx) := if4_bp.target
  }
  fetchPacketWire.bpuMeta := bpu.io.bpuMeta
  // save it for update
  when (if4_pendingPrevHalfInstr) {
    fetchPacketWire.bpuMeta(0) := if4_prevHalfInstr.bits.meta
  }
  (0 until PredictWidth).foreach(i => {
    val meta = fetchPacketWire.bpuMeta(i)
    meta.hist := final_gh
    meta.predHist := if4_predHist.asTypeOf(new GlobalHistory)
    meta.predTaken := if4_bp.takens(i)
  })
  fetchPacketWire.pd := if4_pd.pd
  fetchPacketWire.ipf := if4_ipf
  fetchPacketWire.acf := if4_acf
  fetchPacketWire.crossPageIPFFix := if4_crossPageIPF

  // predTaken Vec
  fetchPacketWire.predTaken := if4_bp.taken

  io.fetchPacket.bits := fetchPacketWire
  io.fetchPacket.valid := fetchPacketValid

  // debug info
  if (IFUDebug) {
    XSDebug(RegNext(reset.asBool) && !reset.asBool, "Reseting...\n")
    XSDebug(icache.io.flush(0).asBool, "Flush icache stage2...\n")
    XSDebug(icache.io.flush(1).asBool, "Flush icache stage3...\n")
    XSDebug(io.redirect.valid, p"Redirect from backend! target=${Hexadecimal(io.redirect.bits)}\n")

    XSDebug("[IF1] v=%d     fire=%d            flush=%d pc=%x mask=%b\n", if1_valid, if1_fire, if1_flush, if1_npc, mask(if1_npc))
    XSDebug("[IF2] v=%d r=%d fire=%d redirect=%d flush=%d pc=%x snpc=%x\n", if2_valid, if2_ready, if2_fire, if2_redirect, if2_flush, if2_pc, if2_snpc)
    XSDebug("[IF3] v=%d r=%d fire=%d redirect=%d flush=%d pc=%x crossPageIPF=%d sawNTBrs=%d\n", if3_valid, if3_ready, if3_fire, if3_redirect, if3_flush, if3_pc, crossPageIPF, if3_bp.hasNotTakenBrs)
    XSDebug("[IF4] v=%d r=%d fire=%d redirect=%d flush=%d pc=%x crossPageIPF=%d sawNTBrs=%d\n", if4_valid, if4_ready, if4_fire, if4_redirect, if4_flush, if4_pc, if4_crossPageIPF, if4_bp.hasNotTakenBrs)
    XSDebug("[IF1][icacheReq] v=%d r=%d addr=%x\n", icache.io.req.valid, icache.io.req.ready, icache.io.req.bits.addr)
    XSDebug("[IF1][ghr] hist=%b\n", if1_gh.asUInt)
    XSDebug("[IF1][ghr] extHist=%b\n\n", if1_gh.asUInt)

    XSDebug("[IF2][bp] taken=%d jmpIdx=%d hasNTBrs=%d target=%x saveHalfRVI=%d\n\n", if2_bp.taken, if2_bp.jmpIdx, if2_bp.hasNotTakenBrs, if2_bp.target, if2_bp.saveHalfRVI)
    if2_gh.debug("if2")

    XSDebug("[IF3][icacheResp] v=%d r=%d pc=%x mask=%b\n", icache.io.resp.valid, icache.io.resp.ready, icache.io.resp.bits.pc, icache.io.resp.bits.mask)
    XSDebug("[IF3][bp] taken=%d jmpIdx=%d hasNTBrs=%d target=%x saveHalfRVI=%d\n", if3_bp.taken, if3_bp.jmpIdx, if3_bp.hasNotTakenBrs, if3_bp.target, if3_bp.saveHalfRVI)
    XSDebug("[IF3][redirect]: v=%d, prevMet=%d, prevNMet=%d, predT=%d, predNT=%d\n", if3_redirect, if3_prevHalfMetRedirect, if3_prevHalfNotMetRedirect, if3_predTakenRedirect, if3_predNotTakenRedirect)
    // XSDebug("[IF3][prevHalfInstr] v=%d redirect=%d fetchpc=%x idx=%d tgt=%x taken=%d instr=%x\n\n",
    //   prev_half_valid, prev_half_redirect, prev_half_fetchpc, prev_half_idx, prev_half_tgt, prev_half_taken, prev_half_instr)
    XSDebug("[IF3][if3_prevHalfInstr] v=%d taken=%d fetchpc=%x idx=%d pc=%x npc=%x tgt=%x instr=%x ipf=%d\n\n",
    if3_prevHalfInstr.valid, if3_prevHalfInstr.bits.taken, if3_prevHalfInstr.bits.fetchpc, if3_prevHalfInstr.bits.idx, if3_prevHalfInstr.bits.pc, if3_prevHalfInstr.bits.npc, if3_prevHalfInstr.bits.target, if3_prevHalfInstr.bits.instr, if3_prevHalfInstr.bits.ipf)
    if3_gh.debug("if3")
    
    XSDebug("[IF4][predecode] mask=%b\n", if4_pd.mask)
    XSDebug("[IF4][snpc]: %x, realMask=%b\n", if4_snpc, if4_mask)
    XSDebug("[IF4][bp] taken=%d jmpIdx=%d hasNTBrs=%d target=%x saveHalfRVI=%d\n", if4_bp.taken, if4_bp.jmpIdx, if4_bp.hasNotTakenBrs, if4_bp.target, if4_bp.saveHalfRVI)
    XSDebug("[IF4][redirect]: v=%d, prevNotMet=%d, predT=%d, predNT=%d\n", if4_redirect, if4_prevHalfNextNotMet, if4_predTakenRedirect, if4_predNotTakenRedirect)
    XSDebug(if4_pd.pd(if4_bp.jmpIdx).isJal && if4_bp.taken, "[IF4] cfi is jal!  instr=%x target=%x\n", if4_instrs(if4_bp.jmpIdx), if4_jal_tgts(if4_bp.jmpIdx))
    XSDebug("[IF4][ prevHalfInstrReq] v=%d taken=%d fetchpc=%x idx=%d pc=%x npc=%x tgt=%x instr=%x ipf=%d\n",
      prevHalfInstrReq.valid, prevHalfInstrReq.bits.taken, prevHalfInstrReq.bits.fetchpc, prevHalfInstrReq.bits.idx, prevHalfInstrReq.bits.pc, prevHalfInstrReq.bits.npc, prevHalfInstrReq.bits.target, prevHalfInstrReq.bits.instr, prevHalfInstrReq.bits.ipf)
    XSDebug("[IF4][if4_prevHalfInstr] v=%d taken=%d fetchpc=%x idx=%d pc=%x npc=%x tgt=%x instr=%x ipf=%d\n",
      if4_prevHalfInstr.valid, if4_prevHalfInstr.bits.taken, if4_prevHalfInstr.bits.fetchpc, if4_prevHalfInstr.bits.idx, if4_prevHalfInstr.bits.pc, if4_prevHalfInstr.bits.npc, if4_prevHalfInstr.bits.target, if4_prevHalfInstr.bits.instr, if4_prevHalfInstr.bits.ipf)
    if4_gh.debug("if4")
    XSDebug(io.fetchPacket.fire(), "[IF4][fetchPacket] v=%d r=%d mask=%b ipf=%d acf=%d crossPageIPF=%d\n",
      io.fetchPacket.valid, io.fetchPacket.ready, io.fetchPacket.bits.mask, io.fetchPacket.bits.ipf, io.fetchPacket.bits.acf, io.fetchPacket.bits.crossPageIPFFix)
    for (i <- 0 until PredictWidth) {
      XSDebug(io.fetchPacket.fire(), "[IF4][fetchPacket] %b %x pc=%x pnpc=%x pd: rvc=%d brType=%b call=%d ret=%d\n",
        io.fetchPacket.bits.mask(i),
        io.fetchPacket.bits.instrs(i),
        io.fetchPacket.bits.pc(i),
        io.fetchPacket.bits.pnpc(i),
        io.fetchPacket.bits.pd(i).isRVC,
        io.fetchPacket.bits.pd(i).brType,
        io.fetchPacket.bits.pd(i).isCall,
        io.fetchPacket.bits.pd(i).isRet
      )
    }
  }
}<|MERGE_RESOLUTION|>--- conflicted
+++ resolved
@@ -219,9 +219,6 @@
   // when bp signal a redirect, we distinguish between taken and not taken
   // if taken and saveHalfRVI is true, we do not redirect to the target
 
-<<<<<<< HEAD
-  def if3_nextValidPCNotEquals(pc: UInt) = !if2_valid || if2_valid && if2_pc =/= pc
-=======
   class IF3_PC_COMP extends XSModule {
     val io = IO(new Bundle {
       val if2_pc = Input(UInt(VAddrBits.W))
@@ -238,7 +235,6 @@
     comp.io.if2_valid := if2_valid
     comp.io.res
   }
->>>>>>> 79dbadc2
 
   val if3_predTakenRedirectVec = VecInit((0 until PredictWidth).map(i => !if3_pendingPrevHalfInstr && if3_bp.realTakens(i) && if3_nextValidPCNotEquals(if3_bp.targets(i))))
   val if3_prevHalfMetRedirect    = if3_pendingPrevHalfInstr && if3_prevHalfInstrMet && if3_prevHalfInstr.bits.taken && if3_nextValidPCNotEquals(if3_prevHalfInstr.bits.target)
@@ -360,11 +356,6 @@
   prevHalfInstrReq.bits.ipf := if4_ipf
   prevHalfInstrReq.bits.meta := bpu.io.bpuMeta(idx)
 
-<<<<<<< HEAD
-  def if4_nextValidPCNotEquals(pc: UInt) = if3_valid  && if3_pc =/= pc ||
-                                           !if3_valid && (if2_valid && if2_pc =/= pc) ||
-                                           !if3_valid && !if2_valid
-=======
   class IF4_PC_COMP extends XSModule {
     val io = IO(new Bundle {
       val if2_pc = Input(UInt(VAddrBits.W))
@@ -388,7 +379,6 @@
     comp.io.res
   }
 
->>>>>>> 79dbadc2
   val if4_predTakenRedirectVec = VecInit((0 until PredictWidth).map(i => if4_bp.realTakens(i) && if4_nextValidPCNotEquals(if4_bp.targets(i))))
 
   val if4_prevHalfNextNotMet = hasPrevHalfInstrReq && if4_nextValidPCNotEquals(prevHalfInstrReq.bits.pc+2.U)
