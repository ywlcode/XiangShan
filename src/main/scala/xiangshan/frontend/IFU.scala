--- conflicted
+++ resolved
@@ -123,11 +123,8 @@
     val pc = UInt(VAddrBits.W)
     val target = UInt(VAddrBits.W)
     val instr = UInt(16.W)
-<<<<<<< HEAD
     val takenOnBr = Bool()
-=======
     val ipf = Bool()
->>>>>>> 32e651b5
   }
 
   val if3_prevHalfInstr = RegInit(0.U.asTypeOf(new PrevHalfInstr))
@@ -316,19 +313,18 @@
   io.fetchPacket.bits.crossPageIPFFix := if4_crossPageIPF
 
   // debug info
-<<<<<<< HEAD
   if (IFUDebug) {
     XSDebug(RegNext(reset.asBool) && !reset.asBool, "Reseting...\n")
     XSDebug(io.icacheFlush(0).asBool, "Flush icache stage2...\n")
     XSDebug(io.icacheFlush(1).asBool, "Flush icache stage3...\n")
-    XSDebug(io.redirect.valid, "Redirect from backend! isExcp=%d isMisPred=%d isReplay=%d pc=%x\n",
-      io.redirect.bits.isException, io.redirect.bits.isMisPred, io.redirect.bits.isReplay, io.redirect.bits.pc)
+    XSDebug(io.redirect.valid, "Redirect from backend! isExcp=%d isFpp:%d isMisPred=%d isReplay=%d pc=%x\n",
+      io.redirect.bits.isException, io.redirect.bits.isFlushPipe, io.redirect.bits.isMisPred, io.redirect.bits.isReplay, io.redirect.bits.pc)
     XSDebug(io.redirect.valid, p"Redirect from backend! target=${Hexadecimal(io.redirect.bits.target)} brTag=${io.redirect.bits.brTag}\n")
 
     XSDebug("[IF1] v=%d     fire=%d            flush=%d pc=%x ptr=%d mask=%b\n", if1_valid, if1_fire, if1_flush, if1_npc, ptr, mask(if1_npc))
     XSDebug("[IF2] v=%d r=%d fire=%d redirect=%d flush=%d pc=%x ptr=%d snpc=%x\n", if2_valid, if2_ready, if2_fire, if2_redirect, if2_flush, if2_pc, if2_histPtr, if2_snpc)
-    XSDebug("[IF3] v=%d r=%d fire=%d redirect=%d flush=%d pc=%x ptr=%d\n", if3_valid, if3_ready, if3_fire, if3_redirect, if3_flush, if3_pc, if3_histPtr)
-    XSDebug("[IF4] v=%d r=%d fire=%d redirect=%d flush=%d pc=%x ptr=%d\n", if4_valid, if4_ready, if4_fire, if4_redirect, if4_flush, if4_pc, if4_histPtr)
+    XSDebug("[IF3] v=%d r=%d fire=%d redirect=%d flush=%d pc=%x ptr=%d crossPageIPF=%d\n", if3_valid, if3_ready, if3_fire, if3_redirect, if3_flush, if3_pc, if3_histPtr, crossPageIPF)
+    XSDebug("[IF4] v=%d r=%d fire=%d redirect=%d flush=%d pc=%x ptr=%d crossPageIPF=%d\n", if4_valid, if4_ready, if4_fire, if4_redirect, if4_flush, if4_pc, if4_histPtr, if4_crossPageIPF)
 
     XSDebug("[IF1][icacheReq] v=%d r=%d addr=%x\n", io.icacheReq.valid, io.icacheReq.ready, io.icacheReq.bits.addr)
     XSDebug("[IF1][ghr] headPtr=%d shiftPtr=%d newPtr=%d ptr=%d\n", headPtr, shiftPtr, newPtr, ptr)
@@ -341,18 +337,19 @@
     XSDebug("[IF3][bp] redirect=%d taken=%d jmpIdx=%d hasNTBrs=%d target=%x saveHalfRVI=%d\n", if3_bp.redirect, if3_bp.taken, if3_bp.jmpIdx, if3_bp.hasNotTakenBrs, if3_bp.target, if3_bp.saveHalfRVI)
     // XSDebug("[IF3][prevHalfInstr] v=%d redirect=%d fetchpc=%x idx=%d tgt=%x taken=%d instr=%x\n\n",
     //   prev_half_valid, prev_half_redirect, prev_half_fetchpc, prev_half_idx, prev_half_tgt, prev_half_taken, prev_half_instr)
-    XSDebug("[IF3][    prevHalfInstr] v=%d taken=%d fetchpc=%x idx=%d pc=%x tgt=%x instr=%x\n",
-      prevHalfInstr.valid, prevHalfInstr.taken, prevHalfInstr.fetchpc, prevHalfInstr.idx, prevHalfInstr.pc, prevHalfInstr.target, prevHalfInstr.instr)
-    XSDebug("[IF3][if3_prevHalfInstr] v=%d taken=%d fetchpc=%x idx=%d pc=%x tgt=%x instr=%x\n\n",
-      if3_prevHalfInstr.valid, if3_prevHalfInstr.taken, if3_prevHalfInstr.fetchpc, if3_prevHalfInstr.idx, if3_prevHalfInstr.pc, if3_prevHalfInstr.target, if3_prevHalfInstr.instr)
+    XSDebug("[IF3][    prevHalfInstr] v=%d taken=%d fetchpc=%x idx=%d pc=%x tgt=%x instr=%x ipf=%d\n",
+      prevHalfInstr.valid, prevHalfInstr.taken, prevHalfInstr.fetchpc, prevHalfInstr.idx, prevHalfInstr.pc, prevHalfInstr.target, prevHalfInstr.instr, prevHalfInstr.ipf)
+    XSDebug("[IF3][if3_prevHalfInstr] v=%d taken=%d fetchpc=%x idx=%d pc=%x tgt=%x instr=%x ipf=%d\n\n",
+      if3_prevHalfInstr.valid, if3_prevHalfInstr.taken, if3_prevHalfInstr.fetchpc, if3_prevHalfInstr.idx, if3_prevHalfInstr.pc, if3_prevHalfInstr.target, if3_prevHalfInstr.instr, if3_prevHalfInstr.ipf)
 
 
     XSDebug("[IF4][predecode] mask=%b\n", if4_pd.mask)
     XSDebug("[IF4][bp] redirect=%d taken=%d jmpIdx=%d hasNTBrs=%d target=%x saveHalfRVI=%d\n", if4_bp.redirect, if4_bp.taken, if4_bp.jmpIdx, if4_bp.hasNotTakenBrs, if4_bp.target, if4_bp.saveHalfRVI)
     XSDebug(if4_pd.pd(if4_bp.jmpIdx).isJal && if4_bp.taken, "[IF4] cfi is jal!  instr=%x target=%x\n", if4_cfi_jal, if4_cfi_jal_tgt)
-    XSDebug("[IF4][if4_prevHalfInstr] v=%d taken=%d fetchpc=%x idx=%d pc=%x tgt=%x instr=%x\n",
-      if4_prevHalfInstr.valid, if4_prevHalfInstr.taken, if4_prevHalfInstr.fetchpc, if4_prevHalfInstr.idx, if4_prevHalfInstr.pc, if4_prevHalfInstr.target, if4_prevHalfInstr.instr)
-    XSDebug(io.fetchPacket.fire(), "[IF4][fetchPacket] v=%d r=%d mask=%b\n", io.fetchPacket.valid, io.fetchPacket.ready, io.fetchPacket.bits.mask)
+    XSDebug("[IF4][if4_prevHalfInstr] v=%d taken=%d fetchpc=%x idx=%d pc=%x tgt=%x instr=%x ipf=%d\n",
+      if4_prevHalfInstr.valid, if4_prevHalfInstr.taken, if4_prevHalfInstr.fetchpc, if4_prevHalfInstr.idx, if4_prevHalfInstr.pc, if4_prevHalfInstr.target, if4_prevHalfInstr.instr, if4_prevHalfInstr.ipf)
+    XSDebug(io.fetchPacket.fire(), "[IF4][fetchPacket] v=%d r=%d mask=%b ipf=%d crossPageIPF=%d\n",
+      io.fetchPacket.valid, io.fetchPacket.ready, io.fetchPacket.bits.mask, io.fetchPacket.bits.ipf, io.fetchPacket.bits.crossPageIPFFix)
     for (i <- 0 until PredictWidth) {
       XSDebug(io.fetchPacket.fire(), "[IF4][fetchPacket] %b %x pc=%x pnpc=%x pd: rvc=%d brType=%b call=%d ret=%d\n",
         io.fetchPacket.bits.mask(i),
@@ -365,54 +362,5 @@
         io.fetchPacket.bits.pd(i).isRet
       )
     }
-=======
-  XSDebug(RegNext(reset.asBool) && !reset.asBool, "Reseting...\n")
-  XSDebug(io.icacheFlush(0).asBool, "Flush icache stage2...\n")
-  XSDebug(io.icacheFlush(1).asBool, "Flush icache stage3...\n")
-  XSDebug(io.redirect.valid, "Redirect from backend! isExcp=%d isFpp:%d isMisPred=%d isReplay=%d pc=%x\n",
-    io.redirect.bits.isException, io.redirect.bits.isFlushPipe, io.redirect.bits.isMisPred, io.redirect.bits.isReplay, io.redirect.bits.pc)
-  XSDebug(io.redirect.valid, p"Redirect from backend! target=${Hexadecimal(io.redirect.bits.target)} brTag=${io.redirect.bits.brTag}\n")
-
-  XSDebug("[IF1] v=%d     fire=%d            flush=%d pc=%x ptr=%d mask=%b\n", if1_valid, if1_fire, if1_flush, if1_npc, ptr, mask(if1_npc))
-  XSDebug("[IF2] v=%d r=%d fire=%d redirect=%d flush=%d pc=%x ptr=%d snpc=%x\n", if2_valid, if2_ready, if2_fire, if2_redirect, if2_flush, if2_pc, if2_histPtr, if2_snpc)
-  XSDebug("[IF3] v=%d r=%d fire=%d redirect=%d flush=%d pc=%x ptr=%d crossPageIPF=%d\n", if3_valid, if3_ready, if3_fire, if3_redirect, if3_flush, if3_pc, if3_histPtr, crossPageIPF)
-  XSDebug("[IF4] v=%d r=%d fire=%d redirect=%d flush=%d pc=%x ptr=%d crossPageIPF=%d\n", if4_valid, if4_ready, if4_fire, if4_redirect, if4_flush, if4_pc, if4_histPtr, if4_crossPageIPF)
-
-  XSDebug("[IF1][icacheReq] v=%d r=%d addr=%x\n", io.icacheReq.valid, io.icacheReq.ready, io.icacheReq.bits.addr)
-  XSDebug("[IF1][ghr] headPtr=%d shiftPtr=%d newPtr=%d ptr=%d\n", headPtr, shiftPtr, newPtr, ptr)
-  XSDebug("[IF1][ghr] hist=%b\n", hist.asUInt)
-  XSDebug("[IF1][ghr] extHist=%b\n\n", extHist.asUInt)
-
-  XSDebug("[IF2][bp] redirect=%d taken=%d jmpIdx=%d hasNTBrs=%d target=%x saveHalfRVI=%d\n\n", if2_bp.redirect, if2_bp.taken, if2_bp.jmpIdx, if2_bp.hasNotTakenBrs, if2_bp.target, if2_bp.saveHalfRVI)
-
-  XSDebug("[IF3][icacheResp] v=%d r=%d pc=%x mask=%b\n", io.icacheResp.valid, io.icacheResp.ready, io.icacheResp.bits.pc, io.icacheResp.bits.mask)
-  XSDebug("[IF3][bp] redirect=%d taken=%d jmpIdx=%d hasNTBrs=%d target=%x saveHalfRVI=%d\n", if3_bp.redirect, if3_bp.taken, if3_bp.jmpIdx, if3_bp.hasNotTakenBrs, if3_bp.target, if3_bp.saveHalfRVI)
-  // XSDebug("[IF3][prevHalfInstr] v=%d redirect=%d fetchpc=%x idx=%d tgt=%x taken=%d instr=%x\n\n",
-  //   prev_half_valid, prev_half_redirect, prev_half_fetchpc, prev_half_idx, prev_half_tgt, prev_half_taken, prev_half_instr)
-  XSDebug("[IF3][    prevHalfInstr] v=%d taken=%d fetchpc=%x idx=%d pc=%x tgt=%x instr=%x ipf=%d\n",
-    prevHalfInstr.valid, prevHalfInstr.taken, prevHalfInstr.fetchpc, prevHalfInstr.idx, prevHalfInstr.pc, prevHalfInstr.target, prevHalfInstr.instr, prevHalfInstr.ipf)
-  XSDebug("[IF3][if3_prevHalfInstr] v=%d taken=%d fetchpc=%x idx=%d pc=%x tgt=%x instr=%x ipf=%d\n\n",
-    if3_prevHalfInstr.valid, if3_prevHalfInstr.taken, if3_prevHalfInstr.fetchpc, if3_prevHalfInstr.idx, if3_prevHalfInstr.pc, if3_prevHalfInstr.target, if3_prevHalfInstr.instr, if3_prevHalfInstr.ipf)
-
-
-  XSDebug("[IF4][predecode] mask=%b\n", if4_pd.mask)
-  XSDebug("[IF4][bp] redirect=%d taken=%d jmpIdx=%d hasNTBrs=%d target=%x saveHalfRVI=%d\n", if4_bp.redirect, if4_bp.taken, if4_bp.jmpIdx, if4_bp.hasNotTakenBrs, if4_bp.target, if4_bp.saveHalfRVI)
-  XSDebug(if4_pd.pd(if4_bp.jmpIdx).isJal && if4_bp.taken, "[IF4] cfi is jal!  instr=%x target=%x\n", if4_cfi_jal, if4_cfi_jal_tgt)
-  XSDebug("[IF4][if4_prevHalfInstr] v=%d taken=%d fetchpc=%x idx=%d pc=%x tgt=%x instr=%x ipf=%d\n",
-    if4_prevHalfInstr.valid, if4_prevHalfInstr.taken, if4_prevHalfInstr.fetchpc, if4_prevHalfInstr.idx, if4_prevHalfInstr.pc, if4_prevHalfInstr.target, if4_prevHalfInstr.instr, if4_prevHalfInstr.ipf)
-  XSDebug(io.fetchPacket.fire(), "[IF4][fetchPacket] v=%d r=%d mask=%b ipf=%d crossPageIPF=%d\n",
-    io.fetchPacket.valid, io.fetchPacket.ready, io.fetchPacket.bits.mask, io.fetchPacket.bits.ipf, io.fetchPacket.bits.crossPageIPFFix)
-  for (i <- 0 until PredictWidth) {
-    XSDebug(io.fetchPacket.fire(), "[IF4][fetchPacket] %b %x pc=%x pnpc=%x pd: rvc=%d brType=%b call=%d ret=%d\n",
-      io.fetchPacket.bits.mask(i),
-      io.fetchPacket.bits.instrs(i),
-      io.fetchPacket.bits.pc(i),
-      io.fetchPacket.bits.pnpc(i),
-      io.fetchPacket.bits.pd(i).isRVC,
-      io.fetchPacket.bits.pd(i).brType,
-      io.fetchPacket.bits.pd(i).isCall,
-      io.fetchPacket.bits.pd(i).isRet
-    )
->>>>>>> 32e651b5
   }
 }