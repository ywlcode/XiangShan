--- conflicted
+++ resolved
@@ -822,9 +822,6 @@
   XSPerfAccumulate("hit_0_except_1",   f3_perf_info.hit_0_except_1 && io.toIbuffer.fire() )
   XSPerfAccumulate("miss_0_except_1",   f3_perf_info.miss_0_except_1 && io.toIbuffer.fire() )
   XSPerfAccumulate("except_0",   f3_perf_info.except_0 && io.toIbuffer.fire() )
-<<<<<<< HEAD
-}
-=======
 
   val fetchToIBufferTable = ChiselDB.createTable("FetchToIBuffer" + p(XSCoreParamsKey).HartId.toString, new FetchToIBufferDB)
   val ifuWbToFtqTable = ChiselDB.createTable("IfuWbToFtq" + p(XSCoreParamsKey).HartId.toString, new IfuWbToFtqDB)
@@ -862,4 +859,3 @@
 
 
 }
->>>>>>> 51532d8b
