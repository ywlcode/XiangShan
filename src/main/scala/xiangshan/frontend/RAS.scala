/***************************************************************************************
* Copyright (c) 2020-2021 Institute of Computing Technology, Chinese Academy of Sciences
* Copyright (c) 2020-2021 Peng Cheng Laboratory
*
* XiangShan is licensed under Mulan PSL v2.
* You can use this software according to the terms and conditions of the Mulan PSL v2.
* You may obtain a copy of Mulan PSL v2 at:
*          http://license.coscl.org.cn/MulanPSL2
*
* THIS SOFTWARE IS PROVIDED ON AN "AS IS" BASIS, WITHOUT WARRANTIES OF ANY KIND,
* EITHER EXPRESS OR IMPLIED, INCLUDING BUT NOT LIMITED TO NON-INFRINGEMENT,
* MERCHANTABILITY OR FIT FOR A PARTICULAR PURPOSE.
*
* See the Mulan PSL v2 for more details.
***************************************************************************************/

package xiangshan.frontend

import chipsalliance.rocketchip.config.Parameters
import chisel3._
import chisel3.experimental.chiselName
import chisel3.util._
import utils._
import xiangshan._

import scala.{Tuple2 => &}


class RASEntry()(implicit p: Parameters) extends XSBundle {
    val retAddr = UInt(VAddrBits.W)
    val ctr = UInt(8.W) // layer of nested call functions
}

@chiselName
class RAS(parentName:String = "Unknown")(implicit p: Parameters) extends BasePredictor(parentName)(p) {
  object RASEntry {
    def apply(retAddr: UInt, ctr: UInt): RASEntry = {
      val e = Wire(new RASEntry()(p))
      e.retAddr := retAddr
      e.ctr := ctr
      e
    }
  }

  @chiselName
  class RASStack(val rasSize: Int) extends XSModule {
    val io = IO(new Bundle {
      val push_valid = Input(Bool())
      val pop_valid = Input(Bool())
      val spec_new_addr = Input(UInt(VAddrBits.W))

      val recover_sp = Input(UInt(log2Up(rasSize).W))
      val recover_top = Input(new RASEntry)
      val recover_valid = Input(Bool())
      val recover_push = Input(Bool())
      val recover_pop = Input(Bool())
      val recover_new_addr = Input(UInt(VAddrBits.W))

      val sp = Output(UInt(log2Up(rasSize).W))
      val top = Output(Vec(numDup, new RASEntry))
    })

    val debugIO = IO(new Bundle{
        val spec_push_entry = Output(new RASEntry)
        val spec_alloc_new = Output(Bool())
        val recover_push_entry = Output(new RASEntry)
        val recover_alloc_new = Output(Bool())
        val sp = Output(UInt(log2Up(rasSize).W))
        val topRegister = Output(new RASEntry)
        val out_mem = Output(Vec(RasSize, new RASEntry))
    })

    val stack = Reg(Vec(RasSize, new RASEntry))
    val sp = RegInit(0.U(log2Up(rasSize).W))
<<<<<<< HEAD
    val top = RegInit(RASEntry(0x80000000L.U, 0.U))
    val topPtr = RegInit(0.U(log2Up(rasSize).W))

=======
    val top_dup = dup_seq(Reg(new RASEntry()))
    val topPtr = RegInit(0.U(log2Up(rasSize).W))

    val top_write_en = WireInit(false.B)
    val top_write = WireInit(top_dup(0))
    
    when (top_write_en) {
      top_dup.foreach(_ := top_write)
    }
    
>>>>>>> 97cc41a9
    val wen = WireInit(false.B)
    val write_bypass_entry = Reg(new RASEntry())
    val write_bypass_ptr = RegInit(0.U(log2Up(rasSize).W))
    val write_bypass_valid = RegInit(false.B)
    when (wen) {
      write_bypass_valid := true.B
    }.elsewhen (write_bypass_valid) {
      write_bypass_valid := false.B
    }

    when (write_bypass_valid) {
      stack(write_bypass_ptr) := write_bypass_entry
    }

    def ptrInc(ptr: UInt) = Mux(ptr === (rasSize-1).U, 0.U, ptr + 1.U)
    def ptrDec(ptr: UInt) = Mux(ptr === 0.U, (rasSize-1).U, ptr - 1.U)

    val spec_alloc_new = io.spec_new_addr =/= top_dup(0).retAddr || top_dup(0).ctr.andR
    val recover_alloc_new = io.recover_new_addr =/= io.recover_top.retAddr || io.recover_top.ctr.andR

    // TODO: fix overflow and underflow bugs
    def update(recover: Bool)(do_push: Bool, do_pop: Bool, do_alloc_new: Bool,
                              do_sp: UInt, do_top_ptr: UInt, do_new_addr: UInt,
                              do_top: RASEntry) = {
      when (do_push) {
        when (do_alloc_new) {
          sp     := ptrInc(do_sp)
          topPtr := do_sp
          top_write_en := true.B
          top_write.retAddr := do_new_addr
          top_write.ctr := 0.U
          // write bypass
          wen := true.B
          write_bypass_entry := RASEntry(do_new_addr, 0.U)
          write_bypass_ptr := do_sp
        }.otherwise {
          when (recover) {
            sp := do_sp
            topPtr := do_top_ptr
            top_write.retAddr := do_top.retAddr
          }
          top_write.ctr := do_top.ctr + 1.U
          top_write_en := true.B
          // write bypass
          wen := true.B
          write_bypass_entry := RASEntry(do_new_addr, do_top.ctr + 1.U)
          write_bypass_ptr := do_top_ptr
        }
      }.elsewhen (do_pop) {
        when (do_top.ctr === 0.U) {
          sp     := ptrDec(do_sp)
          topPtr := ptrDec(do_top_ptr)
          // read bypass
          top_write :=
            Mux(ptrDec(do_top_ptr) === write_bypass_ptr && write_bypass_valid,
              write_bypass_entry,
              stack(ptrDec(do_top_ptr))
            )
          top_write_en := true.B
        }.otherwise {
          when (recover) {
            sp := do_sp
            topPtr := do_top_ptr
            top_write.retAddr := do_top.retAddr
          }
          top_write.ctr := do_top.ctr - 1.U
          top_write_en := true.B
          // write bypass
          wen := true.B
          write_bypass_entry := RASEntry(do_top.retAddr, do_top.ctr - 1.U)
          write_bypass_ptr := do_top_ptr
        }
      }.otherwise {
        when (recover) {
          sp := do_sp
          topPtr := do_top_ptr
          top_write := do_top
          top_write_en := true.B
          // write bypass
          wen := true.B
          write_bypass_entry := do_top
          write_bypass_ptr := do_top_ptr
        }
      }
    }


    update(io.recover_valid)(
      Mux(io.recover_valid, io.recover_push,     io.push_valid),
      Mux(io.recover_valid, io.recover_pop,      io.pop_valid),
      Mux(io.recover_valid, recover_alloc_new,   spec_alloc_new),
      Mux(io.recover_valid, io.recover_sp,       sp),
      Mux(io.recover_valid, io.recover_sp - 1.U, topPtr),
      Mux(io.recover_valid, io.recover_new_addr, io.spec_new_addr),
<<<<<<< HEAD
      Mux(io.recover_valid, io.recover_top,      top))

    io.sp := sp
    io.top := top

    val resetIdx = RegInit(0.U(log2Ceil(RasSize).W))
    val do_reset = RegInit(true.B)
    when (do_reset) {
      stack(resetIdx) := RASEntry(0.U, 0.U)
    }
    resetIdx := resetIdx + do_reset
    when (resetIdx === (RasSize-1).U) {
      do_reset := false.B
    }

    debugIO.spec_push_entry := RASEntry(io.spec_new_addr, Mux(spec_alloc_new, 1.U, top.ctr + 1.U))
=======
      Mux(io.recover_valid, io.recover_top,      top_dup(0)))
      
    io.sp := sp
    io.top := top_dup
    
    debugIO.spec_push_entry := RASEntry(io.spec_new_addr, Mux(spec_alloc_new, 1.U, top_dup(0).ctr + 1.U))
>>>>>>> 97cc41a9
    debugIO.spec_alloc_new := spec_alloc_new
    debugIO.recover_push_entry := RASEntry(io.recover_new_addr, Mux(recover_alloc_new, 1.U, io.recover_top.ctr + 1.U))
    debugIO.recover_alloc_new := recover_alloc_new
    debugIO.sp := sp
    debugIO.topRegister := top_dup(0)
    for (i <- 0 until RasSize) {
        debugIO.out_mem(i) := Mux(i.U === write_bypass_ptr && write_bypass_valid, write_bypass_entry, stack(i))
    }
  }

  val spec = Module(new RASStack(RasSize))
  val spec_ras = spec.io
  val spec_top_addr_dup = spec_ras.top.map(_.retAddr)


  val s2_spec_push = WireInit(false.B)
  val s2_spec_pop = WireInit(false.B)
  val s2_full_pred = io.in.bits.resp_in(0).s2.full_pred
  // when last inst is an rvi call, fall through address would be set to the middle of it, so an addition is needed
  val s2_spec_new_addr = s2_full_pred(dupForRas).fallThroughAddr + Mux(s2_full_pred(dupForRas).last_may_be_rvi_call, 2.U, 0.U)
  spec_ras.push_valid := s2_spec_push
  spec_ras.pop_valid  := s2_spec_pop
  spec_ras.spec_new_addr := s2_spec_new_addr

  // confirm that the call/ret is the taken cfi
  s2_spec_push := io.s2_fire(dupForRas) && s2_full_pred(dupForRas).hit_taken_on_call && !io.s3_redirect(dupForRas)
  s2_spec_pop  := io.s2_fire(dupForRas) && s2_full_pred(dupForRas).hit_taken_on_ret  && !io.s3_redirect(dupForRas)

  val s2_jalr_target_dup = io.out.s2.full_pred.map(_.jalr_target)
  val s2_last_target_in_dup = s2_full_pred.map(_.targets.last)
  val s2_last_target_out_dup = io.out.s2.full_pred.map(_.targets.last)
  val s2_is_jalr_dup = s2_full_pred.map(_.is_jalr)
  val s2_is_ret_dup = s2_full_pred.map(_.is_ret)
  // assert(is_jalr && is_ret || !is_ret)
  val ras_enable_dup = dup_seq(RegNext(io.ctrl.ras_enable))
  for (ras_enable & s2_is_ret & s2_jalr_target & spec_top_addr <-
    ras_enable_dup zip s2_is_ret_dup zip s2_jalr_target_dup zip spec_top_addr_dup) {
      when(s2_is_ret && ras_enable) {
        s2_jalr_target := spec_top_addr
        // FIXME: should use s1 globally
      }
      dontTouch(ras_enable)
    }
  for (s2_lto & s2_is_jalr & s2_jalr_target & s2_lti <-
    s2_last_target_out_dup zip s2_is_jalr_dup zip s2_jalr_target_dup zip s2_last_target_in_dup) {
      s2_lto := Mux(s2_is_jalr, s2_jalr_target, s2_lti)
    }
<<<<<<< HEAD

  val s3_top_dup = io.s2_fire.map(f => RegEnable(spec_ras.top, f))
  val s3_sp = RegEnable(spec_ras.sp, io.s2_fire(2))
  val s3_spec_new_addr = RegEnable(s2_spec_new_addr, io.s2_fire(2))
=======
  
  val s3_top_dup = io.s2_fire.zip(spec_ras.top).map {case (f, t) => RegEnable(t, f)}
  val s3_sp = RegEnable(spec_ras.sp, io.s2_fire(dupForRas))
  val s3_spec_new_addr = RegEnable(s2_spec_new_addr, io.s2_fire(dupForRas))
>>>>>>> 97cc41a9

  val s3_full_pred = io.in.bits.resp_in(0).s3.full_pred
  val s3_jalr_target_dup = io.out.s3.full_pred.map(_.jalr_target)
  val s3_last_target_in_dup = s3_full_pred.map(_.targets.last)
  val s3_last_target_out_dup = io.out.s3.full_pred.map(_.targets.last)
  val s3_is_jalr_dup = s3_full_pred.map(_.is_jalr)
  val s3_is_ret_dup = s3_full_pred.map(_.is_ret)
  // assert(is_jalr && is_ret || !is_ret)

  for (ras_enable & s3_is_ret & s3_jalr_target & s3_top <-
    ras_enable_dup zip s3_is_ret_dup zip s3_jalr_target_dup zip s3_top_dup) {
      when(s3_is_ret && ras_enable) {
        s3_jalr_target := s3_top.retAddr
        // FIXME: should use s1 globally
      }
    }
  for (s3_lto & s3_is_jalr & s3_jalr_target & s3_lti <-
    s3_last_target_out_dup zip s3_is_jalr_dup zip s3_jalr_target_dup zip s3_last_target_in_dup) {
      s3_lto := Mux(s3_is_jalr, s3_jalr_target, s3_lti)
    }

  val s3_pushed_in_s2 = RegEnable(s2_spec_push, io.s2_fire(dupForRas))
  val s3_popped_in_s2 = RegEnable(s2_spec_pop,  io.s2_fire(dupForRas))
  val s3_push = io.in.bits.resp_in(0).s3.full_pred(dupForRas).hit_taken_on_call
  val s3_pop  = io.in.bits.resp_in(0).s3.full_pred(dupForRas).hit_taken_on_ret

  val s3_recover = io.s3_fire(dupForRas) && (s3_pushed_in_s2 =/= s3_push || s3_popped_in_s2 =/= s3_pop)
  io.out.last_stage_spec_info.rasSp  := s3_sp
  io.out.last_stage_spec_info.rasTop := s3_top_dup(dupForRas)


  val redirect = RegNext(io.redirect)
  val do_recover = redirect.valid || s3_recover
  val recover_cfi = redirect.bits.cfiUpdate

  val retMissPred  = do_recover && redirect.bits.level === 0.U && recover_cfi.pd.isRet
  val callMissPred = do_recover && redirect.bits.level === 0.U && recover_cfi.pd.isCall
  // when we mispredict a call, we must redo a push operation
  // similarly, when we mispredict a return, we should redo a pop
  spec_ras.recover_valid := do_recover
  spec_ras.recover_push := Mux(redirect.valid, callMissPred, s3_push)
  spec_ras.recover_pop  := Mux(redirect.valid, retMissPred, s3_pop)

  spec_ras.recover_sp  := Mux(redirect.valid, recover_cfi.rasSp, s3_sp)
  spec_ras.recover_top := Mux(redirect.valid, recover_cfi.rasEntry, s3_top_dup(dupForRas))
  spec_ras.recover_new_addr := Mux(redirect.valid, recover_cfi.pc + Mux(recover_cfi.pd.isRVC, 2.U, 4.U), s3_spec_new_addr)


  XSPerfAccumulate("ras_s3_recover", s3_recover)
  XSPerfAccumulate("ras_redirect_recover", redirect.valid)
  XSPerfAccumulate("ras_s3_and_redirect_recover_at_the_same_time", s3_recover && redirect.valid)
  // TODO: back-up stack for ras
  // use checkpoint to recover RAS

  val spec_debug = spec.debugIO
  XSDebug("----------------RAS----------------\n")
  XSDebug(" TopRegister: 0x%x   %d \n",spec_debug.topRegister.retAddr,spec_debug.topRegister.ctr)
  XSDebug("  index       addr           ctr \n")
  for(i <- 0 until RasSize){
      XSDebug("  (%d)   0x%x      %d",i.U,spec_debug.out_mem(i).retAddr,spec_debug.out_mem(i).ctr)
      when(i.U === spec_debug.sp){XSDebug(false,true.B,"   <----sp")}
      XSDebug(false,true.B,"\n")
  }
  XSDebug(s2_spec_push, "s2_spec_push  inAddr: 0x%x  inCtr: %d |  allocNewEntry:%d |   sp:%d \n",
  s2_spec_new_addr,spec_debug.spec_push_entry.ctr,spec_debug.spec_alloc_new,spec_debug.sp.asUInt)
  XSDebug(s2_spec_pop, "s2_spec_pop  outAddr: 0x%x \n",io.out.s2.target(dupForRas))
  val s3_recover_entry = spec_debug.recover_push_entry
  XSDebug(s3_recover && s3_push, "s3_recover_push  inAddr: 0x%x  inCtr: %d |  allocNewEntry:%d |   sp:%d \n",
    s3_recover_entry.retAddr, s3_recover_entry.ctr, spec_debug.recover_alloc_new, s3_sp.asUInt)
  XSDebug(s3_recover && s3_pop, "s3_recover_pop  outAddr: 0x%x \n",io.out.s3.target(dupForRas))
  val redirectUpdate = redirect.bits.cfiUpdate
  XSDebug(do_recover && callMissPred, "redirect_recover_push\n")
  XSDebug(do_recover && retMissPred, "redirect_recover_pop\n")
  XSDebug(do_recover, "redirect_recover(SP:%d retAddr:%x ctr:%d) \n",
      redirectUpdate.rasSp,redirectUpdate.rasEntry.retAddr,redirectUpdate.rasEntry.ctr)

  generatePerfEvent()
}<|MERGE_RESOLUTION|>--- conflicted
+++ resolved
@@ -72,22 +72,16 @@
 
     val stack = Reg(Vec(RasSize, new RASEntry))
     val sp = RegInit(0.U(log2Up(rasSize).W))
-<<<<<<< HEAD
-    val top = RegInit(RASEntry(0x80000000L.U, 0.U))
-    val topPtr = RegInit(0.U(log2Up(rasSize).W))
-
-=======
-    val top_dup = dup_seq(Reg(new RASEntry()))
+    val top_dup = dup_seq(RegInit(RASEntry(0x80000000L.U, 0.U)))
     val topPtr = RegInit(0.U(log2Up(rasSize).W))
 
     val top_write_en = WireInit(false.B)
     val top_write = WireInit(top_dup(0))
-    
+
     when (top_write_en) {
       top_dup.foreach(_ := top_write)
     }
-    
->>>>>>> 97cc41a9
+
     val wen = WireInit(false.B)
     val write_bypass_entry = Reg(new RASEntry())
     val write_bypass_ptr = RegInit(0.U(log2Up(rasSize).W))
@@ -182,11 +176,10 @@
       Mux(io.recover_valid, io.recover_sp,       sp),
       Mux(io.recover_valid, io.recover_sp - 1.U, topPtr),
       Mux(io.recover_valid, io.recover_new_addr, io.spec_new_addr),
-<<<<<<< HEAD
-      Mux(io.recover_valid, io.recover_top,      top))
+      Mux(io.recover_valid, io.recover_top,      top_dup(0)))
 
     io.sp := sp
-    io.top := top
+    io.top := top_dup
 
     val resetIdx = RegInit(0.U(log2Ceil(RasSize).W))
     val do_reset = RegInit(true.B)
@@ -198,15 +191,7 @@
       do_reset := false.B
     }
 
-    debugIO.spec_push_entry := RASEntry(io.spec_new_addr, Mux(spec_alloc_new, 1.U, top.ctr + 1.U))
-=======
-      Mux(io.recover_valid, io.recover_top,      top_dup(0)))
-      
-    io.sp := sp
-    io.top := top_dup
-    
     debugIO.spec_push_entry := RASEntry(io.spec_new_addr, Mux(spec_alloc_new, 1.U, top_dup(0).ctr + 1.U))
->>>>>>> 97cc41a9
     debugIO.spec_alloc_new := spec_alloc_new
     debugIO.recover_push_entry := RASEntry(io.recover_new_addr, Mux(recover_alloc_new, 1.U, io.recover_top.ctr + 1.U))
     debugIO.recover_alloc_new := recover_alloc_new
@@ -254,17 +239,10 @@
     s2_last_target_out_dup zip s2_is_jalr_dup zip s2_jalr_target_dup zip s2_last_target_in_dup) {
       s2_lto := Mux(s2_is_jalr, s2_jalr_target, s2_lti)
     }
-<<<<<<< HEAD
-
-  val s3_top_dup = io.s2_fire.map(f => RegEnable(spec_ras.top, f))
-  val s3_sp = RegEnable(spec_ras.sp, io.s2_fire(2))
-  val s3_spec_new_addr = RegEnable(s2_spec_new_addr, io.s2_fire(2))
-=======
-  
+
   val s3_top_dup = io.s2_fire.zip(spec_ras.top).map {case (f, t) => RegEnable(t, f)}
   val s3_sp = RegEnable(spec_ras.sp, io.s2_fire(dupForRas))
   val s3_spec_new_addr = RegEnable(s2_spec_new_addr, io.s2_fire(dupForRas))
->>>>>>> 97cc41a9
 
   val s3_full_pred = io.in.bits.resp_in(0).s3.full_pred
   val s3_jalr_target_dup = io.out.s3.full_pred.map(_.jalr_target)
