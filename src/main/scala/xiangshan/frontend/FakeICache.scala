--- conflicted
+++ resolved
@@ -21,12 +21,12 @@
 }
 
 class FakeIcacheResp extends XSBundle {
-  // val icacheOut = Vec(FetchWidth, UInt(32.W))
-  val icacheOut = UInt((FetchWidth * 32).W)
+  val pc = UInt(VAddrBits.W)
+  // val data = Vec(FetchWidth, UInt(32.W))
+  val data = UInt((FetchWidth * 32).W)
   val mask = UInt(PredictWidth.W)
 }
 
-<<<<<<< HEAD
 // class TempPreDecoder extends XSModule  {
 //   val io = IO(new Bundle() {
 //     val in = Input(Vec(FetchWidth,UInt(32.W)))
@@ -51,28 +51,6 @@
 
 //   io.out.mask := DontCare
 // }
-=======
-class TempPreDecoder extends XSModule  {
-  val io = IO(new Bundle() {
-    val in = Input(Vec(FetchWidth,UInt(32.W)))
-    val out = Output(new Predecode)
-  })
-  val tempPreDecoders = Seq.fill(FetchWidth)(Module(new Decoder))
-
-  for (i <- 0 until FetchWidth) {
-    tempPreDecoders(i).io.in <> DontCare
-    tempPreDecoders(i).io.in.instr <> io.in(i)
-    io.out.fuTypes(2*i) := tempPreDecoders(i).io.out.ctrl.fuType
-    io.out.fuTypes(2*i+1) := tempPreDecoders(i).io.out.ctrl.fuType
-    io.out.fuOpTypes(2*i) := tempPreDecoders(i).io.out.ctrl.fuOpType
-    io.out.fuOpTypes(2*i+1) := tempPreDecoders(i).io.out.ctrl.fuOpType
-  }
-
-  io.out.mask :=  Fill(FetchWidth*2, 1.U)      //TODO: consider cross cacheline fetch
-  io.out.isRVC := Fill(FetchWidth*2, false.B).asTypeOf(Vec(FetchWidth*2,Bool()))
-
-}
->>>>>>> 4c18e803
 
 
 class FakeCache extends XSModule with HasICacheConst {
@@ -181,6 +159,7 @@
   // tempPredecode.io.in := s3_ram_out
 
   io.out.valid := s3_valid
-  io.out.bits.icacheOut := s3_ram_out.asUInt
+  io.out.bits.pc := s3_pc
+  io.out.bits.data := s3_ram_out.asUInt
   io.out.bits.mask := mask(s3_pc)
 }