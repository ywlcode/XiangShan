--- conflicted
+++ resolved
@@ -476,13 +476,8 @@
       }
     }
   }
-<<<<<<< HEAD
-
-  io.cacheOp.resp.valid := RegNext(cacheOpShouldResp)
-=======
-  
+
   io.cacheOp.resp.valid := RegNext(RegNext(cacheOpShouldResp, init = false.B), init = false.B)
->>>>>>> 9504dbeb
   val numICacheLineWords = blockBits / 64
   require(blockBits >= 64 && isPow2(blockBits))
   for (wordIndex <- 0 until numICacheLineWords) {
