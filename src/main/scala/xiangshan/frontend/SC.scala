--- conflicted
+++ resolved
@@ -1,270 +1,266 @@
-package xiangshan.frontend
-
-import chisel3._
-import chisel3.util._
-import xiangshan._
-import utils._
-import chisel3.experimental.chiselName
-
-import scala.math.min
-
-trait HasSCParameter extends HasTageParameter {
-  val SCHistLens = 0 :: TableInfo.map{ case (_,h,_) => h}.toList
-  val SCNTables = 6
-  val SCCtrBits = 6
-  val SCNRows = 1024
-  val SCTableInfo = Seq.fill(SCNTables)((SCNRows, SCCtrBits)) zip SCHistLens map {case ((n, cb), h) => (n, cb, h)}
-}
-
-class SCReq extends TageReq
-
-abstract class SCBundle extends TageBundle with HasSCParameter {}
-abstract class SCModule extends TageModule with HasSCParameter {}
-
-class SCResp(val ctrBits: Int = 6) extends SCBundle {
-  val ctr = Vec(2, SInt(ctrBits.W))
-}
-
-class SCUpdate(val ctrBits: Int = 6) extends SCBundle {
-  val pc = UInt(VAddrBits.W)
-  val hist = UInt(HistoryLength.W)
-  val mask = Vec(TageBanks, Bool())
-  val oldCtrs = Vec(TageBanks, SInt(ctrBits.W))
-  val tagePreds = Vec(TageBanks, Bool())
-  val takens = Vec(TageBanks, Bool())
-}
-
-class SCTableIO extends SCBundle {
-  val req = Input(Valid(new SCReq))
-  val resp = Output(Vec(TageBanks, new SCResp))
-  val update = Input(new SCUpdate)
-}
-
-abstract class BaseSCTable(val r: Int = 1024, val cb: Int = 6, val h: Int = 0) extends SCModule {
-  val io = IO(new SCTableIO)
-  def getCenteredValue(ctr: SInt): SInt = (ctr << 1).asSInt + 1.S
-}
-
-class FakeSCTable extends BaseSCTable {
-  io.resp := 0.U.asTypeOf(Vec(TageBanks, new SCResp))
-}
-
-@chiselName
-class SCTable(val nRows: Int, val ctrBits: Int, val histLen: Int)
-  extends BaseSCTable(nRows, ctrBits, histLen) with HasFoldedHistory {
-
-  val table = List.fill(TageBanks) {
-    List.fill(2) {
-      Module(new SRAMTemplate(SInt(ctrBits.W), set=nRows, shouldReset=false, holdRead=true, singlePort=false))
-    }
-  }
-
-
-
-  def getIdx(hist: UInt, pc: UInt) = {
-    (compute_folded_hist(hist, log2Ceil(nRows)) ^ (pc >> instOffsetBits.U))(log2Ceil(nRows)-1,0)
-  }
-
-  def ctrUpdate(ctr: SInt, cond: Bool): SInt = signedSatUpdate(ctr, ctrBits, cond)
-  
-  val doing_reset = RegInit(true.B)
-  val reset_idx = RegInit(0.U(log2Ceil(nRows).W))
-  reset_idx := reset_idx + doing_reset
-  when (reset_idx === (nRows-1).U) { doing_reset := false.B }
-
-
-  val if2_idx = getIdx(io.req.bits.hist, io.req.bits.pc)
-  val if3_idx = RegEnable(if2_idx, enable=io.req.valid)
-
-  val table_r = WireInit(0.U.asTypeOf(Vec(TageBanks,Vec(2, SInt(ctrBits.W)))))
-
-
-  val if2_mask = io.req.bits.mask
-  val if3_mask = RegEnable(if2_mask, enable=io.req.valid)
-
-  val update_idx = getIdx(io.update.hist, io.update.pc)
-  val update_wdatas = VecInit((0 until TageBanks).map(w =>
-                        ctrUpdate(io.update.oldCtrs(w), io.update.takens(w))))
-
-
-  for (b <- 0 until TageBanks) {
-    for (i <- 0 to 1) {
-      table(b)(i).reset := reset.asBool
-      table(b)(i).io.r.req.valid := io.req.valid && if2_mask(b)
-      table(b)(i).io.r.req.bits.setIdx := if2_idx
-
-      table_r(b)(i) := table(b)(i).io.r.resp.data(0)
-
-      table(b)(i).io.w.req.valid := (io.update.mask(b) && i.U === io.update.tagePreds(b).asUInt) || doing_reset
-      table(b)(i).io.w.req.bits.setIdx := Mux(doing_reset, reset_idx, update_idx)
-<<<<<<< HEAD
-      table(b)(i).io.w.req.bits.data := Mux(doing_reset, 0.S, update_wdatas(b))
-=======
-      table(b)(i).io.w.req.bits.data := VecInit(Mux(doing_reset, 0.S, update_wdata))
->>>>>>> 26549752
-    }
-    
-  }
-
-  (0 until TageBanks).map(b => {
-    io.resp(b).ctr := table_r(b)
-  })
-
-  if (BPUDebug && debug) {
-    val u = io.update
-    val b = PriorityEncoder(u.mask)
-    XSDebug(io.req.valid, p"scTableReq: pc=0x${Hexadecimal(io.req.bits.pc)}" +
-                          p"if2_idx=${if2_idx}, hist=${Hexadecimal(io.req.bits.hist)}," +
-                          p"if2_mask=${Binary(if2_mask)}\n")
-    for (i <- 0 until TageBanks) {
-      XSDebug(RegNext(io.req.valid), 
-              p"scTableResp[${i.U}]: if3_idx=${if3_idx}," + 
-              p"ctr:${io.resp(i).ctr}, if3_mask=${Binary(if3_mask)}\n")
-      XSDebug(io.update.mask(i),
-              p"update Table: pc:${Hexadecimal(u.pc)}, hist:${Hexadecimal(u.hist)}," +
-              p"bank:${b}%d, tageTaken:${u.tagePreds(i)}%d, taken:${u.takens(i)}%d, oldCtr:${u.oldCtrs(i)}%d\n")
-    }
-  }
-
-}
-
-class SCThreshold(val ctrBits: Int = 5) extends SCBundle {
-  val ctr = UInt(ctrBits.W)
-  def satPos(ctr: UInt = this.ctr) = ctr === ((1.U << ctrBits) - 1.U)
-  def satNeg(ctr: UInt = this.ctr) = ctr === 0.U
-  def neutralVal = (1.U << (ctrBits - 1))
-  val thres = UInt(5.W)
-  def minThres = 5.U
-  def maxThres = 31.U
-  def update(cause: Bool): SCThreshold = {
-    val res = Wire(new SCThreshold(this.ctrBits))
-    val newCtr = satUpdate(this.ctr, this.ctrBits, cause)
-    val newThres = Mux(res.satPos(newCtr), this.thres + 1.U,
-                      Mux(res.satNeg(newCtr), this.thres - 1.U,
-                      this.thres))
-    res.thres := newThres
-    res.ctr := Mux(res.satPos(newCtr) || res.satNeg(newCtr), res.neutralVal, newCtr)
-    // XSDebug(true.B, p"scThres Update: cause${cause} newCtr ${newCtr} newThres ${newThres}\n")
-    res
-  }
-}
-
-object SCThreshold {
-  def apply(bits: Int) = {
-    val t = Wire(new SCThreshold(ctrBits=bits))
-    t.ctr := t.neutralVal
-    t.thres := t.minThres
-    t
-  }
-}
-
-
-trait HasSC extends HasSCParameter { this: Tage =>
-  val scTables = SCTableInfo.map {
-    case (nRows, ctrBits, histLen) => {
-      val t = if (EnableSC) Module(new SCTable(nRows/TageBanks, ctrBits, histLen)) else Module(new FakeSCTable)
-      val req = t.io.req
-      req.valid := io.pc.valid
-      req.bits.pc := io.pc.bits
-      req.bits.hist := io.hist
-      req.bits.mask := io.inMask
-      if (!EnableSC) {t.io.update := DontCare}
-      t
-    }
-  }
-  
-  val scThreshold = RegInit(SCThreshold(5))
-  val useThreshold = WireInit(scThreshold.thres)
-  val updateThreshold = WireInit((useThreshold << 3) + 21.U)
-  
-  val if3_scResps = VecInit(scTables.map(t => t.io.resp))
-
-  val scUpdateMask = WireInit(0.U.asTypeOf(Vec(SCNTables, Vec(TageBanks, Bool()))))
-  val scUpdateTagePreds = Wire(Vec(TageBanks, Bool()))
-  val scUpdateTakens = Wire(Vec(TageBanks, Bool()))
-  val scUpdateOldCtrs = Wire(Vec(TageBanks, Vec(SCNTables, SInt(SCCtrBits.W))))
-  scUpdateTagePreds := DontCare
-  scUpdateTakens := DontCare
-  scUpdateOldCtrs := DontCare
-
-  val updateSCMetas = VecInit(u.metas.map(_.tageMeta.scMeta))
-
-  for (w <- 0 until TageBanks) {
-    val scMeta = io.meta(w).scMeta
-    scMeta := DontCare
-    // do summation in if3
-    val if3_scTableSums = VecInit(
-      (0 to 1) map { i => {
-          if (EnableSC) {
-            (0 until SCNTables) map { j => 
-              scTables(j).getCenteredValue(if3_scResps(j)(w).ctr(i))
-            } reduce (_+_) // TODO: rewrite with adder tree
-          }
-          else 0.S
-        }
-      }
-    )
-    val providerCtr = if3_providerCtrs(w).zext()
-    val if3_pvdrCtrCentered = ((((providerCtr - 4.S) << 1).asSInt + 1.S) << 3).asSInt
-    val if3_totalSums = VecInit(if3_scTableSums.map(_  + if3_pvdrCtrCentered))
-    val if3_sumAbs = VecInit(if3_totalSums.map(_.abs.asUInt))
-    val if3_sumBelowThresholds = VecInit(if3_sumAbs.map(_ < useThreshold))
-    val if3_scPreds = VecInit(if3_totalSums.map (_ >= 0.S))
-
-    val if4_sumBelowThresholds = RegEnable(if3_sumBelowThresholds, s3_fire)
-    val if4_scPreds = RegEnable(if3_scPreds, s3_fire)
-    val if4_sumAbs = RegEnable(if3_sumAbs, s3_fire)
-
-    val if4_scCtrs = RegEnable(VecInit(if3_scResps.map(r => r(w).ctr(if3_tageTakens(w).asUInt))), s3_fire)
-    val if4_chooseBit = if4_tageTakens(w)
-    scMeta.tageTaken := if4_tageTakens(w)
-    scMeta.scUsed := if4_provideds(w)
-    scMeta.scPred := if4_scPreds(if4_chooseBit)
-    scMeta.sumAbs := if4_sumAbs(if4_chooseBit)
-    scMeta.ctrs   := if4_scCtrs
-
-    
-    if (EnableSC) {
-      when (if4_provideds(w)) {
-        // Use prediction from Statistical Corrector
-        when (!if4_sumBelowThresholds(if4_chooseBit)) {
-          val pred = if4_scPreds(if4_chooseBit)
-          XSDebug(RegNext(s3_fire), p"SC(${w.U}) overriden pred to ${pred}\n")
-          io.resp.takens(w) := pred
-        }
-      }
-    }
-    if (EnableSC) {
-      val updateSCMeta = updateSCMetas(w)
-      when (updateValids(w) && updateSCMeta.scUsed.asBool && updateBrMask(w)) {
-        val scPred = updateSCMeta.scPred
-        val tagePred = updateSCMeta.tageTaken
-        val taken = u.takens(w)
-        val sumAbs = updateSCMeta.sumAbs.asUInt
-        val scOldCtrs = updateSCMeta.ctrs
-        scUpdateTagePreds(w) := tagePred
-        scUpdateTakens(w) := taken
-        (scUpdateOldCtrs(w) zip scOldCtrs).foreach{case (t, c) => t := c}
-
-        when (scPred =/= tagePred && sumAbs < useThreshold - 2.U) {
-          val newThres = scThreshold.update(scPred =/= taken)
-          scThreshold := newThres
-          XSDebug(p"scThres update: old d${useThreshold} --> new ${newThres.thres}\n")
-        }
-        when (scPred =/= taken || sumAbs < updateThreshold) {
-          scUpdateMask.foreach(t => t(w) := true.B)
-          XSDebug(p"scUpdate: bank(${w}), scPred(${scPred}), tagePred(${tagePred}), scSumAbs(${sumAbs}), mispred: sc(${updateMisPred}), tage(${updateTageMisPreds(w)})\n")
-          XSDebug(p"update: sc: ${updateSCMeta}\n")
-        }
-      }
-    }
-    for (i <- 0 until SCNTables) {
-      scTables(i).io.update.mask := scUpdateMask(i)
-      scTables(i).io.update.tagePreds := scUpdateTagePreds
-      scTables(i).io.update.takens    := scUpdateTakens
-      scTables(i).io.update.oldCtrs   := VecInit(scUpdateOldCtrs.map(_(i)))
-      scTables(i).io.update.pc := u.ftqPC
-      scTables(i).io.update.hist := updateHist
-    }
-  }
+package xiangshan.frontend
+
+import chisel3._
+import chisel3.util._
+import xiangshan._
+import utils._
+import chisel3.experimental.chiselName
+
+import scala.math.min
+
+trait HasSCParameter extends HasTageParameter {
+  val SCHistLens = 0 :: TableInfo.map{ case (_,h,_) => h}.toList
+  val SCNTables = 6
+  val SCCtrBits = 6
+  val SCNRows = 1024
+  val SCTableInfo = Seq.fill(SCNTables)((SCNRows, SCCtrBits)) zip SCHistLens map {case ((n, cb), h) => (n, cb, h)}
+}
+
+class SCReq extends TageReq
+
+abstract class SCBundle extends TageBundle with HasSCParameter {}
+abstract class SCModule extends TageModule with HasSCParameter {}
+
+class SCResp(val ctrBits: Int = 6) extends SCBundle {
+  val ctr = Vec(2, SInt(ctrBits.W))
+}
+
+class SCUpdate(val ctrBits: Int = 6) extends SCBundle {
+  val pc = UInt(VAddrBits.W)
+  val hist = UInt(HistoryLength.W)
+  val mask = Vec(TageBanks, Bool())
+  val oldCtrs = Vec(TageBanks, SInt(ctrBits.W))
+  val tagePreds = Vec(TageBanks, Bool())
+  val takens = Vec(TageBanks, Bool())
+}
+
+class SCTableIO extends SCBundle {
+  val req = Input(Valid(new SCReq))
+  val resp = Output(Vec(TageBanks, new SCResp))
+  val update = Input(new SCUpdate)
+}
+
+abstract class BaseSCTable(val r: Int = 1024, val cb: Int = 6, val h: Int = 0) extends SCModule {
+  val io = IO(new SCTableIO)
+  def getCenteredValue(ctr: SInt): SInt = (ctr << 1).asSInt + 1.S
+}
+
+class FakeSCTable extends BaseSCTable {
+  io.resp := 0.U.asTypeOf(Vec(TageBanks, new SCResp))
+}
+
+@chiselName
+class SCTable(val nRows: Int, val ctrBits: Int, val histLen: Int)
+  extends BaseSCTable(nRows, ctrBits, histLen) with HasFoldedHistory {
+
+  val table = List.fill(TageBanks) {
+    List.fill(2) {
+      Module(new SRAMTemplate(SInt(ctrBits.W), set=nRows, shouldReset=false, holdRead=true, singlePort=false))
+    }
+  }
+
+
+
+  def getIdx(hist: UInt, pc: UInt) = {
+    (compute_folded_hist(hist, log2Ceil(nRows)) ^ (pc >> instOffsetBits.U))(log2Ceil(nRows)-1,0)
+  }
+
+  def ctrUpdate(ctr: SInt, cond: Bool): SInt = signedSatUpdate(ctr, ctrBits, cond)
+  
+  val doing_reset = RegInit(true.B)
+  val reset_idx = RegInit(0.U(log2Ceil(nRows).W))
+  reset_idx := reset_idx + doing_reset
+  when (reset_idx === (nRows-1).U) { doing_reset := false.B }
+
+
+  val if2_idx = getIdx(io.req.bits.hist, io.req.bits.pc)
+  val if3_idx = RegEnable(if2_idx, enable=io.req.valid)
+
+  val table_r = WireInit(0.U.asTypeOf(Vec(TageBanks,Vec(2, SInt(ctrBits.W)))))
+
+
+  val if2_mask = io.req.bits.mask
+  val if3_mask = RegEnable(if2_mask, enable=io.req.valid)
+
+  val update_idx = getIdx(io.update.hist, io.update.pc)
+  val update_wdatas = VecInit((0 until TageBanks).map(w =>
+                        ctrUpdate(io.update.oldCtrs(w), io.update.takens(w))))
+
+
+  for (b <- 0 until TageBanks) {
+    for (i <- 0 to 1) {
+      table(b)(i).reset := reset.asBool
+      table(b)(i).io.r.req.valid := io.req.valid && if2_mask(b)
+      table(b)(i).io.r.req.bits.setIdx := if2_idx
+
+      table_r(b)(i) := table(b)(i).io.r.resp.data(0)
+
+      table(b)(i).io.w.req.valid := (io.update.mask(b) && i.U === io.update.tagePreds(b).asUInt) || doing_reset
+      table(b)(i).io.w.req.bits.setIdx := Mux(doing_reset, reset_idx, update_idx)
+      table(b)(i).io.w.req.bits.data := VecInit(Mux(doing_reset, 0.S, update_wdatas(b)))
+    }
+    
+  }
+
+  (0 until TageBanks).map(b => {
+    io.resp(b).ctr := table_r(b)
+  })
+
+  if (BPUDebug && debug) {
+    val u = io.update
+    val b = PriorityEncoder(u.mask)
+    XSDebug(io.req.valid, p"scTableReq: pc=0x${Hexadecimal(io.req.bits.pc)}" +
+                          p"if2_idx=${if2_idx}, hist=${Hexadecimal(io.req.bits.hist)}," +
+                          p"if2_mask=${Binary(if2_mask)}\n")
+    for (i <- 0 until TageBanks) {
+      XSDebug(RegNext(io.req.valid), 
+              p"scTableResp[${i.U}]: if3_idx=${if3_idx}," + 
+              p"ctr:${io.resp(i).ctr}, if3_mask=${Binary(if3_mask)}\n")
+      XSDebug(io.update.mask(i),
+              p"update Table: pc:${Hexadecimal(u.pc)}, hist:${Hexadecimal(u.hist)}," +
+              p"bank:${b}%d, tageTaken:${u.tagePreds(i)}%d, taken:${u.takens(i)}%d, oldCtr:${u.oldCtrs(i)}%d\n")
+    }
+  }
+
+}
+
+class SCThreshold(val ctrBits: Int = 5) extends SCBundle {
+  val ctr = UInt(ctrBits.W)
+  def satPos(ctr: UInt = this.ctr) = ctr === ((1.U << ctrBits) - 1.U)
+  def satNeg(ctr: UInt = this.ctr) = ctr === 0.U
+  def neutralVal = (1.U << (ctrBits - 1))
+  val thres = UInt(5.W)
+  def minThres = 5.U
+  def maxThres = 31.U
+  def update(cause: Bool): SCThreshold = {
+    val res = Wire(new SCThreshold(this.ctrBits))
+    val newCtr = satUpdate(this.ctr, this.ctrBits, cause)
+    val newThres = Mux(res.satPos(newCtr), this.thres + 1.U,
+                      Mux(res.satNeg(newCtr), this.thres - 1.U,
+                      this.thres))
+    res.thres := newThres
+    res.ctr := Mux(res.satPos(newCtr) || res.satNeg(newCtr), res.neutralVal, newCtr)
+    // XSDebug(true.B, p"scThres Update: cause${cause} newCtr ${newCtr} newThres ${newThres}\n")
+    res
+  }
+}
+
+object SCThreshold {
+  def apply(bits: Int) = {
+    val t = Wire(new SCThreshold(ctrBits=bits))
+    t.ctr := t.neutralVal
+    t.thres := t.minThres
+    t
+  }
+}
+
+
+trait HasSC extends HasSCParameter { this: Tage =>
+  val scTables = SCTableInfo.map {
+    case (nRows, ctrBits, histLen) => {
+      val t = if (EnableSC) Module(new SCTable(nRows/TageBanks, ctrBits, histLen)) else Module(new FakeSCTable)
+      val req = t.io.req
+      req.valid := io.pc.valid
+      req.bits.pc := io.pc.bits
+      req.bits.hist := io.hist
+      req.bits.mask := io.inMask
+      if (!EnableSC) {t.io.update := DontCare}
+      t
+    }
+  }
+  
+  val scThreshold = RegInit(SCThreshold(5))
+  val useThreshold = WireInit(scThreshold.thres)
+  val updateThreshold = WireInit((useThreshold << 3) + 21.U)
+  
+  val if3_scResps = VecInit(scTables.map(t => t.io.resp))
+
+  val scUpdateMask = WireInit(0.U.asTypeOf(Vec(SCNTables, Vec(TageBanks, Bool()))))
+  val scUpdateTagePreds = Wire(Vec(TageBanks, Bool()))
+  val scUpdateTakens = Wire(Vec(TageBanks, Bool()))
+  val scUpdateOldCtrs = Wire(Vec(TageBanks, Vec(SCNTables, SInt(SCCtrBits.W))))
+  scUpdateTagePreds := DontCare
+  scUpdateTakens := DontCare
+  scUpdateOldCtrs := DontCare
+
+  val updateSCMetas = VecInit(u.metas.map(_.tageMeta.scMeta))
+
+  for (w <- 0 until TageBanks) {
+    val scMeta = io.meta(w).scMeta
+    scMeta := DontCare
+    // do summation in if3
+    val if3_scTableSums = VecInit(
+      (0 to 1) map { i => {
+          if (EnableSC) {
+            (0 until SCNTables) map { j => 
+              scTables(j).getCenteredValue(if3_scResps(j)(w).ctr(i))
+            } reduce (_+_) // TODO: rewrite with adder tree
+          }
+          else 0.S
+        }
+      }
+    )
+    val providerCtr = if3_providerCtrs(w).zext()
+    val if3_pvdrCtrCentered = ((((providerCtr - 4.S) << 1).asSInt + 1.S) << 3).asSInt
+    val if3_totalSums = VecInit(if3_scTableSums.map(_  + if3_pvdrCtrCentered))
+    val if3_sumAbs = VecInit(if3_totalSums.map(_.abs.asUInt))
+    val if3_sumBelowThresholds = VecInit(if3_sumAbs.map(_ < useThreshold))
+    val if3_scPreds = VecInit(if3_totalSums.map (_ >= 0.S))
+
+    val if4_sumBelowThresholds = RegEnable(if3_sumBelowThresholds, s3_fire)
+    val if4_scPreds = RegEnable(if3_scPreds, s3_fire)
+    val if4_sumAbs = RegEnable(if3_sumAbs, s3_fire)
+
+    val if4_scCtrs = RegEnable(VecInit(if3_scResps.map(r => r(w).ctr(if3_tageTakens(w).asUInt))), s3_fire)
+    val if4_chooseBit = if4_tageTakens(w)
+    scMeta.tageTaken := if4_tageTakens(w)
+    scMeta.scUsed := if4_provideds(w)
+    scMeta.scPred := if4_scPreds(if4_chooseBit)
+    scMeta.sumAbs := if4_sumAbs(if4_chooseBit)
+    scMeta.ctrs   := if4_scCtrs
+
+    
+    if (EnableSC) {
+      when (if4_provideds(w)) {
+        // Use prediction from Statistical Corrector
+        when (!if4_sumBelowThresholds(if4_chooseBit)) {
+          val pred = if4_scPreds(if4_chooseBit)
+          XSDebug(RegNext(s3_fire), p"SC(${w.U}) overriden pred to ${pred}\n")
+          io.resp.takens(w) := pred
+        }
+      }
+    }
+    if (EnableSC) {
+      val updateSCMeta = updateSCMetas(w)
+      when (updateValids(w) && updateSCMeta.scUsed.asBool && updateBrMask(w)) {
+        val scPred = updateSCMeta.scPred
+        val tagePred = updateSCMeta.tageTaken
+        val taken = u.takens(w)
+        val sumAbs = updateSCMeta.sumAbs.asUInt
+        val scOldCtrs = updateSCMeta.ctrs
+        scUpdateTagePreds(w) := tagePred
+        scUpdateTakens(w) := taken
+        (scUpdateOldCtrs(w) zip scOldCtrs).foreach{case (t, c) => t := c}
+
+        when (scPred =/= tagePred && sumAbs < useThreshold - 2.U) {
+          val newThres = scThreshold.update(scPred =/= taken)
+          scThreshold := newThres
+          XSDebug(p"scThres update: old d${useThreshold} --> new ${newThres.thres}\n")
+        }
+        when (scPred =/= taken || sumAbs < updateThreshold) {
+          scUpdateMask.foreach(t => t(w) := true.B)
+          XSDebug(p"scUpdate: bank(${w}), scPred(${scPred}), tagePred(${tagePred}), scSumAbs(${sumAbs}), mispred: sc(${updateMisPred}), tage(${updateTageMisPreds(w)})\n")
+          XSDebug(p"update: sc: ${updateSCMeta}\n")
+        }
+      }
+    }
+    for (i <- 0 until SCNTables) {
+      scTables(i).io.update.mask := scUpdateMask(i)
+      scTables(i).io.update.tagePreds := scUpdateTagePreds
+      scTables(i).io.update.takens    := scUpdateTakens
+      scTables(i).io.update.oldCtrs   := VecInit(scUpdateOldCtrs.map(_(i)))
+      scTables(i).io.update.pc := u.ftqPC
+      scTables(i).io.update.hist := updateHist
+    }
+  }
 }