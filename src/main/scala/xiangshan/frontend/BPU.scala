--- conflicted
+++ resolved
@@ -9,12 +9,9 @@
 
 trait HasBPUParameter extends HasXSParameter {
   val BPUDebug = true
-<<<<<<< HEAD
   val EnableCFICommitLog = true
   val EnbaleCFIPredLog = true
   val EnableBPUTimeRecord = true
-=======
->>>>>>> 32e651b5
 }
 
 class TableAddr(val idxBits: Int, val banks: Int) extends XSBundle {
@@ -162,10 +159,7 @@
   io.pred.bits.hasNotTakenBrs := hasNTBr
   io.pred.bits.target := target
   io.pred.bits.saveHalfRVI := ((lastValidPos === jmpIdx && taken && !(jmpIdx === 0.U && !io.predecode.bits.isFetchpcEqualFirstpc)) || !taken ) && !lastIsRVC && lastHit
-<<<<<<< HEAD
   io.pred.bits.takenOnBr := taken && brMask(jmpIdx)
-=======
->>>>>>> 32e651b5
 
   io.out.bits <> DontCare
   io.out.bits.pc := inLatch.pc
