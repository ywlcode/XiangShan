package xiangshan.frontend

import chisel3._
import chisel3.util._

import xiangshan._
import utils._
import xiangshan.backend.fu.HasExceptionNO


class IbufPtr extends CircularQueuePtr(IbufPtr.IBufSize) { }

object IbufPtr extends HasXSParameter {
  def apply(f: Bool, v: UInt): IbufPtr = {
    val ptr = Wire(new IbufPtr)
    ptr.flag := f
    ptr.value := v
    ptr
  }
}

class IBufferIO extends XSBundle {
  val flush = Input(Bool())
  val in = Flipped(DecoupledIO(new FetchPacket))
  val out = Vec(DecodeWidth, DecoupledIO(new CtrlFlow))
}

class Ibuffer extends XSModule with HasCircularQueuePtrHelper {
  val io = IO(new IBufferIO)

  class IBufEntry extends XSBundle {
    val inst = UInt(32.W)
    val pc = UInt(VAddrBits.W)
    val pnpc = UInt(VAddrBits.W)
    val brInfo = new BpuMeta
    val pd = new PreDecodeInfo
    val ipf = Bool()
    val acf = Bool()
    val crossPageIPFFix = Bool()
  }

  // Ignore
  // io.loopBufPar <> DontCare
  // io.loopBufPar.LBredirect.valid := false.B
  // io.loopBufPar.inLoop := false.B


  for(out <- io.out) {
    // out.bits.exceptionVec := DontCare
    out.bits.intrVec := DontCare
    // out.bits.crossPageIPFFix := DontCare
  }

  // Ibuffer define
  // val ibuf = Reg(Vec(IBufSize, new IBufEntry))
  val ibuf = Module(new SyncDataModuleTemplate(new IBufEntry, IBufSize, DecodeWidth, PredictWidth))
  val head_ptr = RegInit(IbufPtr(false.B, 0.U))
  val next_head_ptr = WireInit(head_ptr)
  val tail_vec = RegInit(VecInit((0 until PredictWidth).map(_.U.asTypeOf(new IbufPtr))))
  val tail_ptr = tail_vec(0)

  // val validEntries = distanceBetween(tail_ptr, head_ptr) // valid entries
  val validEntries = RegInit(0.U(log2Up(IBufSize + 1).W))// valid entries
  val allowEnq = RegInit(true.B)

  // val enqValid = (IBufSize.U - PredictWidth.U) >= validEntries
  val deqValid = validEntries > 0.U

  val numEnq = Mux(io.in.fire, PopCount(io.in.bits.mask), 0.U)
  val numDeq = Mux(deqValid, PopCount(io.out.map(_.fire)), 0.U)

  validEntries := validEntries + numEnq - numDeq
  allowEnq := (IBufSize.U - PredictWidth.U) >= (validEntries + numEnq)

  // Enque
  io.in.ready := allowEnq
 
  val offset = Wire(Vec(PredictWidth, UInt(log2Up(PredictWidth).W)))
  for(i <- 0 until PredictWidth) {
    if (i == 0) {
      offset(i) := 0.U
    } else {
      offset(i) := PopCount(io.in.bits.pdmask(i-1, 0))
    }
  }

  when(io.in.fire && !io.flush) {
    for(i <- 0 until PredictWidth) {
      val inWire = Wire(new IBufEntry)
      inWire := DontCare

      when(io.in.bits.mask(i)) {
        inWire.inst := io.in.bits.instrs(i)
        inWire.pc := io.in.bits.pc(i)
        inWire.pnpc := io.in.bits.pnpc(i)
        inWire.brInfo := io.in.bits.bpuMeta(i)
        inWire.pd := io.in.bits.pd(i)
        inWire.ipf := io.in.bits.ipf
        inWire.acf := io.in.bits.acf
        inWire.crossPageIPFFix := io.in.bits.crossPageIPFFix
        // ibuf(tail_vec(offset(i)).value) := inWire
      }
      ibuf.io.waddr(i) := tail_vec(offset(i)).value
      ibuf.io.wdata(i) := inWire
      ibuf.io.wen(i) := io.in.bits.mask(i)

    }

    tail_vec := VecInit(tail_vec.map(_ + PopCount(io.in.bits.mask)))
  }.otherwise {
    ibuf.io.wen.foreach(_ := false.B)
    ibuf.io.waddr := DontCare
    ibuf.io.wdata := DontCare
  }

  // Deque
  when(deqValid) {
    val validVec = UIntToMask(Mux(validEntries >= DecodeWidth.U, DecodeWidth.U, validEntries), DecodeWidth)

    io.out.zipWithIndex.foreach{case (e, i) => e.valid := validVec(i)}
    next_head_ptr := head_ptr + PopCount(io.out.map(_.fire))

    for(i <- 0 until DecodeWidth) {
      val outWire = ibuf.io.rdata(i)

      io.out(i).bits.instr := outWire.inst
      io.out(i).bits.pc := outWire.pc
      // io.out(i).bits.exceptionVec := Mux(outWire.ipf, UIntToOH(instrPageFault.U), 0.U)
      io.out(i).bits.exceptionVec := 0.U.asTypeOf(Vec(16, Bool()))
      io.out(i).bits.exceptionVec(instrPageFault) := outWire.ipf
      io.out(i).bits.exceptionVec(instrAccessFault) := outWire.acf
      // io.out(i).bits.brUpdate := outWire.brInfo
      io.out(i).bits.brUpdate := DontCare
      io.out(i).bits.brUpdate.pc := outWire.pc
      io.out(i).bits.brUpdate.pnpc := outWire.pnpc
      io.out(i).bits.brUpdate.pd := outWire.pd
      io.out(i).bits.brUpdate.bpuMeta := outWire.brInfo
      io.out(i).bits.crossPageIPFFix := outWire.crossPageIPFFix
      
      val head_wire = next_head_ptr.value + i.U
      ibuf.io.raddr(i) := head_wire
    }
    head_ptr := next_head_ptr
  }.otherwise {
    ibuf.io.raddr := DontCare
    io.out.foreach(_.valid := false.B)
    io.out.foreach(_.bits <> DontCare)
  }

  // Flush
  when(io.flush) {
    validEntries := 0.U
    allowEnq := true.B
    head_ptr.value := 0.U
    head_ptr.flag := false.B
    tail_vec := VecInit((0 until PredictWidth).map(_.U.asTypeOf(new IbufPtr)))
  }

  // Debug info
  XSDebug(io.flush, "IBuffer Flushed\n")

  when(io.in.fire) {
    XSDebug("Enque:\n")
    XSDebug(p"MASK=${Binary(io.in.bits.mask)}\n")
    for(i <- 0 until PredictWidth){
        XSDebug(p"PC=${Hexadecimal(io.in.bits.pc(i))} ${Hexadecimal(io.in.bits.instrs(i))}\n")
    }
  }

  when(deqValid) {
    XSDebug("Deque:\n")
    for(i <- 0 until DecodeWidth){
        XSDebug(p"${Hexadecimal(io.out(i).bits.instr)} PC=${Hexadecimal(io.out(i).bits.pc)} v=${io.out(i).valid} r=${io.out(i).ready} " +
          p"excpVec=${Binary(io.out(i).bits.exceptionVec.asUInt)} crossPageIPF=${io.out(i).bits.crossPageIPFFix}\n")
    }
  }

  XSDebug(p"ValidEntries: ${validEntries}\n")
  XSDebug(p"EnqNum: ${numEnq}\n")
  XSDebug(p"DeqNum: ${numDeq}\n")

  // XSDebug(p"last_head_ptr=$head_ptr  last_tail_ptr=$tail_ptr\n")
  // for(i <- 0 until IBufSize/8) {
  //   XSDebug("%x v:%b | %x v:%b | %x v:%b | %x v:%b | %x v:%b | %x v:%b | %x v:%b | %x v:%b\n",
  //     ibuf(i*8+0).inst, ibuf_valid(i*8+0),
  //       ibuf(i*8+1).inst, ibuf_valid(i*8+1),
  //       ibuf(i*8+2).inst, ibuf_valid(i*8+2),
  //       ibuf(i*8+3).inst, ibuf_valid(i*8+3),
  //       ibuf(i*8+4).inst, ibuf_valid(i*8+4),
  //       ibuf(i*8+5).inst, ibuf_valid(i*8+5),
  //       ibuf(i*8+6).inst, ibuf_valid(i*8+6),
  //       ibuf(i*8+7).inst, ibuf_valid(i*8+7)
  //   )
  // }

<<<<<<< HEAD
  XSDebug(p"validEntries=$validEntries, last_head_ptr=$head_ptr  last_tail_ptr=$tail_ptr\n")
  for(i <- 0 until IBufSize/8) {
    XSDebug("%x | %x | %x | %x | %x | %x | %x | %x\n",
      ibuf(i*8+0).inst,
        ibuf(i*8+1).inst,
        ibuf(i*8+2).inst,
        ibuf(i*8+3).inst,
        ibuf(i*8+4).inst,
        ibuf(i*8+5).inst,
        ibuf(i*8+6).inst,
        ibuf(i*8+7).inst
    )
  }

  XSPerf("utilization", validEntries)
=======
  // XSDebug(p"validEntries=$validEntries, last_head_ptr=$head_ptr  last_tail_ptr=$tail_ptr\n")
  // for(i <- 0 until IBufSize/8) {
  //   XSDebug("%x | %x | %x | %x | %x | %x | %x | %x\n",
  //     ibuf(i*8+0).inst,
  //       ibuf(i*8+1).inst,
  //       ibuf(i*8+2).inst,
  //       ibuf(i*8+3).inst,
  //       ibuf(i*8+4).inst,
  //       ibuf(i*8+5).inst,
  //       ibuf(i*8+6).inst,
  //       ibuf(i*8+7).inst
  //   )
  // }
>>>>>>> 5bb46fbb
}<|MERGE_RESOLUTION|>--- conflicted
+++ resolved
@@ -193,23 +193,6 @@
   //   )
   // }
 
-<<<<<<< HEAD
-  XSDebug(p"validEntries=$validEntries, last_head_ptr=$head_ptr  last_tail_ptr=$tail_ptr\n")
-  for(i <- 0 until IBufSize/8) {
-    XSDebug("%x | %x | %x | %x | %x | %x | %x | %x\n",
-      ibuf(i*8+0).inst,
-        ibuf(i*8+1).inst,
-        ibuf(i*8+2).inst,
-        ibuf(i*8+3).inst,
-        ibuf(i*8+4).inst,
-        ibuf(i*8+5).inst,
-        ibuf(i*8+6).inst,
-        ibuf(i*8+7).inst
-    )
-  }
-
-  XSPerf("utilization", validEntries)
-=======
   // XSDebug(p"validEntries=$validEntries, last_head_ptr=$head_ptr  last_tail_ptr=$tail_ptr\n")
   // for(i <- 0 until IBufSize/8) {
   //   XSDebug("%x | %x | %x | %x | %x | %x | %x | %x\n",
@@ -223,5 +206,6 @@
   //       ibuf(i*8+7).inst
   //   )
   // }
->>>>>>> 5bb46fbb
+
+  XSPerf("utilization", validEntries)
 }