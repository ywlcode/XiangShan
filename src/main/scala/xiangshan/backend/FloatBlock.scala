--- conflicted
+++ resolved
@@ -84,23 +84,15 @@
 
     val rs = Module(new ReservationStation(cfg, fastPortsCnt, slowPortsCnt, fixedDelay = certainLatency, fastWakeup = certainLatency >= 0, feedback = false))
 
-<<<<<<< HEAD
     rs.io.redirect <> redirect // TODO: remove it
+    rs.io.flush <> flush // TODO: remove it
     rs.io.numExist <> io.toCtrlBlock.numExist(i)
     rs.io.fromDispatch <> io.fromCtrlBlock.enqIqCtrl(i)
-=======
-    rsCtrl.io.data <> rsData.io.ctrl
-    rsCtrl.io.redirect <> redirect // TODO: remove it
-    rsCtrl.io.flush <> flush // TODO: remove it
-    rsCtrl.io.numExist <> io.toCtrlBlock.numExist(i)
-    rsCtrl.io.enqCtrl <> io.fromCtrlBlock.enqIqCtrl(i)
->>>>>>> 2c87aa6f
 
     rs.io.srcRegValue := DontCare
     val src1Value = VecInit((0 until 4).map(i => fpRf.io.readPorts(i * 3).data))
     val src2Value = VecInit((0 until 4).map(i => fpRf.io.readPorts(i * 3 + 1).data))
     val src3Value = VecInit((0 until 4).map(i => fpRf.io.readPorts(i * 3 + 2).data))
-<<<<<<< HEAD
 
     rs.io.srcRegValue(0) := src1Value(readPortIndex(i))
     rs.io.srcRegValue(1) := src2Value(readPortIndex(i))
@@ -108,30 +100,14 @@
 
     rs.io.fastDatas <> writeBackData
     for ((x, y) <- rs.io.slowPorts.zip(slowPorts)) {
-=======
-    
-    rsData.io.srcRegValue(0) := src1Value(readPortIndex(i))
-    rsData.io.srcRegValue(1) := src2Value(readPortIndex(i))
-    if (cfg.fpSrcCnt > 2) rsData.io.srcRegValue(2) := src3Value(readPortIndex(i))
-    rsData.io.redirect <> redirect
-    rsData.io.flush <> flush
-
-    rsData.io.writeBackedData <> writeBackData
-    for ((x, y) <- rsData.io.extraListenPorts.zip(extraListenPorts)) {
->>>>>>> 2c87aa6f
       x.valid := y.fire()
       x.bits := y.bits
     }
 
     exeUnits(i).io.redirect <> redirect
-<<<<<<< HEAD
+    exeUnits(i).io.flush <> flush
     exeUnits(i).io.fromFp <> rs.io.deq
     rs.io.feedback := DontCare
-=======
-    exeUnits(i).io.flush <> flush
-    exeUnits(i).io.fromFp <> rsData.io.deq
-    rsData.io.feedback := DontCare
->>>>>>> 2c87aa6f
 
     rs.suggestName(s"rs_${cfg.name}")
 
