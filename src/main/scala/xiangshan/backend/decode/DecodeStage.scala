package xiangshan.backend.decode

import chisel3._
import chisel3.util._
import xiangshan._
import xiangshan.backend.brq.BrqPtr
import utils._

class DecodeStage extends XSModule {
  val io = IO(new Bundle() {
    // enq Brq
    val toBrq = Vec(DecodeWidth, DecoupledIO(new CfCtrl))
    // get brMask/brTag
    val brTags = Input(Vec(DecodeWidth, new BrqPtr))

    // from Ibuffer
    val in = Vec(DecodeWidth, Flipped(DecoupledIO(new CtrlFlow)))

    // to DecBuffer
    val out = Vec(DecodeWidth, DecoupledIO(new CfCtrl))
  })
  val decoders = Seq.fill(DecodeWidth)(Module(new DecodeUnit))
  val decoderToBrq = Wire(Vec(DecodeWidth, new CfCtrl)) // without brTag and brMask
  val decoderToDecBuffer = Wire(Vec(DecodeWidth, new CfCtrl)) // with brTag and brMask

  // Handshake ---------------------
  // 1. if current instruction is valid, then:
  //    First, assert toBrq(i).valid if (in.valid and out.ready and isBr) and present toBrq(i).bits
  //    Second, check toBrq(i).ready and connect it to io.out(i).valid
  // 2. To Decode Buffer:
  //    First, assert in(i).ready if out(i).ready
  //    Second, assert out(i).valid iff in(i).valid and instruction is valid (not implemented) and toBrq(i).ready

  for (i <- 0 until DecodeWidth) {
    decoders(i).io.enq.ctrl_flow <> io.in(i).bits
    decoderToBrq(i) := decoders(i).io.deq.cf_ctrl // CfCtrl without bfTag and brMask
    decoderToBrq(i).brTag := DontCare
    io.toBrq(i).bits := decoderToBrq(i)

    decoderToDecBuffer(i) := decoders(i).io.deq.cf_ctrl
    decoderToDecBuffer(i).brTag := io.brTags(i)
    io.out(i).bits := decoderToDecBuffer(i)

<<<<<<< HEAD
    val thisReady = io.out(i).ready && io.toBrq(i).ready
    val isMret = decoders(i).io.deq.cf_ctrl.cf.instr === BitPat("b001100000010_00000_000_00000_1110011")
    val isSret = decoders(i).io.deq.cf_ctrl.cf.instr === BitPat("b000100000010_00000_000_00000_1110011")
    val thisBrqValid = io.in(i).valid && (!decoders(i).io.deq.cf_ctrl.cf.brUpdate.pd.notCFI || isMret || isSret) && io.out(i).ready
    val thisOutValid =  io.in(i).valid && io.toBrq(i).ready
    io.in(i).ready    := { if (i == 0) thisReady    else io.in(i-1).ready && thisReady }
    io.out(i).valid   := { if (i == 0) thisOutValid else io.in(i-1).ready && thisOutValid }
    io.toBrq(i).valid := { if (i == 0) thisBrqValid else io.in(i-1).ready && thisBrqValid }
=======
    val isMret = decoders(i).io.out.cf.instr === BitPat("b001100000010_00000_000_00000_1110011")
    val isSret = decoders(i).io.out.cf.instr === BitPat("b000100000010_00000_000_00000_1110011")
    val thisBrqValid = !decoders(i).io.out.cf.brUpdate.pd.notCFI || isMret || isSret
    io.in(i).ready    := io.out(i).ready && io.toBrq(i).ready
    io.out(i).valid   := io.in(i).valid && io.toBrq(i).ready
    io.toBrq(i).valid := io.in(i).valid && thisBrqValid && io.out(i).ready
>>>>>>> a227884a

    XSDebug(io.in(i).valid || io.out(i).valid || io.toBrq(i).valid, "i:%d In(%d %d) Out(%d %d) ToBrq(%d %d) pc:%x instr:%x\n", i.U, io.in(i).valid, io.in(i).ready, io.out(i).valid, io.out(i).ready, io.toBrq(i).valid, io.toBrq(i).ready, io.in(i).bits.pc, io.in(i).bits.instr)
  }
}<|MERGE_RESOLUTION|>--- conflicted
+++ resolved
@@ -41,23 +41,12 @@
     decoderToDecBuffer(i).brTag := io.brTags(i)
     io.out(i).bits := decoderToDecBuffer(i)
 
-<<<<<<< HEAD
-    val thisReady = io.out(i).ready && io.toBrq(i).ready
     val isMret = decoders(i).io.deq.cf_ctrl.cf.instr === BitPat("b001100000010_00000_000_00000_1110011")
     val isSret = decoders(i).io.deq.cf_ctrl.cf.instr === BitPat("b000100000010_00000_000_00000_1110011")
-    val thisBrqValid = io.in(i).valid && (!decoders(i).io.deq.cf_ctrl.cf.brUpdate.pd.notCFI || isMret || isSret) && io.out(i).ready
-    val thisOutValid =  io.in(i).valid && io.toBrq(i).ready
-    io.in(i).ready    := { if (i == 0) thisReady    else io.in(i-1).ready && thisReady }
-    io.out(i).valid   := { if (i == 0) thisOutValid else io.in(i-1).ready && thisOutValid }
-    io.toBrq(i).valid := { if (i == 0) thisBrqValid else io.in(i-1).ready && thisBrqValid }
-=======
-    val isMret = decoders(i).io.out.cf.instr === BitPat("b001100000010_00000_000_00000_1110011")
-    val isSret = decoders(i).io.out.cf.instr === BitPat("b000100000010_00000_000_00000_1110011")
-    val thisBrqValid = !decoders(i).io.out.cf.brUpdate.pd.notCFI || isMret || isSret
+    val thisBrqValid = !decoders(i).io.deq.cf_ctrl.cf.brUpdate.pd.notCFI || isMret || isSret
     io.in(i).ready    := io.out(i).ready && io.toBrq(i).ready
     io.out(i).valid   := io.in(i).valid && io.toBrq(i).ready
     io.toBrq(i).valid := io.in(i).valid && thisBrqValid && io.out(i).ready
->>>>>>> a227884a
 
     XSDebug(io.in(i).valid || io.out(i).valid || io.toBrq(i).valid, "i:%d In(%d %d) Out(%d %d) ToBrq(%d %d) pc:%x instr:%x\n", i.U, io.in(i).valid, io.in(i).ready, io.out(i).valid, io.out(i).ready, io.toBrq(i).valid, io.toBrq(i).ready, io.in(i).bits.pc, io.in(i).bits.instr)
   }
