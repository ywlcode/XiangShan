package xiangshan.backend

import chisel3._
import chisel3.util._
import chipsalliance.rocketchip.config.Parameters
import freechips.rocketchip.diplomacy.{LazyModule, LazyModuleImp}
import freechips.rocketchip.tile.HasFPUParameters
import xiangshan._
import xiangshan.backend.exu.Exu.{loadExuConfigs, storeExuConfigs}
import xiangshan.backend.roq.RoqPtr
import xiangshan.backend.exu._
import xiangshan.cache._
import xiangshan.mem._
import xiangshan.backend.fu.{HasExceptionNO, FenceToSbuffer}
import xiangshan.backend.issue.{ReservationStationCtrl, ReservationStationData}
import xiangshan.backend.fu.FunctionUnit.{lduCfg, mouCfg, stuCfg}

class LsBlockToCtrlIO extends XSBundle {
  val stOut = Vec(exuParameters.StuCnt, ValidIO(new ExuOutput)) // write to roq
  val numExist = Vec(exuParameters.LsExuCnt, Output(UInt(log2Ceil(IssQueSize).W)))
  val replay = ValidIO(new Redirect)
}

<<<<<<< HEAD
class MemBlockToCacheIO extends XSBundle {
  val loadUnitToDcacheVec = Vec(exuParameters.LduCnt, new DCacheLoadIO)
  val loadMiss = new DCacheLineIO
  val atomics  = new DCacheWordIO
  val sbufferToDcache = new DCacheLineIO
  val uncache = new DCacheWordIO
}

class MemBlock(
  fastWakeUpIn: Seq[ExuConfig],
  slowWakeUpIn: Seq[ExuConfig],
  fastFpOut: Seq[ExuConfig],
  slowFpOut: Seq[ExuConfig],
  fastIntOut: Seq[ExuConfig],
  slowIntOut: Seq[ExuConfig]
)(implicit p: Parameters) extends LazyModule {

  val dcache = LazyModule(new DCache())
  val uncache = LazyModule(new Uncache())

  lazy val module = new MemBlockImp(fastWakeUpIn, slowWakeUpIn, fastFpOut, slowFpOut, fastIntOut, slowIntOut)(this)
}



class MemBlockImp
=======
class MemBlock
>>>>>>> c98c0043
(
  fastWakeUpIn: Seq[ExuConfig],
  slowWakeUpIn: Seq[ExuConfig],
  fastFpOut: Seq[ExuConfig],
  slowFpOut: Seq[ExuConfig],
  fastIntOut: Seq[ExuConfig],
  slowIntOut: Seq[ExuConfig]
) (outer: MemBlock) extends LazyModuleImp(outer)
  with HasXSParameter
  with HasExceptionNO
  with HasXSLog
  with HasFPUParameters
  with HasExeBlockHelper
{

  val io = IO(new Bundle {
    val fromCtrlBlock = Flipped(new CtrlToLsBlockIO)
    val toCtrlBlock = new LsBlockToCtrlIO

    val wakeUpIn = new WakeUpBundle(fastWakeUpIn.size, slowWakeUpIn.size)
    val wakeUpFpOut = Flipped(new WakeUpBundle(fastFpOut.size, slowFpOut.size))
    val wakeUpIntOut = Flipped(new WakeUpBundle(fastIntOut.size, slowIntOut.size))

    val ptw = new TlbPtwIO
<<<<<<< HEAD
=======
    // TODO: dcache should be inside MemBlock
    val dcache = Flipped(new DCacheToLsuIO)
    val uncache = new DCacheWordIO
>>>>>>> c98c0043
    val sfence = Input(new SfenceBundle)
    val tlbCsr = Input(new TlbCsrBundle)
    val fenceToSbuffer = Flipped(new FenceToSbuffer)

    val lsqio = new Bundle {
      val exceptionAddr = new ExceptionAddrIO // to csr
      val commits = Flipped(new RoqCommitIO) // to lsq
      val roqDeqPtr = Input(new RoqPtr) // to lsq
    }
  })

  val cache = Wire(new MemBlockToCacheIO)

  val dcache = outer.dcache.module
  val uncache = outer.uncache.module

  val redirect = io.fromCtrlBlock.redirect

  val loadUnits = Seq.fill(exuParameters.LduCnt)(Module(new LoadUnit))
  val storeUnits = Seq.fill(exuParameters.StuCnt)(Module(new StoreUnit))
  val exeUnits = loadUnits ++ storeUnits

  val atomicsUnit = Module(new AtomicsUnit)

  val loadWritebackOverride  = Mux(atomicsUnit.io.out.valid, atomicsUnit.io.out.bits, loadUnits.head.io.ldout.bits)
  val ldOut0 = Wire(Decoupled(new ExuOutput))
  ldOut0.valid := atomicsUnit.io.out.valid || loadUnits.head.io.ldout.valid
  ldOut0.bits  := loadWritebackOverride
  atomicsUnit.io.out.ready := ldOut0.ready
  loadUnits.head.io.ldout.ready := ldOut0.ready

  val intExeWbReqs = ldOut0 +: loadUnits.tail.map(_.io.ldout)
  val fpExeWbReqs = loadUnits.map(_.io.fpout)

  val reservationStations = (loadExuConfigs ++ storeExuConfigs).zipWithIndex.map({ case (cfg, i) =>
    var certainLatency = -1
    if (cfg.hasCertainLatency) {
      certainLatency = cfg.latency.latencyVal.get
    }

    val readIntRf = cfg.readIntRf
    val readFpRf = cfg.readFpRf

    // load has uncertain latency, so only use external wake up data
    val writeBackData = fastWakeUpIn.zip(io.wakeUpIn.fast)
      .filter(x => (x._1.writeIntRf && readIntRf) || (x._1.writeFpRf && readFpRf))
      .map(_._2.bits.data)
    val wakeupCnt = writeBackData.length

    val inBlockListenPorts = intExeWbReqs ++ fpExeWbReqs
    val extraListenPorts = inBlockListenPorts ++
      slowWakeUpIn.zip(io.wakeUpIn.slow)
        .filter(x => (x._1.writeIntRf && readIntRf) || (x._1.writeFpRf && readFpRf))
        .map(_._2)

    val extraListenPortsCnt = extraListenPorts.length

    // if tlb miss, replay
    val feedback = true

    println(s"${i}: exu:${cfg.name} wakeupCnt: ${wakeupCnt} extraListenPorts: ${extraListenPortsCnt} delay:${certainLatency} feedback:${feedback}")

    val rsCtrl = Module(new ReservationStationCtrl(cfg, wakeupCnt, extraListenPortsCnt, fixedDelay = certainLatency, feedback = feedback))
    val rsData = Module(new ReservationStationData(cfg, wakeupCnt, extraListenPortsCnt, fixedDelay = certainLatency, feedback = feedback))

    rsCtrl.io.data <> rsData.io.ctrl
    rsCtrl.io.redirect <> redirect // TODO: remove it
    rsCtrl.io.numExist <> io.toCtrlBlock.numExist(i)
    rsCtrl.io.enqCtrl <> io.fromCtrlBlock.enqIqCtrl(i)
    rsData.io.enqData <> io.fromCtrlBlock.enqIqData(i)
    rsData.io.redirect <> redirect

    rsData.io.writeBackedData <> writeBackData
    for ((x, y) <- rsData.io.extraListenPorts.zip(extraListenPorts)) {
      x.valid := y.fire()
      x.bits := y.bits
    }

    // exeUnits(i).io.redirect <> redirect
    // exeUnits(i).io.fromInt <> rsData.io.deq
    rsData.io.feedback := DontCare

    rsCtrl.suggestName(s"rsc_${cfg.name}")
    rsData.suggestName(s"rsd_${cfg.name}")

    rsData
  })

  for(rs <- reservationStations){
    rs.io.broadcastedUops <> fastWakeUpIn.zip(io.wakeUpIn.fastUops)
      .filter(x => (x._1.writeIntRf && rs.exuCfg.readIntRf) || (x._1.writeFpRf && rs.exuCfg.readFpRf))
      .map(_._2)
  }

  // TODO: make this better
  io.wakeUpIn.fast.foreach(_.ready := true.B)
  io.wakeUpIn.slow.foreach(_.ready := true.B)

  io.wakeUpFpOut.slow <> fpExeWbReqs
  io.wakeUpIntOut.slow <> intExeWbReqs

  // load always ready
  fpExeWbReqs.foreach(_.ready := true.B)
  intExeWbReqs.foreach(_.ready := true.B)

  val dtlb = Module(new TLB(Width = DTLBWidth, isDtlb = true))
  val lsq = Module(new LsqWrappper)
  val sbuffer = Module(new NewSbuffer)
  // if you wants to stress test dcache store, use FakeSbuffer
  // val sbuffer = Module(new FakeSbuffer)

  // dtlb
  io.ptw <> dtlb.io.ptw
  dtlb.io.sfence <> io.sfence
  dtlb.io.csr <> io.tlbCsr

  // LoadUnit
  for (i <- 0 until exuParameters.LduCnt) {
    loadUnits(i).io.redirect      <> io.fromCtrlBlock.redirect
    loadUnits(i).io.tlbFeedback   <> reservationStations(i).io.feedback
    loadUnits(i).io.dtlb          <> dtlb.io.requestor(i)
    // get input form dispatch
    loadUnits(i).io.ldin          <> reservationStations(i).io.deq
    // dcache access
<<<<<<< HEAD
    loadUnits(i).io.dcache        <> cache.loadUnitToDcacheVec(i)
=======
    loadUnits(i).io.dcache        <> io.dcache.load(i)
>>>>>>> c98c0043
    // forward
    loadUnits(i).io.lsq.forward   <> lsq.io.forward(i)
    loadUnits(i).io.sbuffer       <> sbuffer.io.forward(i)

    // passdown to lsq
    lsq.io.loadIn(i)              <> loadUnits(i).io.lsq.loadIn
    lsq.io.ldout(i)               <> loadUnits(i).io.lsq.ldout
  }

  // StoreUnit
  for (i <- 0 until exuParameters.StuCnt) {
	val stu = storeUnits(i)
	val rs = reservationStations(exuParameters.LduCnt + i)
	val dtlbReq = dtlb.io.requestor(exuParameters.LduCnt + i)

	stu.io.redirect <> io.fromCtrlBlock.redirect
	stu.io.tlbFeedback <> rs.io.feedback
	stu.io.dtlb <> dtlbReq

	// get input from dispatch
	stu.io.stin <> rs.io.deq

	// passdown to lsq
	stu.io.lsq <> lsq.io.storeIn(i)
	io.toCtrlBlock.stOut(i).valid := stu.io.stout.valid
	io.toCtrlBlock.stOut(i).bits := stu.io.stout.bits
	stu.io.stout.ready := true.B
  }

  // mmio store writeback will use store writeback port 0
  lsq.io.mmioStout.ready := false.B
  when(lsq.io.mmioStout.valid && !storeUnits(0).io.stout.valid) {
    io.toCtrlBlock.stOut(0).valid := true.B
    lsq.io.mmioStout.ready := true.B
    io.toCtrlBlock.stOut(0).bits  := lsq.io.mmioStout.bits
  }

  // Lsq
  lsq.io.commits     <> io.lsqio.commits
  lsq.io.enq         <> io.fromCtrlBlock.enqLsq
  lsq.io.brqRedirect := io.fromCtrlBlock.redirect
  lsq.io.roqDeqPtr   := io.lsqio.roqDeqPtr
  io.toCtrlBlock.replay <> lsq.io.rollback
<<<<<<< HEAD
  lsq.io.dcache      <> cache.loadMiss
  lsq.io.uncache     <> cache.uncache
=======
  lsq.io.dcache      <> io.dcache.lsq
  lsq.io.uncache     <> io.uncache
>>>>>>> c98c0043

  // LSQ to store buffer
  lsq.io.sbuffer     <> sbuffer.io.in

  // Sbuffer
<<<<<<< HEAD
  sbuffer.io.dcache    <> cache.sbufferToDcache
=======
  sbuffer.io.dcache    <> io.dcache.store
>>>>>>> c98c0043

  // flush sbuffer
  val fenceFlush = io.fenceToSbuffer.flushSb
  val atomicsFlush = atomicsUnit.io.flush_sbuffer.valid
  io.fenceToSbuffer.sbIsEmpty := sbuffer.io.flush.empty
  // if both of them tries to flush sbuffer at the same time
  // something must have gone wrong
  assert(!(fenceFlush && atomicsFlush))
  sbuffer.io.flush.valid := fenceFlush || atomicsFlush

  // AtomicsUnit: AtomicsUnit will override other control signials,
  // as atomics insts (LR/SC/AMO) will block the pipeline
  val s_normal :: s_atomics_0 :: s_atomics_1 :: Nil = Enum(3)
  val state = RegInit(s_normal)

  val atomic_rs0 = exuParameters.LduCnt + 0
  val atomic_rs1 = exuParameters.LduCnt + 1
  val st0_atomics = reservationStations(atomic_rs0).io.deq.valid && reservationStations(atomic_rs0).io.deq.bits.uop.ctrl.fuType === FuType.mou
  val st1_atomics = reservationStations(atomic_rs1).io.deq.valid && reservationStations(atomic_rs1).io.deq.bits.uop.ctrl.fuType === FuType.mou

  when (st0_atomics) {
    reservationStations(atomic_rs0).io.deq.ready := atomicsUnit.io.in.ready
    storeUnits(0).io.stin.valid := false.B

    state := s_atomics_0
    assert(!st1_atomics)
  }
  when (st1_atomics) {
    reservationStations(atomic_rs1).io.deq.ready := atomicsUnit.io.in.ready
    storeUnits(1).io.stin.valid := false.B

    state := s_atomics_1
    assert(!st0_atomics)
  }
  when (atomicsUnit.io.out.valid) {
    assert(state === s_atomics_0 || state === s_atomics_1)
    state := s_normal
  }

  atomicsUnit.io.in.valid := st0_atomics || st1_atomics
  atomicsUnit.io.in.bits  := Mux(st0_atomics, reservationStations(atomic_rs0).io.deq.bits, reservationStations(atomic_rs1).io.deq.bits)
  atomicsUnit.io.redirect <> io.fromCtrlBlock.redirect

  atomicsUnit.io.dtlb.resp.valid := false.B
  atomicsUnit.io.dtlb.resp.bits  := DontCare
  atomicsUnit.io.dtlb.req.ready := dtlb.io.requestor(0).req.ready

  atomicsUnit.io.dcache        <> cache.atomics
  atomicsUnit.io.flush_sbuffer.empty := sbuffer.io.flush.empty

  // for atomicsUnit, it uses loadUnit(0)'s TLB port
  when (state === s_atomics_0 || state === s_atomics_1) {
    atomicsUnit.io.dtlb <> dtlb.io.requestor(0)

    loadUnits(0).io.dtlb.resp.valid := false.B
    loadUnits(0).io.ldout.ready := false.B

    // make sure there's no in-flight uops in load unit
    assert(!loadUnits(0).io.dtlb.req.valid)
    assert(!loadUnits(0).io.ldout.valid)
  }

  when (state === s_atomics_0) {
    atomicsUnit.io.tlbFeedback <> reservationStations(atomic_rs0).io.feedback

    assert(!storeUnits(0).io.tlbFeedback.valid)
  }
  when (state === s_atomics_1) {
    atomicsUnit.io.tlbFeedback <> reservationStations(atomic_rs1).io.feedback

    assert(!storeUnits(1).io.tlbFeedback.valid)
  }

  lsq.io.exceptionAddr.lsIdx := io.lsqio.exceptionAddr.lsIdx
  lsq.io.exceptionAddr.isStore := io.lsqio.exceptionAddr.isStore
  io.lsqio.exceptionAddr.vaddr := Mux(atomicsUnit.io.exceptionAddr.valid, atomicsUnit.io.exceptionAddr.bits, lsq.io.exceptionAddr.vaddr)

  // connect to cache
  dcache.io.lsu.load    <> cache.loadUnitToDcacheVec
  dcache.io.lsu.lsq     <> cache.loadMiss
  dcache.io.lsu.atomics <> cache.atomics
  dcache.io.lsu.store   <> cache.sbufferToDcache
  uncache.io.lsq        <> cache.uncache
}<|MERGE_RESOLUTION|>--- conflicted
+++ resolved
@@ -21,15 +21,6 @@
   val replay = ValidIO(new Redirect)
 }
 
-<<<<<<< HEAD
-class MemBlockToCacheIO extends XSBundle {
-  val loadUnitToDcacheVec = Vec(exuParameters.LduCnt, new DCacheLoadIO)
-  val loadMiss = new DCacheLineIO
-  val atomics  = new DCacheWordIO
-  val sbufferToDcache = new DCacheLineIO
-  val uncache = new DCacheWordIO
-}
-
 class MemBlock(
   fastWakeUpIn: Seq[ExuConfig],
   slowWakeUpIn: Seq[ExuConfig],
@@ -48,9 +39,6 @@
 
 
 class MemBlockImp
-=======
-class MemBlock
->>>>>>> c98c0043
 (
   fastWakeUpIn: Seq[ExuConfig],
   slowWakeUpIn: Seq[ExuConfig],
@@ -75,12 +63,6 @@
     val wakeUpIntOut = Flipped(new WakeUpBundle(fastIntOut.size, slowIntOut.size))
 
     val ptw = new TlbPtwIO
-<<<<<<< HEAD
-=======
-    // TODO: dcache should be inside MemBlock
-    val dcache = Flipped(new DCacheToLsuIO)
-    val uncache = new DCacheWordIO
->>>>>>> c98c0043
     val sfence = Input(new SfenceBundle)
     val tlbCsr = Input(new TlbCsrBundle)
     val fenceToSbuffer = Flipped(new FenceToSbuffer)
@@ -92,8 +74,6 @@
     }
   })
 
-  val cache = Wire(new MemBlockToCacheIO)
-
   val dcache = outer.dcache.module
   val uncache = outer.uncache.module
 
@@ -146,17 +126,17 @@
     val rsCtrl = Module(new ReservationStationCtrl(cfg, wakeupCnt, extraListenPortsCnt, fixedDelay = certainLatency, feedback = feedback))
     val rsData = Module(new ReservationStationData(cfg, wakeupCnt, extraListenPortsCnt, fixedDelay = certainLatency, feedback = feedback))
 
-    rsCtrl.io.data <> rsData.io.ctrl
+    rsCtrl.io.data     <> rsData.io.ctrl
     rsCtrl.io.redirect <> redirect // TODO: remove it
     rsCtrl.io.numExist <> io.toCtrlBlock.numExist(i)
-    rsCtrl.io.enqCtrl <> io.fromCtrlBlock.enqIqCtrl(i)
-    rsData.io.enqData <> io.fromCtrlBlock.enqIqData(i)
+    rsCtrl.io.enqCtrl  <> io.fromCtrlBlock.enqIqCtrl(i)
+    rsData.io.enqData  <> io.fromCtrlBlock.enqIqData(i)
     rsData.io.redirect <> redirect
 
     rsData.io.writeBackedData <> writeBackData
     for ((x, y) <- rsData.io.extraListenPorts.zip(extraListenPorts)) {
       x.valid := y.fire()
-      x.bits := y.bits
+      x.bits  := y.bits
     }
 
     // exeUnits(i).io.redirect <> redirect
@@ -179,23 +159,23 @@
   io.wakeUpIn.fast.foreach(_.ready := true.B)
   io.wakeUpIn.slow.foreach(_.ready := true.B)
 
-  io.wakeUpFpOut.slow <> fpExeWbReqs
+  io.wakeUpFpOut.slow  <> fpExeWbReqs
   io.wakeUpIntOut.slow <> intExeWbReqs
 
   // load always ready
   fpExeWbReqs.foreach(_.ready := true.B)
   intExeWbReqs.foreach(_.ready := true.B)
 
-  val dtlb = Module(new TLB(Width = DTLBWidth, isDtlb = true))
-  val lsq = Module(new LsqWrappper)
+  val dtlb    = Module(new TLB(Width = DTLBWidth, isDtlb = true))
+  val lsq     = Module(new LsqWrappper)
   val sbuffer = Module(new NewSbuffer)
   // if you wants to stress test dcache store, use FakeSbuffer
   // val sbuffer = Module(new FakeSbuffer)
 
   // dtlb
-  io.ptw <> dtlb.io.ptw
+  io.ptw         <> dtlb.io.ptw
   dtlb.io.sfence <> io.sfence
-  dtlb.io.csr <> io.tlbCsr
+  dtlb.io.csr    <> io.tlbCsr
 
   // LoadUnit
   for (i <- 0 until exuParameters.LduCnt) {
@@ -205,11 +185,7 @@
     // get input form dispatch
     loadUnits(i).io.ldin          <> reservationStations(i).io.deq
     // dcache access
-<<<<<<< HEAD
-    loadUnits(i).io.dcache        <> cache.loadUnitToDcacheVec(i)
-=======
-    loadUnits(i).io.dcache        <> io.dcache.load(i)
->>>>>>> c98c0043
+    loadUnits(i).io.dcache        <> dcache.io.lsu.load(i)
     // forward
     loadUnits(i).io.lsq.forward   <> lsq.io.forward(i)
     loadUnits(i).io.sbuffer       <> sbuffer.io.forward(i)
@@ -221,55 +197,43 @@
 
   // StoreUnit
   for (i <- 0 until exuParameters.StuCnt) {
-	val stu = storeUnits(i)
-	val rs = reservationStations(exuParameters.LduCnt + i)
-	val dtlbReq = dtlb.io.requestor(exuParameters.LduCnt + i)
-
-	stu.io.redirect <> io.fromCtrlBlock.redirect
-	stu.io.tlbFeedback <> rs.io.feedback
-	stu.io.dtlb <> dtlbReq
-
-	// get input from dispatch
-	stu.io.stin <> rs.io.deq
-
-	// passdown to lsq
-	stu.io.lsq <> lsq.io.storeIn(i)
-	io.toCtrlBlock.stOut(i).valid := stu.io.stout.valid
-	io.toCtrlBlock.stOut(i).bits := stu.io.stout.bits
-	stu.io.stout.ready := true.B
+    val stu = storeUnits(i)
+    val rs = reservationStations(exuParameters.LduCnt + i)
+    val dtlbReq = dtlb.io.requestor(exuParameters.LduCnt + i)
+
+    stu.io.redirect    <> io.fromCtrlBlock.redirect
+    stu.io.tlbFeedback <> rs.io.feedback
+    stu.io.dtlb        <> dtlbReq
+    stu.io.stin        <> rs.io.deq
+    stu.io.lsq         <> lsq.io.storeIn(i)
+
+    io.toCtrlBlock.stOut(i).valid := stu.io.stout.valid
+    io.toCtrlBlock.stOut(i).bits  := stu.io.stout.bits
+    stu.io.stout.ready := true.B
   }
 
   // mmio store writeback will use store writeback port 0
   lsq.io.mmioStout.ready := false.B
-  when(lsq.io.mmioStout.valid && !storeUnits(0).io.stout.valid) {
+  when (lsq.io.mmioStout.valid && !storeUnits(0).io.stout.valid) {
     io.toCtrlBlock.stOut(0).valid := true.B
     lsq.io.mmioStout.ready := true.B
     io.toCtrlBlock.stOut(0).bits  := lsq.io.mmioStout.bits
   }
 
   // Lsq
-  lsq.io.commits     <> io.lsqio.commits
-  lsq.io.enq         <> io.fromCtrlBlock.enqLsq
-  lsq.io.brqRedirect := io.fromCtrlBlock.redirect
-  lsq.io.roqDeqPtr   := io.lsqio.roqDeqPtr
+  lsq.io.commits        <> io.lsqio.commits
+  lsq.io.enq            <> io.fromCtrlBlock.enqLsq
+  lsq.io.brqRedirect    <> io.fromCtrlBlock.redirect
+  lsq.io.roqDeqPtr      <> io.lsqio.roqDeqPtr
   io.toCtrlBlock.replay <> lsq.io.rollback
-<<<<<<< HEAD
-  lsq.io.dcache      <> cache.loadMiss
-  lsq.io.uncache     <> cache.uncache
-=======
-  lsq.io.dcache      <> io.dcache.lsq
-  lsq.io.uncache     <> io.uncache
->>>>>>> c98c0043
+  lsq.io.dcache         <> dcache.io.lsu.lsq
+  lsq.io.uncache        <> uncache.io.lsq
 
   // LSQ to store buffer
-  lsq.io.sbuffer     <> sbuffer.io.in
+  lsq.io.sbuffer        <> sbuffer.io.in
 
   // Sbuffer
-<<<<<<< HEAD
-  sbuffer.io.dcache    <> cache.sbufferToDcache
-=======
-  sbuffer.io.dcache    <> io.dcache.store
->>>>>>> c98c0043
+  sbuffer.io.dcache     <> dcache.io.lsu.store
 
   // flush sbuffer
   val fenceFlush = io.fenceToSbuffer.flushSb
@@ -285,8 +249,8 @@
   val s_normal :: s_atomics_0 :: s_atomics_1 :: Nil = Enum(3)
   val state = RegInit(s_normal)
 
-  val atomic_rs0 = exuParameters.LduCnt + 0
-  val atomic_rs1 = exuParameters.LduCnt + 1
+  val atomic_rs0  = exuParameters.LduCnt + 0
+  val atomic_rs1  = exuParameters.LduCnt + 1
   val st0_atomics = reservationStations(atomic_rs0).io.deq.valid && reservationStations(atomic_rs0).io.deq.bits.uop.ctrl.fuType === FuType.mou
   val st1_atomics = reservationStations(atomic_rs1).io.deq.valid && reservationStations(atomic_rs1).io.deq.bits.uop.ctrl.fuType === FuType.mou
 
@@ -315,9 +279,9 @@
 
   atomicsUnit.io.dtlb.resp.valid := false.B
   atomicsUnit.io.dtlb.resp.bits  := DontCare
-  atomicsUnit.io.dtlb.req.ready := dtlb.io.requestor(0).req.ready
-
-  atomicsUnit.io.dcache        <> cache.atomics
+  atomicsUnit.io.dtlb.req.ready  := dtlb.io.requestor(0).req.ready
+
+  atomicsUnit.io.dcache <> dcache.io.lsu.atomics
   atomicsUnit.io.flush_sbuffer.empty := sbuffer.io.flush.empty
 
   // for atomicsUnit, it uses loadUnit(0)'s TLB port
@@ -343,14 +307,7 @@
     assert(!storeUnits(1).io.tlbFeedback.valid)
   }
 
-  lsq.io.exceptionAddr.lsIdx := io.lsqio.exceptionAddr.lsIdx
+  lsq.io.exceptionAddr.lsIdx  := io.lsqio.exceptionAddr.lsIdx
   lsq.io.exceptionAddr.isStore := io.lsqio.exceptionAddr.isStore
   io.lsqio.exceptionAddr.vaddr := Mux(atomicsUnit.io.exceptionAddr.valid, atomicsUnit.io.exceptionAddr.bits, lsq.io.exceptionAddr.vaddr)
-
-  // connect to cache
-  dcache.io.lsu.load    <> cache.loadUnitToDcacheVec
-  dcache.io.lsu.lsq     <> cache.loadMiss
-  dcache.io.lsu.atomics <> cache.atomics
-  dcache.io.lsu.store   <> cache.sbufferToDcache
-  uncache.io.lsq        <> cache.uncache
 }