--- conflicted
+++ resolved
@@ -22,12 +22,9 @@
 import coupledL2.PrefetchRecv
 import freechips.rocketchip.diplomacy.{BundleBridgeSource, LazyModule, LazyModuleImp}
 import freechips.rocketchip.tile.HasFPUParameters
-<<<<<<< HEAD
-=======
 import freechips.rocketchip.tilelink.TLBuffer
 import coupledL2.PrefetchRecv
 import utils._
->>>>>>> 1a718038
 import utility._
 import utils._
 import xiangshan._
@@ -35,16 +32,11 @@
 import xiangshan.backend.ctrlblock.DebugLSIO
 import xiangshan.backend.exu.MemExeUnit
 import xiangshan.backend.fu._
-<<<<<<< HEAD
-import xiangshan.backend.rob.RobLsqIO
-import xiangshan.cache._
-import xiangshan.cache.mmu.{TLBNonBlock, TlbReplace, VectorTlbPtwIO}
-=======
 import xiangshan.backend.rob.{DebugLSIO, LsTopdownInfo, RobLsqIO}
 import xiangshan.cache._
 import xiangshan.cache.mmu._
->>>>>>> 1a718038
 import xiangshan.mem._
+import xiangshan.mem.mdp._
 import xiangshan.mem.prefetch.{BasePrefecher, SMSParams, SMSPrefetcher}
 
 class Std(cfg: FuConfig)(implicit p: Parameters) extends FuncUnit(cfg) {
@@ -86,24 +78,15 @@
   val io = IO(new Bundle {
     val hartId = Input(UInt(8.W))
     val redirect = Flipped(ValidIO(new Redirect))
-<<<<<<< HEAD
-    // in
+    // in from fetch
+    val itlb = Flipped(new TlbPtwIO())
+    // in from ooo
     val issue = Vec(MemExuCnt, Flipped(DecoupledIO(new MemExuInput)))
     val loadFastMatch = Vec(LduCnt, Input(UInt(LduCnt.W)))
     val loadFastImm = Vec(LduCnt, Input(UInt(12.W)))
     val ldaIqFeedback = Vec(LduCnt, new MemRSFeedbackIO)
     val staIqFeedback = Vec(StaCnt, new MemRSFeedbackIO)
     val loadPc = Vec(LduCnt, Input(UInt(VAddrBits.W))) // for hw prefetch
-=======
-    // in from fetch
-    val itlb = Flipped(new TlbPtwIO())
-    // in from ooo
-    val issue = Vec(exuParameters.LsExuCnt + exuParameters.StuCnt, Flipped(DecoupledIO(new ExuInput)))
-    val loadFastMatch = Vec(exuParameters.LduCnt, Input(UInt(exuParameters.LduCnt.W)))
-    val loadFastImm = Vec(exuParameters.LduCnt, Input(UInt(12.W)))
-    val rsfeedback = Vec(exuParameters.LsExuCnt, new MemRSFeedbackIO)
-    val loadPc = Vec(exuParameters.LduCnt, Input(UInt(VAddrBits.W))) // for hw prefetch
->>>>>>> 1a718038
     val stIssuePtr = Output(new SqPtr())
     val int2vlsu = Flipped(new Int2VLSUIO)
     val vec2vlsu = Flipped(new Vec2VLSUIO)
@@ -119,10 +102,7 @@
     // misc
     val stIn = Vec(StaCnt, ValidIO(new MemExuInput))
     val memoryViolation = ValidIO(new Redirect)
-<<<<<<< HEAD
     val ptw = new VectorTlbPtwIO(LduCnt + StaCnt + 1) // load + store + hw prefetch
-=======
->>>>>>> 1a718038
     val sfence = Input(new SfenceBundle)
     val tlbCsr = Input(new TlbCsrBundle)
     val fenceToSbuffer = Flipped(new FenceToSbuffer)
@@ -150,7 +130,6 @@
     val lsTopdownInfo = Vec(exuParameters.LduCnt, Output(new LsTopdownInfo))
     val l2_hint = Input(Valid(new L2ToL1Hint()))
   })
-  dontTouch(io)
 
   val redirect = RegNextWithEnable(io.redirect)
 
@@ -204,34 +183,10 @@
   storeUnits.zipWithIndex.map(x => x._1.suggestName("StoreUnit_"+x._2))
   val atomicsUnit = Module(new AtomicsUnit)
 
-<<<<<<< HEAD
   io.writeback <> VecInit(loadUnits.map(_.io.loadOut)) ++ VecInit(storeUnits.map(_.io.stout)) ++ VecInit(stdExeUnits.map(_.io.out))
   io.otherFastWakeup := DontCare
-  io.otherFastWakeup.take(2).zip(loadUnits.map(_.io.fastUop)).foreach{case(a,b)=> a := b}
+  io.otherFastWakeup.take(2).zip(loadUnits.map(_.io.fast_uop)).foreach{case(a,b)=> a := b}
   val stOut = io.writeback.drop(LduCnt).dropRight(StdCnt)
-=======
-  // Atom inst comes from sta / std, then its result
-  // will be writebacked using load writeback port
-  //
-  // However, atom exception will be writebacked to rob
-  // using store writeback port
-
-  val loadWritebackOverride  = Mux(atomicsUnit.io.out.valid, atomicsUnit.io.out.bits, loadUnits.head.io.ldout.bits)
-  val ldout0 = Wire(Decoupled(new ExuOutput))
-  ldout0.valid := atomicsUnit.io.out.valid || loadUnits.head.io.ldout.valid
-  ldout0.bits  := loadWritebackOverride
-  atomicsUnit.io.out.ready := ldout0.ready
-  loadUnits.head.io.ldout.ready := ldout0.ready
-  when(atomicsUnit.io.out.valid){
-    ldout0.bits.uop.cf.exceptionVec := 0.U(16.W).asBools // exception will be writebacked via store wb port
-  }
-
-  val ldExeWbReqs = ldout0 +: loadUnits.tail.map(_.io.ldout)
-  io.writeback <> ldExeWbReqs ++ VecInit(storeUnits.map(_.io.stout)) ++ VecInit(stdExeUnits.map(_.io.out))
-  io.otherFastWakeup := DontCare
-  io.otherFastWakeup.take(2).zip(loadUnits.map(_.io.fast_uop)).foreach{case(a,b)=> a := b}
-  val stOut = io.writeback.drop(exuParameters.LduCnt).dropRight(exuParameters.StuCnt)
->>>>>>> 1a718038
 
   // prefetch to l1 req
   loadUnits.foreach(load_unit => {
@@ -305,7 +260,7 @@
     tlb_prefetch.io // let the module have name in waveform
   })
   val dtlb = dtlb_ld ++ dtlb_st ++ dtlb_prefetch
-  val ptwio = Wire(new VectorTlbPtwIO(exuParameters.LduCnt + exuParameters.StuCnt + 1)) // load + store + hw prefetch
+  val ptwio = Wire(new VectorTlbPtwIO(LduCnt + StuCnt + 1)) // load + store + hw prefetch
   val dtlb_reqs = dtlb.map(_.requestor).flatten
   val dtlb_pmps = dtlb.map(_.pmp).flatten
   dtlb.map(_.sfence := sfence)
@@ -315,29 +270,16 @@
     require(ldtlbParams.outReplace == sttlbParams.outReplace)
     require(ldtlbParams.outReplace)
 
-<<<<<<< HEAD
     val replace = Module(new TlbReplace(LduCnt + StaCnt + 1, ldtlbParams))
-    replace.io.apply_sep(dtlb_ld.map(_.replace) ++ dtlb_st.map(_.replace), io.ptw.resp.bits.data.entry.tag)
+    replace.io.apply_sep(dtlb_ld.map(_.replace) ++ dtlb_st.map(_.replace), ptwio.resp.bits.data.entry.tag)
   } else {
     if (ldtlbParams.outReplace) {
       val replace_ld = Module(new TlbReplace(LduCnt, ldtlbParams))
-      replace_ld.io.apply_sep(dtlb_ld.map(_.replace), io.ptw.resp.bits.data.entry.tag)
+      replace_ld.io.apply_sep(dtlb_ld.map(_.replace), ptwio.resp.bits.data.entry.tag)
     }
     if (sttlbParams.outReplace) {
       val replace_st = Module(new TlbReplace(StaCnt, sttlbParams))
-      replace_st.io.apply_sep(dtlb_st.map(_.replace), io.ptw.resp.bits.data.entry.tag)
-=======
-    val replace = Module(new TlbReplace(exuParameters.LduCnt + exuParameters.StuCnt + 1, ldtlbParams))
-    replace.io.apply_sep(dtlb_ld.map(_.replace) ++ dtlb_st.map(_.replace), ptwio.resp.bits.data.entry.tag)
-  } else {
-    if (ldtlbParams.outReplace) {
-      val replace_ld = Module(new TlbReplace(exuParameters.LduCnt, ldtlbParams))
-      replace_ld.io.apply_sep(dtlb_ld.map(_.replace), ptwio.resp.bits.data.entry.tag)
-    }
-    if (sttlbParams.outReplace) {
-      val replace_st = Module(new TlbReplace(exuParameters.StuCnt, sttlbParams))
       replace_st.io.apply_sep(dtlb_st.map(_.replace), ptwio.resp.bits.data.entry.tag)
->>>>>>> 1a718038
     }
   }
 
@@ -351,15 +293,9 @@
       tlb.ready := ptwio.req(i).ready
       ptwio.req(i).bits := tlb.bits
     val vector_hit = if (refillBothTlb) Cat(ptw_resp_next.vector).orR
-<<<<<<< HEAD
       else if (i < LduCnt) Cat(ptw_resp_next.vector.take(LduCnt)).orR
       else Cat(ptw_resp_next.vector.drop(LduCnt)).orR
-    io.ptw.req(i).valid := tlb.valid && !(ptw_resp_v && vector_hit &&
-=======
-      else if (i < exuParameters.LduCnt) Cat(ptw_resp_next.vector.take(exuParameters.LduCnt)).orR
-      else Cat(ptw_resp_next.vector.drop(exuParameters.LduCnt)).orR
     ptwio.req(i).valid := tlb.valid && !(ptw_resp_v && vector_hit &&
->>>>>>> 1a718038
       ptw_resp_next.data.hit(tlb.bits.vpn, tlbcsr.satp.asid, allType = true, ignoreAsid = true))
   }
   dtlb.foreach(_.ptw.resp.bits := ptw_resp_next.data)
@@ -371,19 +307,10 @@
     dtlb_prefetch.foreach(_.ptw.resp.valid := ptw_resp_v && Cat(ptw_resp_next.vector.drop(LduCnt + StaCnt)).orR)
   }
 
-<<<<<<< HEAD
-  for (i <- 0 until LduCnt) {
-    io.debug_ls.debugLsInfo(i) := loadUnits(i).io.debug_ls
-  }
-  for (i <- 0 until StaCnt) {
-    io.debug_ls.debugLsInfo(i + LduCnt) := storeUnits(i).io.debug_ls
-  }
-=======
   val dtlbRepeater1  = PTWFilter(ldtlbParams.fenceDelay, ptwio, sfence, tlbcsr, l2tlbParams.dfilterSize)
   val dtlbRepeater2  = PTWRepeaterNB(passReady = false, ldtlbParams.fenceDelay, dtlbRepeater1.io.ptw, ptw.io.tlb(1), sfence, tlbcsr)
   val itlbRepeater2 = PTWRepeaterNB(passReady = false, itlbParams.fenceDelay, io.itlb, ptw.io.tlb(0), sfence, tlbcsr)
   ExcitingUtils.addSource(dtlbRepeater1.io.rob_head_miss_in_tlb, s"miss_in_dtlb_${coreParams.HartId}", ExcitingUtils.Perf, true)
->>>>>>> 1a718038
 
   // pmp
   val pmp = Module(new PMP())
@@ -401,10 +328,10 @@
     dtlb.map(_.ptw_replenish(i) := pmp_check_ptw.io.resp)
   }
 
-  for (i <- 0 until exuParameters.LduCnt) {
+  for (i <- 0 until LduCnt) {
     io.debug_ls.debugLsInfo(i) := loadUnits(i).io.debug_ls
   }
-  for (i <- 0 until exuParameters.StuCnt) {
+  for (i <- 0 until StuCnt) {
     io.debug_ls.debugLsInfo(i + exuParameters.LduCnt) := storeUnits(i).io.debug_ls
   }
 
@@ -456,42 +383,15 @@
 
   val fastReplaySel = loadUnits.zipWithIndex.map { case (ldu, i) => {
     val wrapper = Wire(Valid(new BalanceEntry))
-<<<<<<< HEAD
-    wrapper.valid := ldu.io.fastReplayOut.valid 
-    wrapper.bits.req := ldu.io.fastReplayOut.bits
-    wrapper.bits.balance := ldu.io.fastReplayOut.bits.replayInfo.cause(LoadReplayCauses.bankConflict)
-    wrapper.bits.port := i.U
-=======
     wrapper.valid        := ldu.io.fast_rep_out.valid
     wrapper.bits.req     := ldu.io.fast_rep_out.bits
     wrapper.bits.balance := ldu.io.fast_rep_out.bits.rep_info.bank_conflict
     wrapper.bits.port    := i.U
->>>>>>> 1a718038
     wrapper
   }}
   val balanceFastReplaySel = balanceReOrder(fastReplaySel)
 
-<<<<<<< HEAD
   for (i <- 0 until LduCnt) {
-    loadUnits(i).io.redirect <> redirect
-    // get input form dispatch
-    loadUnits(i).io.loadIn <> io.issue(i)
-    loadUnits(i).io.feedbackSlow <> io.ldaIqFeedback(i).feedbackSlow
-    loadUnits(i).io.feedbackFast <> io.ldaIqFeedback(i).feedbackFast
-
-    // fast replay
-    loadUnits(i).io.fastReplayIn.valid := balanceFastReplaySel(i).valid 
-    loadUnits(i).io.fastReplayIn.bits := balanceFastReplaySel(i).bits.req
-
-    loadUnits(i).io.fastReplayOut.ready := false.B
-    for (j <- 0 until LduCnt) {
-      when (balanceFastReplaySel(j).valid && balanceFastReplaySel(j).bits.port === i.U) {
-        loadUnits(i).io.fastReplayOut.ready := loadUnits(j).io.fastReplayIn.ready
-      }
-    }
-     
-=======
-  for (i <- 0 until exuParameters.LduCnt) {
     loadUnits(i).io.redirect <> redirect
     loadUnits(i).io.isFirstIssue := true.B
 
@@ -499,7 +399,6 @@
     loadUnits(i).io.ldin <> io.issue(i)
     loadUnits(i).io.feedback_slow <> io.rsfeedback(i).feedbackSlow
     loadUnits(i).io.feedback_fast <> io.rsfeedback(i).feedbackFast
-    loadUnits(i).io.rsIdx := io.rsfeedback(i).rsIdx
 
     // fast replay
     loadUnits(i).io.fast_rep_in.valid := balanceFastReplaySel(i).valid
@@ -512,7 +411,6 @@
       }
     }
 
->>>>>>> 1a718038
     // get input form dispatch
     loadUnits(i).io.ldin <> io.issue(i)
     // dcache access
@@ -546,24 +444,14 @@
           )
       )
       pf.io.ld_in(i).bits := loadUnits(i).io.prefetch_train.bits
-<<<<<<< HEAD
-      pf.io.ld_in(i).bits.uop.pc := Mux(loadUnits(i).io.s2IsPointerChasing, io.loadPc(i), RegNext(io.loadPc(i)))
+      pf.io.ld_in(i).bits.uop.pc := Mux(loadUnits(i).io.s2_ptr_chasing, io.loadPc(i), RegNext(io.loadPc(i)))
     })
 
     // load to load fast forward: load(i) prefers data(i)
     val fastPriority = (i until LduCnt) ++ (0 until i)
-    val fastValidVec = fastPriority.map(j => loadUnits(j).io.fastpathOut.valid)
-    val fastDataVec = fastPriority.map(j => loadUnits(j).io.fastpathOut.data)
-=======
-      pf.io.ld_in(i).bits.uop.cf.pc := Mux(loadUnits(i).io.s2_ptr_chasing, io.loadPc(i), RegNext(io.loadPc(i)))
-    })
-
-    // load to load fast forward: load(i) prefers data(i)
-    val fastPriority = (i until exuParameters.LduCnt) ++ (0 until i)
     val fastValidVec = fastPriority.map(j => loadUnits(j).io.l2l_fwd_out.valid)
     val fastDataVec = fastPriority.map(j => loadUnits(j).io.l2l_fwd_out.data)
     val fastErrorVec = fastPriority.map(j => loadUnits(j).io.l2l_fwd_out.dly_ld_err)
->>>>>>> 1a718038
     val fastMatchVec = fastPriority.map(j => io.loadFastMatch(i)(j))
     loadUnits(i).io.l2l_fwd_in.valid := VecInit(fastValidVec).asUInt.orR
     loadUnits(i).io.l2l_fwd_in.data := ParallelPriorityMux(fastValidVec, fastDataVec)
@@ -617,16 +505,7 @@
 
   }
   // Prefetcher
-<<<<<<< HEAD
   val PrefetcherDTLBPortIndex = LduCnt + StaCnt
-  dtlb_reqs(PrefetcherDTLBPortIndex) := DontCare
-  dtlb_reqs(PrefetcherDTLBPortIndex).req.valid := false.B
-  dtlb_reqs(PrefetcherDTLBPortIndex).resp.ready := true.B
-  prefetcherOpt.foreach(pf => {
-    dtlb_reqs(PrefetcherDTLBPortIndex) <> pf.io.tlb_req
-  })
-=======
-  val PrefetcherDTLBPortIndex = exuParameters.LduCnt + exuParameters.StuCnt
   prefetcherOpt match {
   case Some(pf) => dtlb_reqs(PrefetcherDTLBPortIndex) <> pf.io.tlb_req
   case None =>
@@ -634,7 +513,6 @@
     dtlb_reqs(PrefetcherDTLBPortIndex).req.valid := false.B
     dtlb_reqs(PrefetcherDTLBPortIndex).resp.ready := true.B
   }
->>>>>>> 1a718038
 
   // StoreUnit
   for (i <- 0 until StaCnt) {
@@ -645,18 +523,9 @@
     io.issue(i + LduCnt + StaCnt).ready := stdExeUnits(i).io.in.ready
     stdExeUnits(i).io.in.bits := io.issue(i + LduCnt + StaCnt).bits
 
-<<<<<<< HEAD
-    stu.io.redirect     <> redirect
-    stu.io.feedbackSlow <> io.staIqFeedback(i).feedbackSlow
+    stu.io.redirect      <> redirect
+    stu.io.feedback_slow <> io.staIqFeedback(i).feedbackSlow
     stu.io.stin         <> io.issue(LduCnt + i)
-=======
-    stu.io.redirect      <> redirect
-    stu.io.feedback_slow <> io.rsfeedback(exuParameters.LduCnt + i).feedbackSlow
-    stu.io.rsIdx         <> io.rsfeedback(exuParameters.LduCnt + i).rsIdx
-    // NOTE: just for dtlb's perf cnt
-    stu.io.isFirstIssue <> io.rsfeedback(exuParameters.LduCnt + i).isFirstIssue
-    stu.io.stin         <> io.issue(exuParameters.LduCnt + i)
->>>>>>> 1a718038
     stu.io.lsq          <> lsq.io.sta.storeAddrIn(i)
     stu.io.lsq_replenish <> lsq.io.sta.storeAddrInRe(i)
     // dtlb
@@ -843,18 +712,11 @@
     assert(!loadUnits(0).io.ldout.valid)
   }
 
-<<<<<<< HEAD
   for (i <- 0 until StaCnt) {
     when (state === s_atomics(i)) {
       io.staIqFeedback(i).feedbackSlow := atomicsUnit.io.feedbackSlow
-      assert(!storeUnits(i).io.feedbackSlow.valid)
-    }
-=======
-  for (i <- 0 until exuParameters.StuCnt) when (state === s_atomics(i)) {
-    atomicsUnit.io.feedbackSlow <> io.rsfeedback(atomic_rs(i)).feedbackSlow
-
-    assert(!storeUnits(i).io.feedback_slow.valid)
->>>>>>> 1a718038
+      assert(!storeUnits(i).io.feedback_slow.valid)
+    }
   }
 
   lsq.io.exceptionAddr.isStore := io.lsqio.exceptionAddr.isStore
@@ -874,16 +736,8 @@
   io.memInfo.lqFull := RegNext(lsq.io.lqFull)
   io.memInfo.dcacheMSHRFull := RegNext(dcache.io.mshrFull)
 
-<<<<<<< HEAD
-  io.lqFull := lsq.io.lqFull
-  io.sqFull := lsq.io.sqFull
-
   val ldDeqCount = PopCount(io.issue.take(LduCnt).map(_.valid))
   val stDeqCount = PopCount(io.issue.drop(LduCnt).map(_.valid))
-=======
-  val ldDeqCount = PopCount(io.issue.take(exuParameters.LduCnt).map(_.valid))
-  val stDeqCount = PopCount(io.issue.drop(exuParameters.LduCnt).map(_.valid))
->>>>>>> 1a718038
   val rsDeqCount = ldDeqCount + stDeqCount
   XSPerfAccumulate("load_rs_deq_count", ldDeqCount)
   XSPerfHistogram("load_rs_deq_count", ldDeqCount, true.B, 0, LduCnt, 1)
