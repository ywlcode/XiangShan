/***************************************************************************************
* Copyright (c) 2020-2021 Institute of Computing Technology, Chinese Academy of Sciences
* Copyright (c) 2020-2021 Peng Cheng Laboratory
*
* XiangShan is licensed under Mulan PSL v2.
* You can use this software according to the terms and conditions of the Mulan PSL v2.
* You may obtain a copy of Mulan PSL v2 at:
*          http://license.coscl.org.cn/MulanPSL2
*
* THIS SOFTWARE IS PROVIDED ON AN "AS IS" BASIS, WITHOUT WARRANTIES OF ANY KIND,
* EITHER EXPRESS OR IMPLIED, INCLUDING BUT NOT LIMITED TO NON-INFRINGEMENT,
* MERCHANTABILITY OR FIT FOR A PARTICULAR PURPOSE.
*
* See the Mulan PSL v2 for more details.
***************************************************************************************/

package xiangshan.backend

import org.chipsalliance.cde.config.Parameters
import chisel3._
import chisel3.util._
<<<<<<< HEAD
import coupledL2.PrefetchRecv
=======
import freechips.rocketchip.diplomacy._
>>>>>>> 67a03ae6
import freechips.rocketchip.diplomacy.{BundleBridgeSource, LazyModule, LazyModuleImp}
import freechips.rocketchip.interrupts.{IntSinkNode, IntSinkPortSimple}
import freechips.rocketchip.tile.HasFPUParameters
<<<<<<< HEAD
import freechips.rocketchip.tilelink.TLBuffer
=======
import freechips.rocketchip.tilelink._
import coupledL2.PrefetchRecv
import utils._
>>>>>>> 67a03ae6
import utility._
import utils._
import xiangshan._
import xiangshan.backend.Bundles.{DynInst, MemExuInput, MemExuOutput}
import xiangshan.backend.ctrlblock.{DebugLSIO, LsTopdownInfo}
import xiangshan.backend.exu.MemExeUnit
import xiangshan.backend.fu._
import xiangshan.backend.fu.FuType._
import xiangshan.backend.rob.{RobDebugRollingIO, RobPtr}
import xiangshan.backend.fu.util.SdtrigExt
import xiangshan.cache._
import xiangshan.cache.mmu._
import xiangshan.mem._
<<<<<<< HEAD
import xiangshan.mem.prefetch.{BasePrefecher, L1Prefetcher, SMSParams, SMSPrefetcher}

trait HasMemBlockParameters extends HasXSParameter {
  // number of memory units
  val LduCnt  = backendParams.LduCnt
  val StaCnt  = backendParams.StaCnt
  val StdCnt  = backendParams.StdCnt
  val HyuCnt  = backendParams.HyuCnt
  val VlduCnt = backendParams.VlduCnt
  val VstuCnt = backendParams.VstuCnt

  val LdExuCnt  = LduCnt + HyuCnt
  val StAddrCnt = StaCnt + HyuCnt
  val StDataCnt = StdCnt
  val MemExuCnt = LduCnt + StaCnt + StdCnt + HyuCnt
  val MemAddrExtCnt = LdExuCnt + StaCnt
  val MemVExuCnt = VlduCnt + VstuCnt
}

abstract class MemBlockBundle(implicit val p: Parameters) extends Bundle with HasMemBlockParameters
=======
import xiangshan.mem.mdp._
import xiangshan.mem.prefetch.{BasePrefecher, SMSParams, SMSPrefetcher, L1Prefetcher}
import xiangshan.frontend.HasInstrMMIOConst
>>>>>>> 67a03ae6

class Std(cfg: FuConfig)(implicit p: Parameters) extends FuncUnit(cfg) {
  io.in.ready := io.out.ready
  io.out.valid := io.in.valid
  io.out.bits := 0.U.asTypeOf(io.out.bits)
  io.out.bits.res.data := io.in.bits.data.src(0)
  io.out.bits.ctrl.robIdx := io.in.bits.ctrl.robIdx
}

class ooo_to_mem(implicit p: Parameters) extends MemBlockBundle {
  val loadFastMatch = Vec(LdExuCnt, Input(UInt(LdExuCnt.W)))
  val loadFastFuOpType = Vec(LdExuCnt, Input(FuOpType()))
  val loadFastImm = Vec(LdExuCnt, Input(UInt(12.W)))
  val sfence = Input(new SfenceBundle)
  val tlbCsr = Input(new TlbCsrBundle)
  val lsqio = new Bundle {
   val lcommit = Input(UInt(log2Up(CommitWidth + 1).W))
   val scommit = Input(UInt(log2Up(CommitWidth + 1).W))
   val pendingld = Input(Bool())
   val pendingst = Input(Bool())
   val commit = Input(Bool())
   val pendingPtr = Input(new RobPtr)
   val pendingPtrNext = Input(new RobPtr)
  }

  val isStore = Input(Bool())
  val csrCtrl = Flipped(new CustomCSRCtrlIO)
  val enqLsq = new LsqEnqIO
  val flushSb = Input(Bool())

  val loadPc = Vec(LduCnt, Input(UInt(VAddrBits.W))) // for hw prefetch
  val storePc = Vec(StaCnt, Input(UInt(VAddrBits.W))) // for hw prefetch
  val hybridPc = Vec(HyuCnt, Input(UInt(VAddrBits.W))) // for hw prefetch

  val issueLda = MixedVec(Seq.fill(LduCnt)(Flipped(DecoupledIO(new MemExuInput))))
  val issueSta = MixedVec(Seq.fill(StaCnt)(Flipped(DecoupledIO(new MemExuInput))))
  val issueStd = MixedVec(Seq.fill(StdCnt)(Flipped(DecoupledIO(new MemExuInput))))
  val issueHya = MixedVec(Seq.fill(HyuCnt)(Flipped(DecoupledIO(new MemExuInput))))
  val issueVldu = MixedVec(Seq.fill(VlduCnt)(Flipped(DecoupledIO(new MemExuInput(isVector=true)))))

  def issueUops = issueLda ++ issueSta ++ issueStd ++ issueHya ++ issueVldu
}

class mem_to_ooo(implicit p: Parameters) extends MemBlockBundle {
  val otherFastWakeup = Vec(LdExuCnt, ValidIO(new DynInst))
  val csrUpdate = new DistributedCSRUpdateReq
  val lqCancelCnt = Output(UInt(log2Up(VirtualLoadQueueSize + 1).W))
  val sqCancelCnt = Output(UInt(log2Up(StoreQueueSize + 1).W))
  val sqDeq = Output(UInt(log2Ceil(EnsbufferWidth + 1).W))
  val lqDeq = Output(UInt(log2Up(CommitWidth + 1).W))
  // used by VLSU issue queue, the vector store would wait all store before it, and the vector load would wait all load
  val sqDeqPtr = Output(new SqPtr)
  val lqDeqPtr = Output(new LqPtr)
  val stIn = Vec(StAddrCnt, ValidIO(new MemExuInput))
  val stIssuePtr = Output(new SqPtr())

  val memoryViolation = ValidIO(new Redirect)
  val sbIsEmpty = Output(Bool())

  val lsTopdownInfo = Vec(LdExuCnt, Output(new LsTopdownInfo))

  val lsqio = new Bundle {
    val vaddr = Output(UInt(VAddrBits.W))
    val mmio = Output(Vec(LoadPipelineWidth, Bool()))
    val uop = Output(Vec(LoadPipelineWidth, new DynInst))
    val lqCanAccept = Output(Bool())
    val sqCanAccept = Output(Bool())
  }
  val writebackLda = Vec(LduCnt, DecoupledIO(new MemExuOutput))
  val writebackSta = Vec(StaCnt, DecoupledIO(new MemExuOutput))
  val writebackStd = Vec(StdCnt, DecoupledIO(new MemExuOutput))
  val writebackHyuLda = Vec(HyuCnt, DecoupledIO(new MemExuOutput))
  val writebackHyuSta = Vec(HyuCnt, DecoupledIO(new MemExuOutput))
  val writebackVldu = Vec(VlduCnt, DecoupledIO(new MemExuOutput(isVector = true)))

  val ldaIqFeedback = Vec(LduCnt, new MemRSFeedbackIO)
  val staIqFeedback = Vec(StaCnt, new MemRSFeedbackIO)
  val hyuIqFeedback = Vec(HyuCnt, new MemRSFeedbackIO)
  val ldCancel = Vec(LdExuCnt, new LoadCancelIO)

  val s3_delayed_load_error = Vec(LdExuCnt, Output(Bool()))
}

class MemCoreTopDownIO extends Bundle {
  val robHeadMissInDCache = Output(Bool())
  val robHeadTlbReplay = Output(Bool())
  val robHeadTlbMiss = Output(Bool())
  val robHeadLoadVio = Output(Bool())
  val robHeadLoadMSHR = Output(Bool())
}

class fetch_to_mem(implicit p: Parameters) extends XSBundle{
  val itlb = Flipped(new TlbPtwIO())
}

// triple buffer applied in i-mmio path (two at MemBlock, one at L2Top)
class InstrUncacheBuffer()(implicit p: Parameters) extends LazyModule with HasInstrMMIOConst {
  val node = new TLBufferNode(BufferParams.default, BufferParams.default, BufferParams.default, BufferParams.default, BufferParams.default)
  lazy val module = new InstrUncacheBufferImpl

  class InstrUncacheBufferImpl extends LazyModuleImp(this) {
    (node.in zip node.out) foreach { case ((in, edgeIn), (out, edgeOut)) =>
      out.a <> BufferParams.default(BufferParams.default(in.a))
      in.d <> BufferParams.default(BufferParams.default(out.d))

      // only a.valid, a.ready, a.address can change
      // hoping that the rest would be optimized to keep MemBlock port unchanged after adding buffer
      out.a.bits.data := 0.U
      out.a.bits.mask := Fill(mmioBusBytes, 1.U(1.W))
      out.a.bits.opcode := 4.U // Get
      out.a.bits.size := log2Ceil(mmioBusBytes).U
      out.a.bits.source := 0.U
    }
  }
}

// triple buffer applied in L1I$-L2 path (two at MemBlock, one at L2Top)
class ICacheBuffer()(implicit p: Parameters) extends LazyModule {
  val node = new TLBufferNode(BufferParams.default, BufferParams.default, BufferParams.default, BufferParams.default, BufferParams.default)
  lazy val module = new ICacheBufferImpl

  class ICacheBufferImpl extends LazyModuleImp(this) {
    (node.in zip node.out) foreach { case ((in, edgeIn), (out, edgeOut)) =>
      out.a <> BufferParams.default(BufferParams.default(in.a))
      in.d <> BufferParams.default(BufferParams.default(out.d))
    }
  }
}

// Frontend bus goes through MemBlock
class FrontendBridge()(implicit p: Parameters) extends LazyModule {
  val icache_node = LazyModule(new ICacheBuffer()).suggestName("icache").node// to keep IO port name
  val instr_uncache_node = LazyModule(new InstrUncacheBuffer()).suggestName("instr_uncache").node
  lazy val module = new LazyModuleImp(this) {
  }
}

class MemBlock()(implicit p: Parameters) extends LazyModule
  with HasXSParameter {
  override def shouldBeInlined: Boolean = false

  val dcache = LazyModule(new DCacheWrapper())
  val uncache = LazyModule(new Uncache())
  val ptw = LazyModule(new L2TLBWrapper())
  val ptw_to_l2_buffer = if (!coreParams.softPTW) LazyModule(new TLBuffer) else null
  val l1d_to_l2_buffer = if (coreParams.dcacheParametersOpt.nonEmpty) LazyModule(new TLBuffer) else null
  val dcache_port = TLNameNode("dcache_client") // to keep dcache-L2 port name
  val l2_pf_sender_opt = coreParams.prefetcher.map(_ =>
    BundleBridgeSource(() => new PrefetchRecv)
  )
  val l3_pf_sender_opt = coreParams.prefetcher.map(_ =>
    BundleBridgeSource(() => new huancun.PrefetchRecv)
  )
  val frontendBridge = LazyModule(new FrontendBridge)
  // interrupt sinks
  val clint_int_sink = IntSinkNode(IntSinkPortSimple(1, 2))
  val debug_int_sink = IntSinkNode(IntSinkPortSimple(1, 1))
  val plic_int_sink = IntSinkNode(IntSinkPortSimple(2, 1))

  if (!coreParams.softPTW) {
    ptw_to_l2_buffer.node := ptw.node
  }

  lazy val module = new MemBlockImp(this)

}

class MemBlockImp(outer: MemBlock) extends LazyModuleImp(outer)
  with HasXSParameter
  with HasFPUParameters
  with HasPerfEvents
  with HasL1PrefetchSourceParameter
<<<<<<< HEAD
  with HasMemBlockParameters
  with SdtrigExt
=======
  with HasCircularQueuePtrHelper
>>>>>>> 67a03ae6
{
  val io = IO(new Bundle {
    val hartId = Input(UInt(8.W))
    val redirect = Flipped(ValidIO(new Redirect))

    val ooo_to_mem = new ooo_to_mem
    val mem_to_ooo = new mem_to_ooo
    val fetch_to_mem = new fetch_to_mem

    // misc
    val error = new L1CacheErrorInfo
    val memInfo = new Bundle {
      val sqFull = Output(Bool())
      val lqFull = Output(Bool())
      val dcacheMSHRFull = Output(Bool())
    }
    val debug_ls = new DebugLSIO
    val l2_hint = Input(Valid(new L2ToL1Hint()))
    val l2PfqBusy = Input(Bool())

    val debugTopDown = new Bundle {
      val robHeadVaddr = Flipped(Valid(UInt(VAddrBits.W)))
      val toCore = new MemCoreTopDownIO
    }
    val debugRolling = Flipped(new RobDebugRollingIO)

    // All the signals from/to frontend/backend to/from bus will go through MemBlock
    val externalInterrupt = Flipped(new ExternalInterruptIO)
    val inner_hartId = Output(UInt(64.W))
    val inner_reset_vector = Output(UInt(PAddrBits.W))
    val outer_reset_vector = Input(UInt(PAddrBits.W))
    val inner_cpu_halt = Input(Bool())
    val outer_cpu_halt = Output(Bool())
    val inner_beu_errors_icache = Input(new L1BusErrorUnitInfo)
    val outer_beu_errors_icache = Output(new L1BusErrorUnitInfo)
    val inner_l2_pf_enable = Input(Bool())
    val outer_l2_pf_enable = Output(Bool())
    // val inner_hc_perfEvents = Output(Vec(numPCntHc * coreParams.L2NBanks, new PerfEvent))
    // val outer_hc_perfEvents = Input(Vec(numPCntHc * coreParams.L2NBanks, new PerfEvent))
  })

<<<<<<< HEAD
=======
  // reset signals of frontend & backend are generated in memblock
  val reset_io_frontend = IO(Output(Reset()))
  val reset_io_backend = IO(Output(Reset()))

  dontTouch(io.externalInterrupt)
  dontTouch(io.inner_hartId)
  dontTouch(io.inner_reset_vector)
  dontTouch(io.outer_reset_vector)
  dontTouch(io.inner_cpu_halt)
  dontTouch(io.outer_cpu_halt)
  dontTouch(io.inner_beu_errors_icache)
  dontTouch(io.outer_beu_errors_icache)
  dontTouch(io.inner_l2_pf_enable)
  dontTouch(io.outer_l2_pf_enable)
  // dontTouch(io.inner_hc_perfEvents)
  // dontTouch(io.outer_hc_perfEvents)

  override def writebackSource1: Option[Seq[Seq[DecoupledIO[ExuOutput]]]] = Some(Seq(io.mem_to_ooo.writeback))

>>>>>>> 67a03ae6
  val redirect = RegNextWithEnable(io.redirect)

  private val dcache = outer.dcache.module
  val uncache = outer.uncache.module

  val delayedDcacheRefill = RegNext(dcache.io.lsu.lsq)

  val csrCtrl = DelayN(io.ooo_to_mem.csrCtrl, 2)
  dcache.io.csr.distribute_csr <> csrCtrl.distribute_csr
  dcache.io.l2_pf_store_only := RegNext(io.ooo_to_mem.csrCtrl.l2_pf_store_only, false.B)
  io.mem_to_ooo.csrUpdate := RegNext(dcache.io.csr.update)
  io.error <> RegNext(RegNext(dcache.io.error))
  when(!csrCtrl.cache_error_enable){
    io.error.report_to_beu := false.B
    io.error.valid := false.B
  }

  val loadUnits = Seq.fill(LduCnt)(Module(new LoadUnit))
  val storeUnits = Seq.fill(StaCnt)(Module(new StoreUnit))
  val stdExeUnits = Seq.fill(StdCnt)(Module(new MemExeUnit(backendParams.memSchdParams.get.issueBlockParams(4).exuBlockParams.head)))
  val hybridUnits = Seq.fill(HyuCnt)(Module(new HybridUnit)) // Todo: replace it with HybridUnit
  val stData = stdExeUnits.map(_.io.out)
  val exeUnits = loadUnits ++ storeUnits
  val vlWrapper = Module(new VectorLoadWrapper)
  val vsUopQueue = Module(new VsUopQueue)
  val vsFlowQueue = Module(new VsFlowQueue)

  val l1_pf_req = Wire(Decoupled(new L1PrefetchReq()))
  dcache.io.sms_agt_evict_req.ready := false.B
  val prefetcherOpt: Option[BasePrefecher] = coreParams.prefetcher.map {
    case _: SMSParams =>
      val sms = Module(new SMSPrefetcher())
      sms.io_agt_en := RegNextN(io.ooo_to_mem.csrCtrl.l1D_pf_enable_agt, 2, Some(false.B))
      sms.io_pht_en := RegNextN(io.ooo_to_mem.csrCtrl.l1D_pf_enable_pht, 2, Some(false.B))
      sms.io_act_threshold := RegNextN(io.ooo_to_mem.csrCtrl.l1D_pf_active_threshold, 2, Some(12.U))
      sms.io_act_stride := RegNextN(io.ooo_to_mem.csrCtrl.l1D_pf_active_stride, 2, Some(30.U))
      sms.io_stride_en := false.B
      sms.io_dcache_evict <> dcache.io.sms_agt_evict_req
      sms
  }
  prefetcherOpt.foreach{ pf => pf.io.l1_req.ready := false.B }
  val l1PrefetcherOpt: Option[BasePrefecher] = coreParams.prefetcher.map {
    case _ =>
      val l1Prefetcher = Module(new L1Prefetcher())
      l1Prefetcher.io.enable := WireInit(Constantin.createRecord("enableL1StreamPrefetcher" + p(XSCoreParamsKey).HartId.toString, initValue = 1.U)) === 1.U
      l1Prefetcher.pf_ctrl <> dcache.io.pf_ctrl
      l1Prefetcher.l2PfqBusy := io.l2PfqBusy

      // stride will train on miss or prefetch hit
      for (i <- 0 until LduCnt) {
        val source = loadUnits(i).io.prefetch_train_l1
        l1Prefetcher.stride_train(i).valid := source.valid && source.bits.isFirstIssue && (
          source.bits.miss || isFromStride(source.bits.meta_prefetch)
        )
        l1Prefetcher.stride_train(i).bits := source.bits
<<<<<<< HEAD
        l1Prefetcher.stride_train(i).bits.uop.pc := Mux(loadUnits(i).io.s2_ptr_chasing, io.ooo_to_mem.loadPc(i), RegNext(io.ooo_to_mem.loadPc(i)))
      }
      for (i <- 0 until HyuCnt) {
        val source = hybridUnits(i).io.prefetch_train_l1
        l1Prefetcher.stride_train.drop(LduCnt)(i).valid := source.valid && source.bits.isFirstIssue && (
          source.bits.miss || isFromStride(source.bits.meta_prefetch)
        )
        l1Prefetcher.stride_train.drop(LduCnt)(i).bits := source.bits
        l1Prefetcher.stride_train.drop(LduCnt)(i).bits.uop.pc := Mux(hybridUnits(i).io.ldu_io.s2_ptr_chasing, io.ooo_to_mem.hybridPc(i), RegNext(io.ooo_to_mem.hybridPc(i)))
=======
        l1Prefetcher.stride_train(i).bits.uop.cf.pc := Mux(
          loadUnits(i).io.s2_ptr_chasing,
          RegNext(io.ooo_to_mem.loadPc(i)),
          RegNext(RegNext(io.ooo_to_mem.loadPc(i)))
        )
>>>>>>> 67a03ae6
      }
      l1Prefetcher
  }
  // load prefetch to l1 Dcache
  l1PrefetcherOpt match {
    case Some(pf) => l1_pf_req <> Pipeline(in = pf.io.l1_req, depth = 1, pipe = true, name = Some("pf_queue_to_ldu_reg"))
    case None =>
      l1_pf_req.valid := false.B
      l1_pf_req.bits := DontCare
  }
  val pf_train_on_hit = RegNextN(io.ooo_to_mem.csrCtrl.l1D_pf_train_on_hit, 2, Some(true.B))

  loadUnits.zipWithIndex.map(x => x._1.suggestName("LoadUnit_"+x._2))
  storeUnits.zipWithIndex.map(x => x._1.suggestName("StoreUnit_"+x._2))
  hybridUnits.zipWithIndex.map(x => x._1.suggestName("HybridUnit_"+x._2))
  val atomicsUnit = Module(new AtomicsUnit)

<<<<<<< HEAD
  val hyuLdaWritebackOverride  = Mux(atomicsUnit.io.out.valid, atomicsUnit.io.out.bits, hybridUnits.head.io.ldout.bits)
  val hyuLdOut = Wire(Decoupled(new MemExuOutput))
  hyuLdOut.valid := atomicsUnit.io.out.valid || hybridUnits.head.io.ldout.valid
  hyuLdOut.bits  := hyuLdaWritebackOverride
  atomicsUnit.io.out.ready := hyuLdOut.ready
  hybridUnits.head.io.ldout.ready := hyuLdOut.ready

  val hyuLdExeWbReqs = hyuLdOut +: hybridUnits.tail.map(_.io.ldout)
  io.mem_to_ooo.writebackLda <> loadUnits.map(_.io.ldout)
  io.mem_to_ooo.writebackSta <> storeUnits.map(_.io.stout)
  io.mem_to_ooo.writebackStd <> stdExeUnits.map(_.io.out)
  io.mem_to_ooo.writebackHyuLda <> hyuLdExeWbReqs
  io.mem_to_ooo.writebackHyuSta <> hybridUnits.map(_.io.stout)
=======
  val loadWritebackOverride  = Mux(atomicsUnit.io.out.valid, atomicsUnit.io.out.bits, loadUnits.head.io.ldout.bits)
  val ldout0 = Wire(Decoupled(new ExuOutput))
  ldout0.valid := atomicsUnit.io.out.valid || loadUnits.head.io.ldout.valid
  ldout0.bits  := loadWritebackOverride
  atomicsUnit.io.out.ready := ldout0.ready
  loadUnits.head.io.ldout.ready := ldout0.ready

  val ldExeWbReqs = ldout0 +: loadUnits.tail.map(_.io.ldout)
  io.mem_to_ooo.writeback <> ldExeWbReqs ++ VecInit(storeUnits.map(_.io.stout)) ++ VecInit(stdExeUnits.map(_.io.out))
>>>>>>> 67a03ae6
  io.mem_to_ooo.otherFastWakeup := DontCare
  io.mem_to_ooo.otherFastWakeup.take(LduCnt).zip(loadUnits.map(_.io.fast_uop)).foreach{case(a,b)=> a := b}
  io.mem_to_ooo.otherFastWakeup.drop(LduCnt).take(HyuCnt).zip(hybridUnits.map(_.io.ldu_io.fast_uop)).foreach{case(a,b)=> a:=b}
  val stOut = io.mem_to_ooo.writebackSta ++ io.mem_to_ooo.writebackHyuSta

  // prefetch to l1 req
  // Stream's confidence is always 1
  // (LduCnt + HyuCnt) l1_pf_reqs ?
  loadUnits.foreach(load_unit => {
    load_unit.io.prefetch_req.valid <> l1_pf_req.valid
    load_unit.io.prefetch_req.bits <> l1_pf_req.bits
  })
  hybridUnits.foreach(hybrid_unit => {
    hybrid_unit.io.ldu_io.prefetch_req.valid <> l1_pf_req.valid
    hybrid_unit.io.ldu_io.prefetch_req.bits <> l1_pf_req.bits
  })
  // NOTE: loadUnits(0) has higher bank conflict and miss queue arb priority than loadUnits(1)
  // when loadUnits(0) stage 0 is busy, hw prefetch will never use that pipeline
  val LowConfPort = 0
  loadUnits(LowConfPort).io.prefetch_req.bits.confidence := 0.U

  val canAcceptHighConfPrefetch = loadUnits.map(_.io.canAcceptHighConfPrefetch) ++
                                  hybridUnits.map(_.io.canAcceptLowConfPrefetch)
  val canAcceptLowConfPrefetch = loadUnits.map(_.io.canAcceptLowConfPrefetch) ++
                                 hybridUnits.map(_.io.canAcceptLowConfPrefetch)
  l1_pf_req.ready := (0 until LduCnt + HyuCnt).map{
    case i => {
      if(i == LowConfPort) {
        loadUnits(i).io.canAcceptLowConfPrefetch
      }else {
        Mux(l1_pf_req.bits.confidence === 1.U, canAcceptHighConfPrefetch(i), canAcceptLowConfPrefetch(i))
      }
    }
  }.reduce(_ || _)

  // l1 pf fuzzer interface
  val DebugEnableL1PFFuzzer = false
  if (DebugEnableL1PFFuzzer) {
    // l1 pf req fuzzer
    val fuzzer = Module(new L1PrefetchFuzzer())
    fuzzer.io.vaddr := DontCare
    fuzzer.io.paddr := DontCare

    // override load_unit prefetch_req
    loadUnits.foreach(load_unit => {
      load_unit.io.prefetch_req.valid <> fuzzer.io.req.valid
      load_unit.io.prefetch_req.bits <> fuzzer.io.req.bits
    })

    // override hybrid_unit prefetch_req
    hybridUnits.foreach(hybrid_unit => {
      hybrid_unit.io.ldu_io.prefetch_req.valid <> fuzzer.io.req.valid
      hybrid_unit.io.ldu_io.prefetch_req.bits <> fuzzer.io.req.bits
    })

    fuzzer.io.req.ready := l1_pf_req.ready
  }

  // TODO: fast load wakeup
  val lsq     = Module(new LsqWrapper)
  val sbuffer = Module(new Sbuffer)
  // if you wants to stress test dcache store, use FakeSbuffer
  // val sbuffer = Module(new FakeSbuffer) // out of date now
  io.mem_to_ooo.stIssuePtr := lsq.io.issuePtrExt

  dcache.io.hartId := io.hartId
  lsq.io.hartId := io.hartId
  sbuffer.io.hartId := io.hartId
  atomicsUnit.io.hartId := io.hartId

  dcache.io.lqEmpty := lsq.io.lqEmpty

  // load/store prefetch to l2 cache
  prefetcherOpt.foreach(sms_pf => {
    l1PrefetcherOpt.foreach(l1_pf => {
      val sms_pf_to_l2 = ValidIODelay(sms_pf.io.l2_req, 2)
      val l1_pf_to_l2 = ValidIODelay(l1_pf.io.l2_req, 2)

      outer.l2_pf_sender_opt.get.out.head._1.addr_valid := sms_pf_to_l2.valid || l1_pf_to_l2.valid
      outer.l2_pf_sender_opt.get.out.head._1.addr := Mux(l1_pf_to_l2.valid, l1_pf_to_l2.bits.addr, sms_pf_to_l2.bits.addr)
      outer.l2_pf_sender_opt.get.out.head._1.pf_source := Mux(l1_pf_to_l2.valid, l1_pf_to_l2.bits.source, sms_pf_to_l2.bits.source)
      outer.l2_pf_sender_opt.get.out.head._1.l2_pf_en := RegNextN(io.ooo_to_mem.csrCtrl.l2_pf_enable, 2, Some(true.B))

      sms_pf.io.enable := RegNextN(io.ooo_to_mem.csrCtrl.l1D_pf_enable, 2, Some(false.B))

      val l2_trace = Wire(new LoadPfDbBundle)
      l2_trace.paddr := outer.l2_pf_sender_opt.get.out.head._1.addr
      val table = ChiselDB.createTable("L2PrefetchTrace"+ p(XSCoreParamsKey).HartId.toString, new LoadPfDbBundle, basicDB = false)
      table.log(l2_trace, l1_pf_to_l2.valid, "StreamPrefetchTrace", clock, reset)
      table.log(l2_trace, !l1_pf_to_l2.valid && sms_pf_to_l2.valid, "L2PrefetchTrace", clock, reset)

      val l1_pf_to_l3 = ValidIODelay(l1_pf.io.l3_req, 4)
      outer.l3_pf_sender_opt.get.out.head._1.addr_valid := l1_pf_to_l3.valid
      outer.l3_pf_sender_opt.get.out.head._1.addr := l1_pf_to_l3.bits
      outer.l3_pf_sender_opt.get.out.head._1.l2_pf_en := RegNextN(io.ooo_to_mem.csrCtrl.l2_pf_enable, 4, Some(true.B))

      val l3_trace = Wire(new LoadPfDbBundle)
      l3_trace.paddr := outer.l3_pf_sender_opt.get.out.head._1.addr
      val l3_table = ChiselDB.createTable("L3PrefetchTrace"+ p(XSCoreParamsKey).HartId.toString, new LoadPfDbBundle, basicDB = false)
      l3_table.log(l3_trace, l1_pf_to_l3.valid, "StreamPrefetchTrace", clock, reset)

      XSPerfAccumulate("prefetch_fire_l2", outer.l2_pf_sender_opt.get.out.head._1.addr_valid)
      XSPerfAccumulate("prefetch_fire_l3", outer.l3_pf_sender_opt.get.out.head._1.addr_valid)
      XSPerfAccumulate("l1pf_fire_l2", l1_pf_to_l2.valid)
      XSPerfAccumulate("sms_fire_l2", !l1_pf_to_l2.valid && sms_pf_to_l2.valid)
      XSPerfAccumulate("sms_block_by_l1pf", l1_pf_to_l2.valid && sms_pf_to_l2.valid)
    })
  })

  // ptw
  val sfence = RegNext(RegNext(io.ooo_to_mem.sfence))
  val tlbcsr = RegNext(RegNext(io.ooo_to_mem.tlbCsr))
  private val ptw = outer.ptw.module
  private val ptw_to_l2_buffer = outer.ptw_to_l2_buffer.module
  ptw.io.hartId := io.hartId
  ptw.io.sfence <> sfence
  ptw.io.csr.tlb <> tlbcsr
  ptw.io.csr.distribute_csr <> csrCtrl.distribute_csr

  val perfEventsPTW = Wire(Vec(19, new PerfEvent))
  if (!coreParams.softPTW) {
    perfEventsPTW := ptw.getPerf
  } else {
    perfEventsPTW := DontCare
  }

  // dtlb
  val dtlb_ld = VecInit(Seq.fill(1){
    val tlb_ld = Module(new TLBNonBlock(LduCnt + 1, 2, ldtlbParams))
    tlb_ld.io // let the module have name in waveform
  })
  val dtlb_st = VecInit(Seq.fill(1){
    val tlb_st = Module(new TLBNonBlock(StaCnt, 1, sttlbParams))
    tlb_st.io // let the module have name in waveform
  })
  val dtlb_hy = VecInit(Seq.fill(1){
    val tlb_hy = Module(new TLBNonBlock(HyuCnt, 2, hytlbParams))
    tlb_hy.io // let the module have same in waveform
  })
  val dtlb_prefetch = VecInit(Seq.fill(1){
    val tlb_prefetch = Module(new TLBNonBlock(1, 2, pftlbParams))
    tlb_prefetch.io // let the module have name in waveform
  })
<<<<<<< HEAD
  val dtlb = dtlb_ld ++ dtlb_st ++ dtlb_hy ++ dtlb_prefetch
  val ptwio = Wire(new VectorTlbPtwIO(LduCnt + StaCnt + HyuCnt + 2)) // load + store + hybrid + hw prefetch
=======
  val dtlb = dtlb_ld ++ dtlb_st ++ dtlb_prefetch
  val ptwio = Wire(new VectorTlbPtwIO(exuParameters.LduCnt + 1 + exuParameters.StuCnt + 1)) // load + store + hw prefetch
>>>>>>> 67a03ae6
  val dtlb_reqs = dtlb.map(_.requestor).flatten
  val dtlb_pmps = dtlb.map(_.pmp).flatten
  dtlb.map(_.hartId := io.hartId)
  dtlb.map(_.sfence := sfence)
  dtlb.map(_.csr := tlbcsr)
  dtlb.map(_.flushPipe.map(a => a := false.B)) // non-block doesn't need
  if (refillBothTlb) {
    require(ldtlbParams.outReplace == sttlbParams.outReplace)
    require(ldtlbParams.outReplace == hytlbParams.outReplace)
    require(ldtlbParams.outReplace == pftlbParams.outReplace)
    require(ldtlbParams.outReplace)

<<<<<<< HEAD
    val replace = Module(new TlbReplace(LduCnt + StaCnt + HyuCnt + 2, ldtlbParams))
    replace.io.apply_sep(dtlb_ld.map(_.replace) ++ dtlb_st.map(_.replace) ++ dtlb_hy.map(_.replace) ++ dtlb_prefetch.map(_.replace), ptwio.resp.bits.data.entry.tag)
  } else {
    if (ldtlbParams.outReplace) {
      val replace_ld = Module(new TlbReplace(LduCnt + 1, ldtlbParams))
=======
    val replace = Module(new TlbReplace(exuParameters.LduCnt + 1 + exuParameters.StuCnt + 1, ldtlbParams))
    replace.io.apply_sep(dtlb_ld.map(_.replace) ++ dtlb_st.map(_.replace) ++ dtlb_prefetch.map(_.replace), ptwio.resp.bits.data.entry.tag)
  } else {
    if (ldtlbParams.outReplace) {
      val replace_ld = Module(new TlbReplace(exuParameters.LduCnt + 1, ldtlbParams))
>>>>>>> 67a03ae6
      replace_ld.io.apply_sep(dtlb_ld.map(_.replace), ptwio.resp.bits.data.entry.tag)
    }
    if (sttlbParams.outReplace) {
      val replace_st = Module(new TlbReplace(StaCnt, sttlbParams))
      replace_st.io.apply_sep(dtlb_st.map(_.replace), ptwio.resp.bits.data.entry.tag)
    }
    if (hytlbParams.outReplace) {
      val replace_hy = Module(new TlbReplace(HyuCnt, hytlbParams))
      replace_hy.io.apply_sep(dtlb_hy.map(_.replace), ptwio.resp.bits.data.entry.tag)
    }
    if (pftlbParams.outReplace) {
      val replace_pf = Module(new TlbReplace(1, pftlbParams))
      replace_pf.io.apply_sep(dtlb_prefetch.map(_.replace), ptwio.resp.bits.data.entry.tag)
    }
  }

  val ptw_resp_next = RegEnable(ptwio.resp.bits, ptwio.resp.valid)
  val ptw_resp_v = RegNext(ptwio.resp.valid && !(sfence.valid && tlbcsr.satp.changed), init = false.B)
  ptwio.resp.ready := true.B

  val tlbreplay = WireInit(VecInit(Seq.fill(2)(false.B)))
  dontTouch(tlbreplay)
  for (i <- 0 until 2) {
    tlbreplay(i) := dtlb_ld(0).ptw.req(i).valid && ptw_resp_next.vector(0) && ptw_resp_v &&
      ptw_resp_next.data.hit(dtlb_ld(0).ptw.req(i).bits.vpn, tlbcsr.satp.asid, allType = true, ignoreAsid = true)
  }

  dtlb.flatMap(a => a.ptw.req)
    .zipWithIndex
    .foreach{ case (tlb, i) =>
      tlb.ready := ptwio.req(i).ready
      ptwio.req(i).bits := tlb.bits
    val vector_hit = if (refillBothTlb) Cat(ptw_resp_next.vector).orR
<<<<<<< HEAD
      else if (i < (LduCnt + 1)) Cat(ptw_resp_next.vector.take(LduCnt + 1)).orR
      else if (i < (LduCnt + 1 + StaCnt)) Cat(ptw_resp_next.vector.drop(LduCnt + 1).take(StaCnt)).orR
      else if (i < (LduCnt + 1 + StaCnt + HyuCnt)) Cat(ptw_resp_next.vector.drop(LduCnt + 1 + StaCnt).take(HyuCnt)).orR
      else Cat(ptw_resp_next.vector.drop(LduCnt + StaCnt + HyuCnt + 1)).orR
=======
      else if (i < (exuParameters.LduCnt + 1)) Cat(ptw_resp_next.vector.take(exuParameters.LduCnt + 1)).orR
      else if (i < (exuParameters.LduCnt + 1 + exuParameters.StuCnt)) Cat(ptw_resp_next.vector.drop(exuParameters.LduCnt + 1).take(exuParameters.StuCnt)).orR
      else Cat(ptw_resp_next.vector.drop(exuParameters.LduCnt + 1 + exuParameters.StuCnt)).orR
>>>>>>> 67a03ae6
    ptwio.req(i).valid := tlb.valid && !(ptw_resp_v && vector_hit &&
      ptw_resp_next.data.hit(tlb.bits.vpn, tlbcsr.satp.asid, allType = true, ignoreAsid = true))
  }
  dtlb.foreach(_.ptw.resp.bits := ptw_resp_next.data)
  if (refillBothTlb) {
    dtlb.foreach(_.ptw.resp.valid := ptw_resp_v && Cat(ptw_resp_next.vector).orR)
  } else {
    dtlb_ld.foreach(_.ptw.resp.valid := ptw_resp_v && Cat(ptw_resp_next.vector.take(LduCnt + 1)).orR)
    dtlb_st.foreach(_.ptw.resp.valid := ptw_resp_v && Cat(ptw_resp_next.vector.drop(LduCnt + 1).take(StaCnt)).orR)
    dtlb_hy.foreach(_.ptw.resp.valid := ptw_resp_v && Cat(ptw_resp_next.vector.drop(LduCnt + StaCnt + 1).take(HyuCnt)).orR)
    dtlb_prefetch.foreach(_.ptw.resp.valid := ptw_resp_v && Cat(ptw_resp_next.vector.drop(LduCnt + StaCnt + HyuCnt + 1)).orR)
  }

  val dtlbRepeater  = PTWNewFilter(ldtlbParams.fenceDelay, ptwio, ptw.io.tlb(1), sfence, tlbcsr, l2tlbParams.dfilterSize)
  val itlbRepeater3 = PTWRepeaterNB(passReady = false, itlbParams.fenceDelay, io.fetch_to_mem.itlb, ptw.io.tlb(0), sfence, tlbcsr)

  lsq.io.debugTopDown.robHeadMissInDTlb := dtlbRepeater.io.rob_head_miss_in_tlb

  // pmp
  val pmp = Module(new PMP())
  pmp.io.distribute_csr <> csrCtrl.distribute_csr

  val pmp_check = VecInit(Seq.fill(LduCnt + StaCnt + HyuCnt + 2)(Module(new PMPChecker(3)).io))
  for ((p,d) <- pmp_check zip dtlb_pmps) {
    p.apply(tlbcsr.priv.dmode, pmp.io.pmp, pmp.io.pma, d)
    require(p.req.bits.size.getWidth == d.bits.size.getWidth)
  }

  for (i <- 0 until LduCnt) {
    io.debug_ls.debugLsInfo(i) := loadUnits(i).io.debug_ls
  }
  for (i <- 0 until StaCnt) {
    io.debug_ls.debugLsInfo.drop(LduCnt)(i) := storeUnits(i).io.debug_ls
  }
  for (i <- 0 until HyuCnt) {
    io.debug_ls.debugLsInfo.drop(LduCnt + StaCnt)(i) := hybridUnits(i).io.ldu_io.debug_ls
  }
  for (i <- 0 until HyuCnt) {
    io.debug_ls.debugLsInfo.drop(LduCnt + StaCnt + HyuCnt)(i) := hybridUnits(i).io.stu_io.debug_ls
  }

  io.mem_to_ooo.lsTopdownInfo := loadUnits.map(_.io.lsTopdownInfo) ++ hybridUnits.map(_.io.ldu_io.lsTopdownInfo)

<<<<<<< HEAD
  // trigger
  val tdata = RegInit(VecInit(Seq.fill(TriggerNum)(0.U.asTypeOf(new MatchTriggerIO))))
  val tEnable = RegInit(VecInit(Seq.fill(TriggerNum)(false.B)))
  tEnable := csrCtrl.mem_trigger.tEnableVec
  when(csrCtrl.mem_trigger.tUpdate.valid) {
    tdata(csrCtrl.mem_trigger.tUpdate.bits.addr) := csrCtrl.mem_trigger.tUpdate.bits.tdata
  }

  val backendTriggerTimingVec = tdata.map(_.timing)
  val backendTriggerChainVec = tdata.map(_.chain)

  XSDebug(tEnable.asUInt.orR, "Debug Mode: At least one store trigger is enabled\n")
  for (j <- 0 until TriggerNum)
    PrintTriggerInfo(tEnable(j), tdata(j))

  // LoadUnit
  class BalanceEntry extends XSBundle {
    val balance = Bool()
    val req = new LqWriteBundle
    val port = UInt(log2Up(LoadPipelineWidth).W)
  }

  def balanceReOrder(sel: Seq[ValidIO[BalanceEntry]]): Seq[ValidIO[BalanceEntry]] = {
    require(sel.length > 0)
    val balancePick = ParallelPriorityMux(sel.map(x => (x.valid && x.bits.balance) -> x))
    val reorderSel = Wire(Vec(sel.length, ValidIO(new BalanceEntry)))
    (0 until sel.length).map(i =>
      if (i == 0) {
        when (balancePick.valid && balancePick.bits.balance) {
          reorderSel(i) := balancePick
        } .otherwise {
          reorderSel(i) := sel(i)
        }
      } else {
        when (balancePick.valid && balancePick.bits.balance && i.U === balancePick.bits.port) {
          reorderSel(i) := sel(0)
        } .otherwise {
          reorderSel(i) := sel(i)
        }
      }
    )
    reorderSel
  }

  val lduFastReplaySel = loadUnits.map(_.io).zipWithIndex.map { case (ldu, i) => {
    val wrapper = Wire(Valid(new BalanceEntry))
    wrapper.valid        := ldu.fast_rep_out.valid
    wrapper.bits.req     := ldu.fast_rep_out.bits
    wrapper.bits.balance := ldu.fast_rep_out.bits.rep_info.bank_conflict
    wrapper.bits.port    := i.U
    wrapper
  }}
  val hyuFastReplaySel = hybridUnits.map(_.io.ldu_io).zipWithIndex.map { case (ldu, i) => {
    val wrapper = Wire(Valid(new BalanceEntry))
    wrapper.valid        := ldu.fast_rep_out.valid
    wrapper.bits.req     := ldu.fast_rep_out.bits
    wrapper.bits.balance := ldu.fast_rep_out.bits.rep_info.bank_conflict
    wrapper.bits.port    := (LduCnt + i).U
    wrapper
  }}
  val fastReplaySel = lduFastReplaySel ++ hyuFastReplaySel
  val balanceFastReplaySel = balanceReOrder(fastReplaySel)

=======
  // LoadUnit
>>>>>>> 67a03ae6
  val correctMissTrain = WireInit(Constantin.createRecord("CorrectMissTrain" + p(XSCoreParamsKey).HartId.toString, initValue = 0.U)) === 1.U

  for (i <- 0 until LduCnt) {
    loadUnits(i).io.redirect <> redirect

    // get input form dispatch
    loadUnits(i).io.ldin <> io.ooo_to_mem.issueLda(i)
    loadUnits(i).io.feedback_slow <> io.mem_to_ooo.ldaIqFeedback(i).feedbackSlow
    loadUnits(i).io.feedback_fast <> io.mem_to_ooo.ldaIqFeedback(i).feedbackFast
    loadUnits(i).io.correctMissTrain := correctMissTrain
    io.mem_to_ooo.ldCancel(i) := loadUnits(i).io.ldCancel

    // vector
    loadUnits(i).io.vecldin <> vlWrapper.io.pipeIssue(i)
    vlWrapper.io.pipeReplay(i) <> loadUnits(i).io.vecReplay
    vlWrapper.io.pipeResult(i) <> loadUnits(i).io.vecldout
    loadUnits(i).io.vec_forward <> vsFlowQueue.io.forward(i)

    // fast replay
<<<<<<< HEAD
    loadUnits(i).io.fast_rep_in.valid := balanceFastReplaySel(i).valid
    loadUnits(i).io.fast_rep_in.bits := balanceFastReplaySel(i).bits.req

    loadUnits(i).io.fast_rep_out.ready := false.B
    val fast_rep_in = loadUnits.map(_.io.fast_rep_in) ++ hybridUnits.map(_.io.ldu_io.fast_rep_in)
    for (j <- 0 until LduCnt + HyuCnt) {
      when (balanceFastReplaySel(j).valid && balanceFastReplaySel(j).bits.port === i.U) {
        loadUnits(i).io.fast_rep_out.ready := fast_rep_in(j).ready
      }
    }
=======
    loadUnits(i).io.fast_rep_in <> loadUnits(i).io.fast_rep_out
>>>>>>> 67a03ae6

    // dcache access
    loadUnits(i).io.dcache <> dcache.io.lsu.load(i)
    // forward
    loadUnits(i).io.lsq.forward <> lsq.io.forward(i)
    loadUnits(i).io.sbuffer <> sbuffer.io.forward(i)
    loadUnits(i).io.tl_d_channel := dcache.io.lsu.forward_D(i)
    loadUnits(i).io.forward_mshr <> dcache.io.lsu.forward_mshr(i)
    // ld-ld violation check
    loadUnits(i).io.lsq.ldld_nuke_query <> lsq.io.ldu.ldld_nuke_query(i)
    loadUnits(i).io.lsq.stld_nuke_query <> lsq.io.ldu.stld_nuke_query(i)
    loadUnits(i).io.csrCtrl       <> csrCtrl
    // dcache refill req
    loadUnits(i).io.refill           <> delayedDcacheRefill
    // dtlb
    loadUnits(i).io.tlb <> dtlb_reqs.take(LduCnt)(i)
    // pmp
    loadUnits(i).io.pmp <> pmp_check(i).resp
    // st-ld violation query
    val stld_nuke_query = storeUnits.map(_.io.stld_nuke_query) ++ hybridUnits.map(_.io.stu_io.stld_nuke_query)
    for (s <- 0 until StorePipelineWidth) {
      loadUnits(i).io.stld_nuke_query(s) := stld_nuke_query(s)
    }
    loadUnits(i).io.lq_rep_full <> lsq.io.lq_rep_full
    // load prefetch train
    prefetcherOpt.foreach(pf => {
      // sms will train on all miss load sources
      val source = loadUnits(i).io.prefetch_train
      pf.io.ld_in(i).valid := Mux(pf_train_on_hit,
        source.valid,
        source.valid && source.bits.isFirstIssue && source.bits.miss
      )
      pf.io.ld_in(i).bits := source.bits
<<<<<<< HEAD
      pf.io.ld_in(i).bits.uop.pc := Mux(loadUnits(i).io.s2_ptr_chasing, io.ooo_to_mem.loadPc(i), RegNext(io.ooo_to_mem.loadPc(i)))
=======
      pf.io.ld_in(i).bits.uop.cf.pc := Mux(
        loadUnits(i).io.s2_ptr_chasing,
        RegNext(io.ooo_to_mem.loadPc(i)),
        RegNext(RegNext(io.ooo_to_mem.loadPc(i)))
      )
>>>>>>> 67a03ae6
    })
    l1PrefetcherOpt.foreach(pf => {
      // stream will train on all load sources
      val source = loadUnits(i).io.prefetch_train_l1
      pf.io.ld_in(i).valid := source.valid && source.bits.isFirstIssue
      pf.io.ld_in(i).bits := source.bits
    })

    // load to load fast forward: load(i) prefers data(i)
    val l2l_fwd_out = loadUnits.map(_.io.l2l_fwd_out) ++ hybridUnits.map(_.io.ldu_io.l2l_fwd_out)
    val fastPriority = (i until LduCnt + HyuCnt) ++ (0 until i)
    val fastValidVec = fastPriority.map(j => l2l_fwd_out(j).valid)
    val fastDataVec = fastPriority.map(j => l2l_fwd_out(j).data)
    val fastErrorVec = fastPriority.map(j => l2l_fwd_out(j).dly_ld_err)
    val fastMatchVec = fastPriority.map(j => io.ooo_to_mem.loadFastMatch(i)(j))
    loadUnits(i).io.l2l_fwd_in.valid := VecInit(fastValidVec).asUInt.orR
    loadUnits(i).io.l2l_fwd_in.data := ParallelPriorityMux(fastValidVec, fastDataVec)
    loadUnits(i).io.l2l_fwd_in.dly_ld_err := ParallelPriorityMux(fastValidVec, fastErrorVec)
    val fastMatch = ParallelPriorityMux(fastValidVec, fastMatchVec)
    loadUnits(i).io.ld_fast_match := fastMatch
    loadUnits(i).io.ld_fast_imm := io.ooo_to_mem.loadFastImm(i)
    loadUnits(i).io.ld_fast_fuOpType := io.ooo_to_mem.loadFastFuOpType(i)
    loadUnits(i).io.replay <> lsq.io.replay(i)

    val l2_hint = RegNext(io.l2_hint)
    loadUnits(i).io.l2_hint <> l2_hint
    loadUnits(i).io.tlb_hint.id := dtlbRepeater.io.hint.get.req(i).id
    loadUnits(i).io.tlb_hint.full := dtlbRepeater.io.hint.get.req(i).full ||
      RegNext(tlbreplay(i)) || RegNext(dtlb_ld(0).tlbreplay(i))

    // passdown to lsq (load s2)
    lsq.io.ldu.ldin(i) <> loadUnits(i).io.lsq.ldin
    lsq.io.ldout(i) <> loadUnits(i).io.lsq.uncache
    lsq.io.ld_raw_data(i) <> loadUnits(i).io.lsq.ld_raw_data

    lsq.io.l2_hint.valid := l2_hint.valid
    lsq.io.l2_hint.bits.sourceId := l2_hint.bits.sourceId

    lsq.io.tlb_hint <> dtlbRepeater.io.hint.get

    // alter writeback exception info
<<<<<<< HEAD
    io.mem_to_ooo.s3_delayed_load_error(i) := loadUnits(i).io.s3_dly_ld_err

    // update mem dependency predictor
    // io.memPredUpdate(i) := DontCare

    // --------------------------------
    // Load Triggers
    // --------------------------------
    val frontendTriggerTimingVec = io.mem_to_ooo.writebackLda(i).bits.uop.trigger.frontendTiming
    val frontendTriggerChainVec = io.mem_to_ooo.writebackLda(i).bits.uop.trigger.frontendChain
    val frontendTriggerHitVec = io.mem_to_ooo.writebackLda(i).bits.uop.trigger.frontendHit
    val loadTriggerHitVec = Wire(Vec(TriggerNum, Bool()))

    val triggerTimingVec = VecInit(backendTriggerTimingVec.zip(frontendTriggerTimingVec).map { case (b, f) => b || f })
    val triggerChainVec = VecInit(backendTriggerChainVec.zip(frontendTriggerChainVec).map { case (b, f) => b || f })
    val triggerHitVec = VecInit(loadTriggerHitVec.zip(frontendTriggerHitVec).map { case (b, f) => b || f })

    val triggerCanFireVec = Wire(Vec(TriggerNum, Bool()))

    for (j <- 0 until TriggerNum) {
      loadUnits(i).io.trigger(j).tdata2 := tdata(j).tdata2
      loadUnits(i).io.trigger(j).matchType := tdata(j).matchType
      loadUnits(i).io.trigger(j).tEnable := tEnable(j) && tdata(j).load
      // Just let load triggers that match data unavailable
      loadTriggerHitVec(j) := loadUnits(i).io.trigger(j).addrHit && !tdata(j).select
    }
    TriggerCheckCanFire(TriggerNum, triggerCanFireVec, triggerHitVec, triggerTimingVec, triggerChainVec)

    io.mem_to_ooo.writebackLda(i).bits.uop.trigger.backendHit := triggerHitVec
    io.mem_to_ooo.writebackLda(i).bits.uop.trigger.backendCanFire := triggerCanFireVec
    XSDebug(io.mem_to_ooo.writebackLda(i).bits.uop.trigger.getBackendCanFire && io.mem_to_ooo.writebackLda(i).valid, p"Debug Mode: Load Inst No.${i}" +
      p"has trigger fire vec ${io.mem_to_ooo.writebackLda(i).bits.uop.trigger.backendCanFire}\n")
  }

  for (i <- 0 until HyuCnt) {
    hybridUnits(i).io.redirect <> redirect

    // get input from dispatch
    hybridUnits(i).io.lsin <> io.ooo_to_mem.issueHya(i)
    hybridUnits(i).io.feedback_slow <> io.mem_to_ooo.hyuIqFeedback(i).feedbackSlow
    hybridUnits(i).io.feedback_fast <> io.mem_to_ooo.hyuIqFeedback(i).feedbackFast
    hybridUnits(i).io.correctMissTrain := correctMissTrain
    io.mem_to_ooo.ldCancel.drop(LduCnt)(i) := hybridUnits(i).io.ldu_io.ldCancel

    // ------------------------------------
    //  Load Port
    // ------------------------------------
    // fast replay
    hybridUnits(i).io.ldu_io.fast_rep_in.valid := balanceFastReplaySel.drop(LduCnt)(i).valid
    hybridUnits(i).io.ldu_io.fast_rep_in.bits := balanceFastReplaySel.drop(LduCnt)(i).bits.req

    hybridUnits(i).io.ldu_io.fast_rep_out.ready := false.B
    val fast_rep_in = loadUnits.map(_.io.fast_rep_in) ++ hybridUnits.map(_.io.ldu_io.fast_rep_in)
    for (j <- 0 until LduCnt + HyuCnt) {
      when (balanceFastReplaySel(j).valid && balanceFastReplaySel(j).bits.port === (LduCnt + i).U) {
        hybridUnits(i).io.ldu_io.fast_rep_out.ready := fast_rep_in(j).ready
      }
    }

    // get input from dispatch
    hybridUnits(i).io.ldu_io.dcache <> dcache.io.lsu.load(LduCnt + i)
    hybridUnits(i).io.stu_io.dcache <> dcache.io.lsu.sta(StaCnt + i)

    // dcache access
    hybridUnits(i).io.ldu_io.lsq.forward <> lsq.io.forward(LduCnt + i)
    // forward
    hybridUnits(i).io.ldu_io.sbuffer <> sbuffer.io.forward(LduCnt + i)
    hybridUnits(i).io.ldu_io.vec_forward <> vsFlowQueue.io.forward(LduCnt + i)
    hybridUnits(i).io.ldu_io.tl_d_channel := dcache.io.lsu.forward_D(LduCnt + i)
    hybridUnits(i).io.ldu_io.forward_mshr <> dcache.io.lsu.forward_mshr(LduCnt + i)
    // ld-ld violation check
    hybridUnits(i).io.ldu_io.lsq.ldld_nuke_query <> lsq.io.ldu.ldld_nuke_query(LduCnt + i)
    hybridUnits(i).io.ldu_io.lsq.stld_nuke_query <> lsq.io.ldu.stld_nuke_query(LduCnt + i)
    hybridUnits(i).io.csrCtrl <> csrCtrl
    // dcache refill req
    hybridUnits(i).io.ldu_io.refill <> delayedDcacheRefill
    // dtlb
    hybridUnits(i).io.tlb <> dtlb_reqs.drop(LduCnt + StaCnt + 1)(i)
    // pmp
    hybridUnits(i).io.pmp <> pmp_check.drop(LduCnt + StaCnt + 1)(i).resp
    // st-ld violation query
    val stld_nuke_query = VecInit(storeUnits.map(_.io.stld_nuke_query) ++ hybridUnits.map(_.io.stu_io.stld_nuke_query))
    hybridUnits(i).io.ldu_io.stld_nuke_query := stld_nuke_query
    hybridUnits(i).io.ldu_io.lq_rep_full <> lsq.io.lq_rep_full
    // load prefetch train
    prefetcherOpt.foreach(pf => {
      val source = hybridUnits(i).io.prefetch_train
      pf.io.ld_in(LduCnt + i).valid := Mux(pf_train_on_hit,
        source.valid,
        source.valid && source.bits.isFirstIssue && source.bits.miss
      )
      pf.io.ld_in(LduCnt + i).bits := source.bits
      pf.io.ld_in(LduCnt + i).bits.uop.pc := Mux(hybridUnits(i).io.ldu_io.s2_ptr_chasing, io.ooo_to_mem.hybridPc(i), RegNext(io.ooo_to_mem.hybridPc(i)))
    })
    l1PrefetcherOpt.foreach(pf => {
      // stream will train on all load sources
      val source = hybridUnits(i).io.prefetch_train_l1
      pf.io.ld_in(LduCnt + i).valid := source.valid && source.bits.isFirstIssue &&
                                       FuType.isLoad(source.bits.uop.fuType)
      pf.io.ld_in(LduCnt + i).bits := source.bits
      pf.io.st_in(StaCnt + i).valid := false.B
      pf.io.st_in(StaCnt + i).bits := DontCare
    })
    prefetcherOpt.foreach(pf => {
      val source = hybridUnits(i).io.prefetch_train
      pf.io.st_in(StaCnt + i).valid := Mux(pf_train_on_hit,
        source.valid,
        source.valid && source.bits.isFirstIssue && source.bits.miss
      ) && FuType.isStore(source.bits.uop.fuType)
      pf.io.st_in(StaCnt + i).bits := source.bits
      pf.io.st_in(StaCnt + i).bits.uop.pc := RegNext(io.ooo_to_mem.hybridPc(i))
    })

    // load to load fast forward: load(i) prefers data(i)
    val l2l_fwd_out = loadUnits.map(_.io.l2l_fwd_out) ++ hybridUnits.map(_.io.ldu_io.l2l_fwd_out)
    val fastPriority = (LduCnt + i until LduCnt + HyuCnt) ++ (0 until LduCnt + i)
    val fastValidVec = fastPriority.map(j => l2l_fwd_out(j).valid)
    val fastDataVec = fastPriority.map(j => l2l_fwd_out(j).data)
    val fastErrorVec = fastPriority.map(j => l2l_fwd_out(j).dly_ld_err)
    val fastMatchVec = fastPriority.map(j => io.ooo_to_mem.loadFastMatch(LduCnt + i)(j))
    hybridUnits(i).io.ldu_io.l2l_fwd_in.valid := VecInit(fastValidVec).asUInt.orR
    hybridUnits(i).io.ldu_io.l2l_fwd_in.data := ParallelPriorityMux(fastValidVec, fastDataVec)
    hybridUnits(i).io.ldu_io.l2l_fwd_in.dly_ld_err := ParallelPriorityMux(fastValidVec, fastErrorVec)
    val fastMatch = ParallelPriorityMux(fastValidVec, fastMatchVec)
    hybridUnits(i).io.ldu_io.ld_fast_match := fastMatch
    hybridUnits(i).io.ldu_io.ld_fast_imm := io.ooo_to_mem.loadFastImm(LduCnt + i)
    hybridUnits(i).io.ldu_io.ld_fast_fuOpType := io.ooo_to_mem.loadFastFuOpType(LduCnt + i)
    hybridUnits(i).io.ldu_io.replay <> lsq.io.replay(LduCnt + i)
    hybridUnits(i).io.ldu_io.l2_hint <> io.l2_hint

    // uncache
    lsq.io.ldout.drop(LduCnt)(i) <> hybridUnits(i).io.ldu_io.lsq.uncache
    lsq.io.ld_raw_data.drop(LduCnt)(i) <> hybridUnits(i).io.ldu_io.lsq.ld_raw_data


    // passdown to lsq (load s2)
    lsq.io.ldu.ldin(LduCnt + i) <> hybridUnits(i).io.ldu_io.lsq.ldin
    lsq.io.trigger(LduCnt + i) <> hybridUnits(i).io.ldu_io.lsq.trigger
    // Lsq to sta unit
    lsq.io.sta.storeMaskIn(StaCnt + i) <> hybridUnits(i).io.stu_io.st_mask_out

    // Lsq to std unit's rs
    lsq.io.std.storeDataIn(StaCnt + i) := stData(StaCnt + i)
    // prefetch
    hybridUnits(i).io.stu_io.prefetch_req <> sbuffer.io.store_prefetch(StaCnt + i)

    io.mem_to_ooo.s3_delayed_load_error(LduCnt + i) := hybridUnits(i).io.ldu_io.s3_dly_ld_err

    // --------------------------------
    // Load Triggers
    // --------------------------------
    val frontendTriggerTimingVec = io.mem_to_ooo.writebackHyuLda(i).bits.uop.trigger.frontendTiming
    val frontendTriggerChainVec = io.mem_to_ooo.writebackHyuLda(i).bits.uop.trigger.frontendChain
    val frontendTriggerHitVec = io.mem_to_ooo.writebackHyuLda(i).bits.uop.trigger.frontendHit
    val loadTriggerHitVec = Wire(Vec(TriggerNum, Bool()))

    val triggerTimingVec = VecInit(backendTriggerTimingVec.zip(frontendTriggerTimingVec).map { case (b, f) => b || f })
    val triggerChainVec = VecInit(backendTriggerChainVec.zip(frontendTriggerChainVec).map { case (b, f) => b || f })
    val triggerHitVec = VecInit(loadTriggerHitVec.zip(frontendTriggerHitVec).map { case (b, f) => b || f })

    val triggerCanFireVec = Wire(Vec(TriggerNum, Bool()))

    for (j <- 0 until TriggerNum) {
      hybridUnits(i).io.ldu_io.trigger(j).tdata2 := tdata(j).tdata2
      hybridUnits(i).io.ldu_io.trigger(j).matchType := tdata(j).matchType
      hybridUnits(i).io.ldu_io.trigger(j).tEnable := tEnable(j) && tdata(j).load
      // Just let load triggers that match data unavailable
      loadTriggerHitVec(j) := hybridUnits(i).io.ldu_io.trigger(j).addrHit && !tdata(j).select
    }
    TriggerCheckCanFire(TriggerNum, triggerCanFireVec, triggerHitVec, triggerTimingVec, triggerChainVec)

    io.mem_to_ooo.writebackHyuLda(i).bits.uop.trigger.backendHit := triggerHitVec
    io.mem_to_ooo.writebackHyuLda(i).bits.uop.trigger.backendCanFire := triggerCanFireVec
    XSDebug(io.mem_to_ooo.writebackHyuLda(i).bits.uop.trigger.getBackendCanFire && io.mem_to_ooo.writebackHyuLda(i).valid, p"Debug Mode: Hybrid Inst No.${i}" +
      p"has trigger fire vec ${io.mem_to_ooo.writebackHyuLda(i).bits.uop.trigger.backendCanFire}\n")

    // ------------------------------------
    //  Store Port
    // ------------------------------------
    hybridUnits(i).io.stu_io.lsq <> lsq.io.sta.storeAddrIn.takeRight(HyuCnt)(i)
    hybridUnits(i).io.stu_io.lsq_replenish <> lsq.io.sta.storeAddrInRe.takeRight(HyuCnt)(i)

    lsq.io.sta.storeMaskIn.takeRight(HyuCnt)(i) <> hybridUnits(i).io.stu_io.st_mask_out
    io.mem_to_ooo.stIn.takeRight(HyuCnt)(i).valid := hybridUnits(i).io.stu_io.issue.valid
    io.mem_to_ooo.stIn.takeRight(HyuCnt)(i).bits := hybridUnits(i).io.stu_io.issue.bits

    // ------------------------------------
    //  Vector Store Port
    // ------------------------------------
    hybridUnits(i).io.vec_stu_io.isFirstIssue := true.B
    lsq.io.sta.vecStoreAddrIn(i + StaCnt) <> hybridUnits(i).io.vec_stu_io.lsq

    // -------------------------
    // Store Triggers
    // -------------------------
    val hyuOut = io.mem_to_ooo.writebackHyuSta(i)

    val stFrontendTriggerTimingVec = hyuOut.bits.uop.trigger.frontendTiming
    val stFrontendTriggerChainVec = hyuOut.bits.uop.trigger.frontendChain
    val stFrontendTriggerHitVec = hyuOut.bits.uop.trigger.frontendHit
    val storeTriggerHitVec = WireInit(VecInit(Seq.fill(TriggerNum)(false.B)))

    val stTriggerTimingVec = VecInit(backendTriggerTimingVec.zip(stFrontendTriggerTimingVec).map { case (b, f) => b || f })
    val stTriggerChainVec = VecInit(backendTriggerChainVec.zip(stFrontendTriggerChainVec).map { case (b, f) => b || f })
    val stTriggerHitVec = VecInit(storeTriggerHitVec.zip(stFrontendTriggerHitVec).map { case (b, f) => b || f })

    val stTriggerCanFireVec = WireInit(VecInit(Seq.fill(TriggerNum)(false.B)))

    when(hybridUnits(i).io.stout.fire &&
      FuType.isStore(hybridUnits(i).io.stout.bits.uop.fuType)) {
      for (j <- 0 until TriggerNum) {
        storeTriggerHitVec(j) := !tdata(j).select && TriggerCmp(
          hyuOut.bits.debug.vaddr,
          tdata(j).tdata2,
          tdata(j).matchType,
          tEnable(j) && tdata(j).store
        )
      }
      TriggerCheckCanFire(TriggerNum, stTriggerCanFireVec, stTriggerHitVec, stTriggerTimingVec, stTriggerChainVec)

      hyuOut.bits.uop.trigger.backendHit := stTriggerHitVec
      hyuOut.bits.uop.trigger.backendCanFire := stTriggerCanFireVec
    }

=======
    io.s3_delayed_load_error(i) := loadUnits(i).io.s3_dly_ld_err
>>>>>>> 67a03ae6
  }

  // Prefetcher
  val StreamDTLBPortIndex = LduCnt
  val PrefetcherDTLBPortIndex = LduCnt + StaCnt + HyuCnt + 1
  prefetcherOpt match {
  case Some(pf) => dtlb_reqs(PrefetcherDTLBPortIndex) <> pf.io.tlb_req
  case None =>
    dtlb_reqs(PrefetcherDTLBPortIndex) := DontCare
    dtlb_reqs(PrefetcherDTLBPortIndex).req.valid := false.B
    dtlb_reqs(PrefetcherDTLBPortIndex).resp.ready := true.B
  }
  l1PrefetcherOpt match {
    case Some(pf) => dtlb_reqs(StreamDTLBPortIndex) <> pf.io.tlb_req
    case None =>
        dtlb_reqs(StreamDTLBPortIndex) := DontCare
        dtlb_reqs(StreamDTLBPortIndex).req.valid := false.B
        dtlb_reqs(StreamDTLBPortIndex).resp.ready := true.B
  }

  // StoreUnit
  for (i <- 0 until StdCnt) {
    stdExeUnits(i).io.flush <> redirect
    stdExeUnits(i).io.in.valid := io.ooo_to_mem.issueStd(i).valid
    io.ooo_to_mem.issueStd(i).ready := stdExeUnits(i).io.in.ready
    stdExeUnits(i).io.in.bits := io.ooo_to_mem.issueStd(i).bits
  }

  for (i <- 0 until StaCnt) {
    val stu = storeUnits(i)

    stu.io.redirect      <> redirect
    stu.io.dcache        <> dcache.io.lsu.sta(i)
    stu.io.feedback_slow <> io.mem_to_ooo.staIqFeedback(i).feedbackSlow
    stu.io.stin         <> io.ooo_to_mem.issueSta(i)
    stu.io.lsq          <> lsq.io.sta.storeAddrIn(i)
    stu.io.lsq_replenish <> lsq.io.sta.storeAddrInRe(i)
    stu.io.lsq_vec       <> lsq.io.sta.vecStoreAddrIn(i)
    // dtlb
    stu.io.tlb          <> dtlb_reqs.drop(LduCnt + 1)(i)
    stu.io.pmp          <> pmp_check(LduCnt + 1 + i).resp

    // prefetch
    stu.io.prefetch_req <> sbuffer.io.store_prefetch(i)

    // store unit does not need fast feedback
    io.mem_to_ooo.staIqFeedback(i).feedbackFast := DontCare

    // Lsq to sta unit
    lsq.io.sta.storeMaskIn(i) <> stu.io.st_mask_out

    // Lsq to std unit's rs
    lsq.io.std.storeDataIn(i) := stData(i)

    // store prefetch train
    l1PrefetcherOpt.foreach(pf => {
      // stream will train on all load sources
      pf.io.st_in(i).valid := false.B
      pf.io.st_in(i).bits := DontCare
    })

    prefetcherOpt.foreach(pf => {
      pf.io.st_in(i).valid := Mux(pf_train_on_hit,
        stu.io.prefetch_train.valid,
        stu.io.prefetch_train.valid && stu.io.prefetch_train.bits.isFirstIssue && (
          stu.io.prefetch_train.bits.miss
          )
      )
      pf.io.st_in(i).bits := stu.io.prefetch_train.bits
<<<<<<< HEAD
      pf.io.st_in(i).bits.uop.pc := RegNext(io.ooo_to_mem.storePc(i))
=======
      pf.io.st_in(i).bits.uop.cf.pc := RegNext(RegNext(io.ooo_to_mem.storePc(i)))
>>>>>>> 67a03ae6
    })

    // 1. sync issue info to store set LFST
    // 2. when store issue, broadcast issued sqPtr to wake up the following insts
    // io.stIn(i).valid := io.issue(exuParameters.LduCnt + i).valid
    // io.stIn(i).bits := io.issue(exuParameters.LduCnt + i).bits
    io.mem_to_ooo.stIn(i).valid := stu.io.issue.valid
    io.mem_to_ooo.stIn(i).bits := stu.io.issue.bits

    stu.io.stout.ready := true.B
<<<<<<< HEAD

    // vector
    stu.io.vecstin <> vsFlowQueue.io.pipeIssue(i)
    vsFlowQueue.io.pipeFeedback(i) <> stu.io.vec_feedback_slow
    stu.io.vec_isFirstIssue := true.B // TODO
    // -------------------------
    // Store Triggers
    // -------------------------
    val frontendTriggerTimingVec = stOut(i).bits.uop.trigger.frontendTiming
    val frontendTriggerChainVec = stOut(i).bits.uop.trigger.frontendChain
    val frontendTriggerHitVec = stOut(i).bits.uop.trigger.frontendHit
    val storeTriggerHitVec = WireInit(VecInit(Seq.fill(TriggerNum)(false.B)))

    val triggerTimingVec = VecInit(backendTriggerTimingVec.zip(frontendTriggerTimingVec).map { case (b, f) => b || f })
    val triggerChainVec = VecInit(backendTriggerChainVec.zip(frontendTriggerChainVec).map { case (b, f) => b || f })
    val triggerHitVec = VecInit(storeTriggerHitVec.zip(frontendTriggerHitVec).map { case (b, f) => b || f })

    val triggerCanFireVec = WireInit(VecInit(Seq.fill(TriggerNum)(false.B)))

    when(stOut(i).fire) {
      for (j <- 0 until TriggerNum) {
        storeTriggerHitVec(j) := !tdata(j).select && TriggerCmp(
          stOut(i).bits.debug.vaddr,
          tdata(j).tdata2,
          tdata(j).matchType,
          tEnable(j) && tdata(j).store
        )
      }
      TriggerCheckCanFire(TriggerNum, triggerCanFireVec, triggerHitVec, triggerTimingVec, triggerChainVec)

      stOut(i).bits.uop.trigger.backendHit := triggerHitVec
      stOut(i).bits.uop.trigger.backendCanFire := triggerCanFireVec
    }
=======
>>>>>>> 67a03ae6
  }

  // mmio store writeback will use store writeback port 0
  lsq.io.mmioStout.ready := false.B
  when (lsq.io.mmioStout.valid && !storeUnits(0).io.stout.valid) {
    stOut(0).valid := true.B
    stOut(0).bits  := lsq.io.mmioStout.bits
    lsq.io.mmioStout.ready := true.B
  }

<<<<<<< HEAD
  when (atomicsUnit.io.out.valid) {
    // when atom inst writeback, surpress normal load trigger
    (0 until LduCnt).map(i => {
      io.mem_to_ooo.writebackLda(i).bits.uop.trigger.backendHit := VecInit(Seq.fill(TriggerNum)(false.B))
    })
    (0 until HyuCnt).map(i => {
      io.mem_to_ooo.writebackHyuLda(i).bits.uop.trigger.backendHit := VecInit(Seq.fill(TriggerNum)(false.B))
    })
  }

=======
>>>>>>> 67a03ae6
  // Uncahce
  uncache.io.enableOutstanding := io.ooo_to_mem.csrCtrl.uncache_write_outstanding_enable
  uncache.io.hartId := io.hartId
  lsq.io.uncacheOutstanding := io.ooo_to_mem.csrCtrl.uncache_write_outstanding_enable

  // Lsq
  io.mem_to_ooo.lsqio.mmio       := lsq.io.rob.mmio
  io.mem_to_ooo.lsqio.uop        := lsq.io.rob.uop
  lsq.io.rob.lcommit             := io.ooo_to_mem.lsqio.lcommit
  lsq.io.rob.scommit             := io.ooo_to_mem.lsqio.scommit
  lsq.io.rob.pendingld           := io.ooo_to_mem.lsqio.pendingld
  lsq.io.rob.pendingst           := io.ooo_to_mem.lsqio.pendingst
  lsq.io.rob.commit              := io.ooo_to_mem.lsqio.commit
  lsq.io.rob.pendingPtr          := io.ooo_to_mem.lsqio.pendingPtr
  lsq.io.rob.pendingPtrNext      := io.ooo_to_mem.lsqio.pendingPtrNext

  //  lsq.io.rob            <> io.lsqio.rob
  lsq.io.enq            <> io.ooo_to_mem.enqLsq
  lsq.io.brqRedirect    <> redirect

  //  violation rollback
  def selectOldestRedirect(xs: Seq[Valid[Redirect]]): Vec[Bool] = {
    val compareVec = (0 until xs.length).map(i => (0 until i).map(j => isAfter(xs(j).bits.robIdx, xs(i).bits.robIdx)))
    val resultOnehot = VecInit((0 until xs.length).map(i => Cat((0 until xs.length).map(j =>
      (if (j < i) !xs(j).valid || compareVec(i)(j)
      else if (j == i) xs(i).valid
      else !xs(j).valid || !compareVec(j)(i))
    )).andR))
    resultOnehot
  }
  val allRedirect = Seq(lsq.io.nuke_rollback, lsq.io.nack_rollback) ++ loadUnits.map(_.io.rollback)
  val oldestOneHot = selectOldestRedirect(allRedirect)
  val oldestRedirect = Mux1H(oldestOneHot, allRedirect)
  io.mem_to_ooo.memoryViolation := oldestRedirect
  io.mem_to_ooo.lsqio.lqCanAccept  := lsq.io.lqCanAccept
  io.mem_to_ooo.lsqio.sqCanAccept  := lsq.io.sqCanAccept

  // lsq.io.uncache        <> uncache.io.lsq
  AddPipelineReg(lsq.io.uncache.req, uncache.io.lsq.req, false.B)
  AddPipelineReg(uncache.io.lsq.resp, lsq.io.uncache.resp, false.B)
  // delay dcache refill for 1 cycle for better timing
  lsq.io.refill         := delayedDcacheRefill
  lsq.io.release        := dcache.io.lsu.release
  lsq.io.lqCancelCnt <> io.mem_to_ooo.lqCancelCnt
  lsq.io.sqCancelCnt <> io.mem_to_ooo.sqCancelCnt
  lsq.io.lqDeq <> io.mem_to_ooo.lqDeq
  lsq.io.sqDeq <> io.mem_to_ooo.sqDeq
  // Todo: assign these
  io.mem_to_ooo.sqDeqPtr := lsq.io.sqDeqPtr
  io.mem_to_ooo.lqDeqPtr := lsq.io.lqDeqPtr
  lsq.io.tl_d_channel <> dcache.io.lsu.tl_d_channel

  // LSQ to store buffer
  // lsq.io.sbuffer        <> sbuffer.io.in
  val sbReq = Seq(vsFlowQueue.io.sbuffer, lsq.io.sbuffer)
  val sbReqValid = sbReq.map(_.head.valid)
  sbuffer.io.in.zipWithIndex.foreach { case (in, i) =>
    in.valid := ParallelPriorityMux(sbReqValid, sbReq.map(_(i).valid))
    in.bits := ParallelPriorityMux(sbReqValid, sbReq.map(_(i).bits))
  }
  for (i <- 0 until sbuffer.io.in.length) {
    for (j <- 0 until sbReq.length) {
        sbReq(j)(i).ready := sbuffer.io.in(i).ready && (if (j == 0) true.B else !sbReqValid.take(j).reduce(_||_))
    }
  }
  lsq.io.sqEmpty        <> sbuffer.io.sqempty
  dcache.io.force_write := lsq.io.force_write
  lsq.io.vecStoreRetire <> vsFlowQueue.io.sqRelease
  lsq.io.vecWriteback.valid := vlWrapper.io.uopWriteback.fire &&
    vlWrapper.io.uopWriteback.bits.uop.vpu.lastUop
  lsq.io.vecWriteback.bits := vlWrapper.io.uopWriteback.bits

  // vector
  vlWrapper.io.redirect <> redirect
  vsUopQueue.io.redirect <> redirect
  vsFlowQueue.io.redirect <> redirect
  // Vector loads/stores are only issued from port 0, and port 1 is idle.
  // However, we still need two ports because loads and stores must writeback
  // via different ports.
  val vecIssuePort = io.ooo_to_mem.issueVldu.head
  vlWrapper.io.loadRegIn.valid := vecIssuePort.valid && FuType.isVLoad(vecIssuePort.bits.uop.fuType)
  vlWrapper.io.loadRegIn.bits := vecIssuePort.bits
  vsUopQueue.io.storeIn.valid := vecIssuePort.valid && FuType.isVStore(vecIssuePort.bits.uop.fuType)
  vsUopQueue.io.storeIn.bits := vecIssuePort.bits
  vecIssuePort.ready := vlWrapper.io.loadRegIn.ready && vsUopQueue.io.storeIn.ready
  vsFlowQueue.io.flowIn <> vsUopQueue.io.flowIssue
  vsUopQueue.io.flowWriteback <> vsFlowQueue.io.flowWriteback
  vsFlowQueue.io.pipeIssue.drop(StaCnt).zip(hybridUnits.map(_.io.vec_stu_io.in)).foreach { case (a, b) => a <> b }
  vsFlowQueue.io.pipeFeedback.drop(StaCnt).zip(hybridUnits.map(_.io.vec_stu_io.feedbackSlow)).foreach { case (a, b) => a <> b }
  vsFlowQueue.io.rob.lcommit := io.ooo_to_mem.lsqio.lcommit
  vsFlowQueue.io.rob.scommit := io.ooo_to_mem.lsqio.scommit
  vsFlowQueue.io.rob.pendingld := io.ooo_to_mem.lsqio.pendingld
  vsFlowQueue.io.rob.pendingst := io.ooo_to_mem.lsqio.pendingst
  vsFlowQueue.io.rob.commit := io.ooo_to_mem.lsqio.commit
  vsFlowQueue.io.rob.pendingPtr := io.ooo_to_mem.lsqio.pendingPtr
  vsFlowQueue.io.rob.pendingPtrNext := io.ooo_to_mem.lsqio.pendingPtrNext
  io.mem_to_ooo.writebackVldu.head.valid := vlWrapper.io.uopWriteback.valid || vsUopQueue.io.uopWriteback.valid
  io.mem_to_ooo.writebackVldu.head.bits := Mux1H(Seq(
    vlWrapper.io.uopWriteback.valid -> vlWrapper.io.uopWriteback.bits,
    vsUopQueue.io.uopWriteback.valid -> vsUopQueue.io.uopWriteback.bits,
  ))
  vlWrapper.io.uopWriteback.ready := io.mem_to_ooo.writebackVldu.head.ready
  vsUopQueue.io.uopWriteback.ready := io.mem_to_ooo.writebackVldu.head.ready

  // Sbuffer
  sbuffer.io.csrCtrl    <> csrCtrl
  sbuffer.io.dcache     <> dcache.io.lsu.store
  sbuffer.io.memSetPattenDetected := dcache.io.memSetPattenDetected
  sbuffer.io.force_write <> lsq.io.force_write
  // flush sbuffer
  val fenceFlush = io.ooo_to_mem.flushSb
  val atomicsFlush = atomicsUnit.io.flush_sbuffer.valid
  val stIsEmpty = sbuffer.io.flush.empty && uncache.io.flush.empty
  io.mem_to_ooo.sbIsEmpty := RegNext(stIsEmpty)

  // if both of them tries to flush sbuffer at the same time
  // something must have gone wrong
  assert(!(fenceFlush && atomicsFlush))
  sbuffer.io.flush.valid := RegNext(fenceFlush || atomicsFlush)
  uncache.io.flush.valid := sbuffer.io.flush.valid

  // AtomicsUnit: AtomicsUnit will override other control signials,
  // as atomics insts (LR/SC/AMO) will block the pipeline
  val s_normal +: s_atomics = Enum(StaCnt + HyuCnt + 1)
  val state = RegInit(s_normal)

  val atomic_rs = (0 until StaCnt).map(LduCnt + _)
  val atomic_replay_port_idx = (0 until StaCnt)
  val st_atomics = Seq.tabulate(StaCnt)(i =>
    io.ooo_to_mem.issueSta(i).valid && FuType.storeIsAMO((io.ooo_to_mem.issueSta(i).bits.uop.fuType))
  ) ++ Seq.tabulate(HyuCnt)(i =>
    io.ooo_to_mem.issueHya(i).valid && FuType.storeIsAMO((io.ooo_to_mem.issueHya(i).bits.uop.fuType))
  )

  val st_data_atomics = Seq.tabulate(StdCnt)(i =>
    stData(i).valid && FuType.storeIsAMO(stData(i).bits.uop.fuType)
  )

  for (i <- 0 until StaCnt) when(st_atomics(i)) {
    io.ooo_to_mem.issueSta(i).ready := atomicsUnit.io.in.ready
    storeUnits(i).io.stin.valid := false.B

    state := s_atomics(i)
    assert(!st_atomics.zipWithIndex.filterNot(_._2 == i).unzip._1.reduce(_ || _))
  }
  for (i <- 0 until HyuCnt) when(st_atomics(StaCnt + i)) {
    io.ooo_to_mem.issueHya(i).ready := atomicsUnit.io.in.ready
    hybridUnits(i).io.lsin.valid := false.B

    state := s_atomics(StaCnt + i)
    assert(!st_atomics.zipWithIndex.filterNot(_._2 == StaCnt + i).unzip._1.reduce(_ || _))
  }
  when (atomicsUnit.io.out.valid) {
    assert((0 until StaCnt + HyuCnt).map(state === s_atomics(_)).reduce(_ || _))
    state := s_normal
  }

  atomicsUnit.io.in.valid := st_atomics.reduce(_ || _)
  atomicsUnit.io.in.bits  := Mux1H(Seq.tabulate(StaCnt)(i =>
    st_atomics(i) -> io.ooo_to_mem.issueSta(i).bits) ++
    Seq.tabulate(HyuCnt)(i => st_atomics(StaCnt+i) -> io.ooo_to_mem.issueHya(i).bits))
  atomicsUnit.io.storeDataIn.valid := st_data_atomics.reduce(_ || _)
  atomicsUnit.io.storeDataIn.bits  := Mux1H(Seq.tabulate(StdCnt)(i =>
    st_data_atomics(i) -> stData(i).bits))
  atomicsUnit.io.redirect <> redirect

  // TODO: complete amo's pmp support
  val amoTlb = dtlb_ld(0).requestor(0)
  atomicsUnit.io.dtlb.resp.valid := false.B
  atomicsUnit.io.dtlb.resp.bits  := DontCare
  atomicsUnit.io.dtlb.req.ready  := amoTlb.req.ready
  atomicsUnit.io.pmpResp := pmp_check(0).resp

  atomicsUnit.io.dcache <> dcache.io.lsu.atomics
  atomicsUnit.io.flush_sbuffer.empty := stIsEmpty

  atomicsUnit.io.csrCtrl := csrCtrl

  // for atomicsUnit, it uses loadUnit(0)'s TLB port

  when (state =/= s_normal) {
    // use store wb port instead of load
    loadUnits(0).io.ldout.ready := false.B
    // use load_0's TLB
    atomicsUnit.io.dtlb <> amoTlb

    // hw prefetch should be disabled while executing atomic insts
    loadUnits.map(i => i.io.prefetch_req.valid := false.B)

    // make sure there's no in-flight uops in load unit
    assert(!loadUnits(0).io.ldout.valid)
  }

  for (i <- 0 until StaCnt) {
    when (state === s_atomics(i)) {
      io.mem_to_ooo.staIqFeedback(i).feedbackSlow := atomicsUnit.io.feedbackSlow
      assert(!storeUnits(i).io.feedback_slow.valid)
    }
  }
  for (i <- 0 until HyuCnt) {
    when (state === s_atomics(StaCnt + i)) {
      io.mem_to_ooo.hyuIqFeedback(i).feedbackSlow := atomicsUnit.io.feedbackSlow
      assert(!hybridUnits(i).io.feedback_slow.valid)
    }
  }

  lsq.io.exceptionAddr.isStore := io.ooo_to_mem.isStore
  // Exception address is used several cycles after flush.
  // We delay it by 10 cycles to ensure its flush safety.
  val atomicsException = RegInit(false.B)
  when (DelayN(redirect.valid, 10) && atomicsException) {
    atomicsException := false.B
  }.elsewhen (atomicsUnit.io.exceptionAddr.valid) {
    atomicsException := true.B
  }
  val atomicsExceptionAddress = RegEnable(atomicsUnit.io.exceptionAddr.bits, atomicsUnit.io.exceptionAddr.valid)
  io.mem_to_ooo.lsqio.vaddr := RegNext(Mux(atomicsException, atomicsExceptionAddress, lsq.io.exceptionAddr.vaddr))

  io.memInfo.sqFull := RegNext(lsq.io.sqFull)
  io.memInfo.lqFull := RegNext(lsq.io.lqFull)
  io.memInfo.dcacheMSHRFull := RegNext(dcache.io.mshrFull)

  io.externalInterrupt.msip := outer.clint_int_sink.in.head._1(0)
  io.externalInterrupt.mtip := outer.clint_int_sink.in.head._1(1)
  io.externalInterrupt.meip := outer.plic_int_sink.in.head._1(0)
  io.externalInterrupt.seip := outer.plic_int_sink.in.last._1(0)
  io.externalInterrupt.debug := outer.debug_int_sink.in.head._1(0)
  io.inner_hartId := io.hartId
  io.inner_reset_vector := RegNext(io.outer_reset_vector)
  io.outer_cpu_halt := io.inner_cpu_halt
  io.outer_beu_errors_icache := RegNext(io.inner_beu_errors_icache)
  io.outer_l2_pf_enable := io.inner_l2_pf_enable
  // io.inner_hc_perfEvents <> io.outer_hc_perfEvents

  if (p(DebugOptionsKey).FPGAPlatform) {
    val resetTree = ResetGenNode(
      Seq(
        ResetGenNode(Seq(ResetGenNode(Seq(CellNode(reset_io_frontend))))),
        CellNode(reset_io_backend),
        ModuleNode(itlbRepeater3),
        ModuleNode(dtlbRepeater),
        ModuleNode(ptw),
        ModuleNode(ptw_to_l2_buffer)
      )
    )
    ResetGen(resetTree, reset, !p(DebugOptionsKey).FPGAPlatform)
  } else {
    reset_io_frontend := DontCare
    reset_io_backend := DontCare
  }

  // top-down info
  dcache.io.debugTopDown.robHeadVaddr := io.debugTopDown.robHeadVaddr
  dtlbRepeater.io.debugTopDown.robHeadVaddr := io.debugTopDown.robHeadVaddr
  lsq.io.debugTopDown.robHeadVaddr := io.debugTopDown.robHeadVaddr
  io.debugTopDown.toCore.robHeadMissInDCache := dcache.io.debugTopDown.robHeadMissInDCache
  io.debugTopDown.toCore.robHeadTlbReplay := lsq.io.debugTopDown.robHeadTlbReplay
  io.debugTopDown.toCore.robHeadTlbMiss := lsq.io.debugTopDown.robHeadTlbMiss
  io.debugTopDown.toCore.robHeadLoadVio := lsq.io.debugTopDown.robHeadLoadVio
  io.debugTopDown.toCore.robHeadLoadMSHR := lsq.io.debugTopDown.robHeadLoadMSHR
  dcache.io.debugTopDown.robHeadOtherReplay := lsq.io.debugTopDown.robHeadOtherReplay
  dcache.io.debugRolling := io.debugRolling

  val hyLdDeqCount = PopCount(io.ooo_to_mem.issueHya.map(x => x.valid && FuType.isLoad(x.bits.uop.fuType)))
  val hyStDeqCount = PopCount(io.ooo_to_mem.issueHya.map(x => x.valid && FuType.isStore(x.bits.uop.fuType)))
  val ldDeqCount = PopCount(io.ooo_to_mem.issueLda.map(_.valid)) + hyLdDeqCount
  val stDeqCount = PopCount(io.ooo_to_mem.issueSta.take(StaCnt).map(_.valid)) + hyStDeqCount
  val iqDeqCount = ldDeqCount + stDeqCount
  XSPerfAccumulate("load_iq_deq_count", ldDeqCount)
  XSPerfHistogram("load_iq_deq_count", ldDeqCount, true.B, 0, LduCnt, 1)
  XSPerfAccumulate("store_iq_deq_count", stDeqCount)
  XSPerfHistogram("store_iq_deq_count", stDeqCount, true.B, 0, StaCnt, 1)
  XSPerfAccumulate("ls_iq_deq_count", iqDeqCount)

  val pfevent = Module(new PFEvent)
  pfevent.io.distribute_csr := csrCtrl.distribute_csr
  val csrevents = pfevent.io.hpmevent.slice(16,24)

  val memBlockPerfEvents = Seq(
    ("ldDeqCount", ldDeqCount),
    ("stDeqCount", stDeqCount),
  )

  val perfFromUnits = (loadUnits ++ Seq(sbuffer, lsq, dcache)).flatMap(_.getPerfEvents)
  val perfFromPTW    = perfEventsPTW.map(x => ("perfEventsPTW", x.value))
  val perfBlock     = Seq(("ldDeqCount", ldDeqCount),
                          ("stDeqCount", stDeqCount))
  // let index = 0 be no event
  val allPerfEvents = Seq(("noEvent", 0.U)) ++ perfFromUnits ++ perfFromPTW ++ perfBlock

  if (printEventCoding) {
    for (((name, inc), i) <- allPerfEvents.zipWithIndex) {
      println("MemBlock perfEvents Set", name, inc, i)
    }
  }

  val allPerfInc = allPerfEvents.map(_._2.asTypeOf(new PerfEvent))
  val perfEvents = HPerfMonitor(csrevents, allPerfInc).getPerfEvents
  generatePerfEvent()
}<|MERGE_RESOLUTION|>--- conflicted
+++ resolved
@@ -19,23 +19,14 @@
 import org.chipsalliance.cde.config.Parameters
 import chisel3._
 import chisel3.util._
-<<<<<<< HEAD
-import coupledL2.PrefetchRecv
-=======
 import freechips.rocketchip.diplomacy._
->>>>>>> 67a03ae6
 import freechips.rocketchip.diplomacy.{BundleBridgeSource, LazyModule, LazyModuleImp}
 import freechips.rocketchip.interrupts.{IntSinkNode, IntSinkPortSimple}
 import freechips.rocketchip.tile.HasFPUParameters
-<<<<<<< HEAD
-import freechips.rocketchip.tilelink.TLBuffer
-=======
 import freechips.rocketchip.tilelink._
 import coupledL2.PrefetchRecv
 import utils._
->>>>>>> 67a03ae6
 import utility._
-import utils._
 import xiangshan._
 import xiangshan.backend.Bundles.{DynInst, MemExuInput, MemExuOutput}
 import xiangshan.backend.ctrlblock.{DebugLSIO, LsTopdownInfo}
@@ -47,7 +38,8 @@
 import xiangshan.cache._
 import xiangshan.cache.mmu._
 import xiangshan.mem._
-<<<<<<< HEAD
+import xiangshan.mem.mdp._
+import xiangshan.frontend.HasInstrMMIOConst
 import xiangshan.mem.prefetch.{BasePrefecher, L1Prefetcher, SMSParams, SMSPrefetcher}
 
 trait HasMemBlockParameters extends HasXSParameter {
@@ -68,11 +60,6 @@
 }
 
 abstract class MemBlockBundle(implicit val p: Parameters) extends Bundle with HasMemBlockParameters
-=======
-import xiangshan.mem.mdp._
-import xiangshan.mem.prefetch.{BasePrefecher, SMSParams, SMSPrefetcher, L1Prefetcher}
-import xiangshan.frontend.HasInstrMMIOConst
->>>>>>> 67a03ae6
 
 class Std(cfg: FuConfig)(implicit p: Parameters) extends FuncUnit(cfg) {
   io.in.ready := io.out.ready
@@ -245,12 +232,9 @@
   with HasFPUParameters
   with HasPerfEvents
   with HasL1PrefetchSourceParameter
-<<<<<<< HEAD
+  with HasCircularQueuePtrHelper
   with HasMemBlockParameters
   with SdtrigExt
-=======
-  with HasCircularQueuePtrHelper
->>>>>>> 67a03ae6
 {
   val io = IO(new Bundle {
     val hartId = Input(UInt(8.W))
@@ -292,8 +276,6 @@
     // val outer_hc_perfEvents = Input(Vec(numPCntHc * coreParams.L2NBanks, new PerfEvent))
   })
 
-<<<<<<< HEAD
-=======
   // reset signals of frontend & backend are generated in memblock
   val reset_io_frontend = IO(Output(Reset()))
   val reset_io_backend = IO(Output(Reset()))
@@ -311,9 +293,6 @@
   // dontTouch(io.inner_hc_perfEvents)
   // dontTouch(io.outer_hc_perfEvents)
 
-  override def writebackSource1: Option[Seq[Seq[DecoupledIO[ExuOutput]]]] = Some(Seq(io.mem_to_ooo.writeback))
-
->>>>>>> 67a03ae6
   val redirect = RegNextWithEnable(io.redirect)
 
   private val dcache = outer.dcache.module
@@ -369,8 +348,11 @@
           source.bits.miss || isFromStride(source.bits.meta_prefetch)
         )
         l1Prefetcher.stride_train(i).bits := source.bits
-<<<<<<< HEAD
-        l1Prefetcher.stride_train(i).bits.uop.pc := Mux(loadUnits(i).io.s2_ptr_chasing, io.ooo_to_mem.loadPc(i), RegNext(io.ooo_to_mem.loadPc(i)))
+        l1Prefetcher.stride_train(i).bits.uop.cf.pc := Mux(
+          loadUnits(i).io.s2_ptr_chasing,
+          RegNext(io.ooo_to_mem.loadPc(i)),
+          RegNext(RegNext(io.ooo_to_mem.loadPc(i)))
+        )
       }
       for (i <- 0 until HyuCnt) {
         val source = hybridUnits(i).io.prefetch_train_l1
@@ -378,14 +360,11 @@
           source.bits.miss || isFromStride(source.bits.meta_prefetch)
         )
         l1Prefetcher.stride_train.drop(LduCnt)(i).bits := source.bits
-        l1Prefetcher.stride_train.drop(LduCnt)(i).bits.uop.pc := Mux(hybridUnits(i).io.ldu_io.s2_ptr_chasing, io.ooo_to_mem.hybridPc(i), RegNext(io.ooo_to_mem.hybridPc(i)))
-=======
-        l1Prefetcher.stride_train(i).bits.uop.cf.pc := Mux(
-          loadUnits(i).io.s2_ptr_chasing,
-          RegNext(io.ooo_to_mem.loadPc(i)),
-          RegNext(RegNext(io.ooo_to_mem.loadPc(i)))
+        l1Prefetcher.stride_train.drop(LduCnt)(i).bits.uop.pc := Mux(
+          hybridUnits(i).io.ldu_io.s2_ptr_chasing,
+          RegNext(io.ooo_to_mem.hybridPc(i)),
+          RegNext(RegNext(io.ooo_to_mem.hybridPc(i)))
         )
->>>>>>> 67a03ae6
       }
       l1Prefetcher
   }
@@ -403,7 +382,6 @@
   hybridUnits.zipWithIndex.map(x => x._1.suggestName("HybridUnit_"+x._2))
   val atomicsUnit = Module(new AtomicsUnit)
 
-<<<<<<< HEAD
   val hyuLdaWritebackOverride  = Mux(atomicsUnit.io.out.valid, atomicsUnit.io.out.bits, hybridUnits.head.io.ldout.bits)
   val hyuLdOut = Wire(Decoupled(new MemExuOutput))
   hyuLdOut.valid := atomicsUnit.io.out.valid || hybridUnits.head.io.ldout.valid
@@ -417,17 +395,6 @@
   io.mem_to_ooo.writebackStd <> stdExeUnits.map(_.io.out)
   io.mem_to_ooo.writebackHyuLda <> hyuLdExeWbReqs
   io.mem_to_ooo.writebackHyuSta <> hybridUnits.map(_.io.stout)
-=======
-  val loadWritebackOverride  = Mux(atomicsUnit.io.out.valid, atomicsUnit.io.out.bits, loadUnits.head.io.ldout.bits)
-  val ldout0 = Wire(Decoupled(new ExuOutput))
-  ldout0.valid := atomicsUnit.io.out.valid || loadUnits.head.io.ldout.valid
-  ldout0.bits  := loadWritebackOverride
-  atomicsUnit.io.out.ready := ldout0.ready
-  loadUnits.head.io.ldout.ready := ldout0.ready
-
-  val ldExeWbReqs = ldout0 +: loadUnits.tail.map(_.io.ldout)
-  io.mem_to_ooo.writeback <> ldExeWbReqs ++ VecInit(storeUnits.map(_.io.stout)) ++ VecInit(stdExeUnits.map(_.io.out))
->>>>>>> 67a03ae6
   io.mem_to_ooo.otherFastWakeup := DontCare
   io.mem_to_ooo.otherFastWakeup.take(LduCnt).zip(loadUnits.map(_.io.fast_uop)).foreach{case(a,b)=> a := b}
   io.mem_to_ooo.otherFastWakeup.drop(LduCnt).take(HyuCnt).zip(hybridUnits.map(_.io.ldu_io.fast_uop)).foreach{case(a,b)=> a:=b}
@@ -571,13 +538,8 @@
     val tlb_prefetch = Module(new TLBNonBlock(1, 2, pftlbParams))
     tlb_prefetch.io // let the module have name in waveform
   })
-<<<<<<< HEAD
   val dtlb = dtlb_ld ++ dtlb_st ++ dtlb_hy ++ dtlb_prefetch
   val ptwio = Wire(new VectorTlbPtwIO(LduCnt + StaCnt + HyuCnt + 2)) // load + store + hybrid + hw prefetch
-=======
-  val dtlb = dtlb_ld ++ dtlb_st ++ dtlb_prefetch
-  val ptwio = Wire(new VectorTlbPtwIO(exuParameters.LduCnt + 1 + exuParameters.StuCnt + 1)) // load + store + hw prefetch
->>>>>>> 67a03ae6
   val dtlb_reqs = dtlb.map(_.requestor).flatten
   val dtlb_pmps = dtlb.map(_.pmp).flatten
   dtlb.map(_.hartId := io.hartId)
@@ -590,19 +552,11 @@
     require(ldtlbParams.outReplace == pftlbParams.outReplace)
     require(ldtlbParams.outReplace)
 
-<<<<<<< HEAD
     val replace = Module(new TlbReplace(LduCnt + StaCnt + HyuCnt + 2, ldtlbParams))
     replace.io.apply_sep(dtlb_ld.map(_.replace) ++ dtlb_st.map(_.replace) ++ dtlb_hy.map(_.replace) ++ dtlb_prefetch.map(_.replace), ptwio.resp.bits.data.entry.tag)
   } else {
     if (ldtlbParams.outReplace) {
       val replace_ld = Module(new TlbReplace(LduCnt + 1, ldtlbParams))
-=======
-    val replace = Module(new TlbReplace(exuParameters.LduCnt + 1 + exuParameters.StuCnt + 1, ldtlbParams))
-    replace.io.apply_sep(dtlb_ld.map(_.replace) ++ dtlb_st.map(_.replace) ++ dtlb_prefetch.map(_.replace), ptwio.resp.bits.data.entry.tag)
-  } else {
-    if (ldtlbParams.outReplace) {
-      val replace_ld = Module(new TlbReplace(exuParameters.LduCnt + 1, ldtlbParams))
->>>>>>> 67a03ae6
       replace_ld.io.apply_sep(dtlb_ld.map(_.replace), ptwio.resp.bits.data.entry.tag)
     }
     if (sttlbParams.outReplace) {
@@ -636,16 +590,10 @@
       tlb.ready := ptwio.req(i).ready
       ptwio.req(i).bits := tlb.bits
     val vector_hit = if (refillBothTlb) Cat(ptw_resp_next.vector).orR
-<<<<<<< HEAD
       else if (i < (LduCnt + 1)) Cat(ptw_resp_next.vector.take(LduCnt + 1)).orR
       else if (i < (LduCnt + 1 + StaCnt)) Cat(ptw_resp_next.vector.drop(LduCnt + 1).take(StaCnt)).orR
       else if (i < (LduCnt + 1 + StaCnt + HyuCnt)) Cat(ptw_resp_next.vector.drop(LduCnt + 1 + StaCnt).take(HyuCnt)).orR
       else Cat(ptw_resp_next.vector.drop(LduCnt + StaCnt + HyuCnt + 1)).orR
-=======
-      else if (i < (exuParameters.LduCnt + 1)) Cat(ptw_resp_next.vector.take(exuParameters.LduCnt + 1)).orR
-      else if (i < (exuParameters.LduCnt + 1 + exuParameters.StuCnt)) Cat(ptw_resp_next.vector.drop(exuParameters.LduCnt + 1).take(exuParameters.StuCnt)).orR
-      else Cat(ptw_resp_next.vector.drop(exuParameters.LduCnt + 1 + exuParameters.StuCnt)).orR
->>>>>>> 67a03ae6
     ptwio.req(i).valid := tlb.valid && !(ptw_resp_v && vector_hit &&
       ptw_resp_next.data.hit(tlb.bits.vpn, tlbcsr.satp.asid, allType = true, ignoreAsid = true))
   }
@@ -689,7 +637,6 @@
 
   io.mem_to_ooo.lsTopdownInfo := loadUnits.map(_.io.lsTopdownInfo) ++ hybridUnits.map(_.io.ldu_io.lsTopdownInfo)
 
-<<<<<<< HEAD
   // trigger
   val tdata = RegInit(VecInit(Seq.fill(TriggerNum)(0.U.asTypeOf(new MatchTriggerIO))))
   val tEnable = RegInit(VecInit(Seq.fill(TriggerNum)(false.B)))
@@ -706,56 +653,6 @@
     PrintTriggerInfo(tEnable(j), tdata(j))
 
   // LoadUnit
-  class BalanceEntry extends XSBundle {
-    val balance = Bool()
-    val req = new LqWriteBundle
-    val port = UInt(log2Up(LoadPipelineWidth).W)
-  }
-
-  def balanceReOrder(sel: Seq[ValidIO[BalanceEntry]]): Seq[ValidIO[BalanceEntry]] = {
-    require(sel.length > 0)
-    val balancePick = ParallelPriorityMux(sel.map(x => (x.valid && x.bits.balance) -> x))
-    val reorderSel = Wire(Vec(sel.length, ValidIO(new BalanceEntry)))
-    (0 until sel.length).map(i =>
-      if (i == 0) {
-        when (balancePick.valid && balancePick.bits.balance) {
-          reorderSel(i) := balancePick
-        } .otherwise {
-          reorderSel(i) := sel(i)
-        }
-      } else {
-        when (balancePick.valid && balancePick.bits.balance && i.U === balancePick.bits.port) {
-          reorderSel(i) := sel(0)
-        } .otherwise {
-          reorderSel(i) := sel(i)
-        }
-      }
-    )
-    reorderSel
-  }
-
-  val lduFastReplaySel = loadUnits.map(_.io).zipWithIndex.map { case (ldu, i) => {
-    val wrapper = Wire(Valid(new BalanceEntry))
-    wrapper.valid        := ldu.fast_rep_out.valid
-    wrapper.bits.req     := ldu.fast_rep_out.bits
-    wrapper.bits.balance := ldu.fast_rep_out.bits.rep_info.bank_conflict
-    wrapper.bits.port    := i.U
-    wrapper
-  }}
-  val hyuFastReplaySel = hybridUnits.map(_.io.ldu_io).zipWithIndex.map { case (ldu, i) => {
-    val wrapper = Wire(Valid(new BalanceEntry))
-    wrapper.valid        := ldu.fast_rep_out.valid
-    wrapper.bits.req     := ldu.fast_rep_out.bits
-    wrapper.bits.balance := ldu.fast_rep_out.bits.rep_info.bank_conflict
-    wrapper.bits.port    := (LduCnt + i).U
-    wrapper
-  }}
-  val fastReplaySel = lduFastReplaySel ++ hyuFastReplaySel
-  val balanceFastReplaySel = balanceReOrder(fastReplaySel)
-
-=======
-  // LoadUnit
->>>>>>> 67a03ae6
   val correctMissTrain = WireInit(Constantin.createRecord("CorrectMissTrain" + p(XSCoreParamsKey).HartId.toString, initValue = 0.U)) === 1.U
 
   for (i <- 0 until LduCnt) {
@@ -775,20 +672,7 @@
     loadUnits(i).io.vec_forward <> vsFlowQueue.io.forward(i)
 
     // fast replay
-<<<<<<< HEAD
-    loadUnits(i).io.fast_rep_in.valid := balanceFastReplaySel(i).valid
-    loadUnits(i).io.fast_rep_in.bits := balanceFastReplaySel(i).bits.req
-
-    loadUnits(i).io.fast_rep_out.ready := false.B
-    val fast_rep_in = loadUnits.map(_.io.fast_rep_in) ++ hybridUnits.map(_.io.ldu_io.fast_rep_in)
-    for (j <- 0 until LduCnt + HyuCnt) {
-      when (balanceFastReplaySel(j).valid && balanceFastReplaySel(j).bits.port === i.U) {
-        loadUnits(i).io.fast_rep_out.ready := fast_rep_in(j).ready
-      }
-    }
-=======
     loadUnits(i).io.fast_rep_in <> loadUnits(i).io.fast_rep_out
->>>>>>> 67a03ae6
 
     // dcache access
     loadUnits(i).io.dcache <> dcache.io.lsu.load(i)
@@ -822,15 +706,11 @@
         source.valid && source.bits.isFirstIssue && source.bits.miss
       )
       pf.io.ld_in(i).bits := source.bits
-<<<<<<< HEAD
-      pf.io.ld_in(i).bits.uop.pc := Mux(loadUnits(i).io.s2_ptr_chasing, io.ooo_to_mem.loadPc(i), RegNext(io.ooo_to_mem.loadPc(i)))
-=======
-      pf.io.ld_in(i).bits.uop.cf.pc := Mux(
+      pf.io.ld_in(i).bits.uop.pc := Mux(
         loadUnits(i).io.s2_ptr_chasing,
         RegNext(io.ooo_to_mem.loadPc(i)),
         RegNext(RegNext(io.ooo_to_mem.loadPc(i)))
       )
->>>>>>> 67a03ae6
     })
     l1PrefetcherOpt.foreach(pf => {
       // stream will train on all load sources
@@ -872,7 +752,6 @@
     lsq.io.tlb_hint <> dtlbRepeater.io.hint.get
 
     // alter writeback exception info
-<<<<<<< HEAD
     io.mem_to_ooo.s3_delayed_load_error(i) := loadUnits(i).io.s3_dly_ld_err
 
     // update mem dependency predictor
@@ -1097,9 +976,6 @@
       hyuOut.bits.uop.trigger.backendCanFire := stTriggerCanFireVec
     }
 
-=======
-    io.s3_delayed_load_error(i) := loadUnits(i).io.s3_dly_ld_err
->>>>>>> 67a03ae6
   }
 
   // Prefetcher
@@ -1169,11 +1045,7 @@
           )
       )
       pf.io.st_in(i).bits := stu.io.prefetch_train.bits
-<<<<<<< HEAD
-      pf.io.st_in(i).bits.uop.pc := RegNext(io.ooo_to_mem.storePc(i))
-=======
-      pf.io.st_in(i).bits.uop.cf.pc := RegNext(RegNext(io.ooo_to_mem.storePc(i)))
->>>>>>> 67a03ae6
+      pf.io.st_in(i).bits.uop.pc := RegNext(RegNext(io.ooo_to_mem.storePc(i)))
     })
 
     // 1. sync issue info to store set LFST
@@ -1184,7 +1056,6 @@
     io.mem_to_ooo.stIn(i).bits := stu.io.issue.bits
 
     stu.io.stout.ready := true.B
-<<<<<<< HEAD
 
     // vector
     stu.io.vecstin <> vsFlowQueue.io.pipeIssue(i)
@@ -1218,8 +1089,6 @@
       stOut(i).bits.uop.trigger.backendHit := triggerHitVec
       stOut(i).bits.uop.trigger.backendCanFire := triggerCanFireVec
     }
-=======
->>>>>>> 67a03ae6
   }
 
   // mmio store writeback will use store writeback port 0
@@ -1230,7 +1099,6 @@
     lsq.io.mmioStout.ready := true.B
   }
 
-<<<<<<< HEAD
   when (atomicsUnit.io.out.valid) {
     // when atom inst writeback, surpress normal load trigger
     (0 until LduCnt).map(i => {
@@ -1241,8 +1109,6 @@
     })
   }
 
-=======
->>>>>>> 67a03ae6
   // Uncahce
   uncache.io.enableOutstanding := io.ooo_to_mem.csrCtrl.uncache_write_outstanding_enable
   uncache.io.hartId := io.hartId
@@ -1460,6 +1326,7 @@
   }
   val atomicsExceptionAddress = RegEnable(atomicsUnit.io.exceptionAddr.bits, atomicsUnit.io.exceptionAddr.valid)
   io.mem_to_ooo.lsqio.vaddr := RegNext(Mux(atomicsException, atomicsExceptionAddress, lsq.io.exceptionAddr.vaddr))
+  XSError(atomicsException && atomicsUnit.io.in.valid, "new instruction before exception triggers\n")
 
   io.memInfo.sqFull := RegNext(lsq.io.sqFull)
   io.memInfo.lqFull := RegNext(lsq.io.lqFull)
