/***************************************************************************************
* Copyright (c) 2020-2021 Institute of Computing Technology, Chinese Academy of Sciences
* Copyright (c) 2020-2021 Peng Cheng Laboratory
*
* XiangShan is licensed under Mulan PSL v2.
* You can use this software according to the terms and conditions of the Mulan PSL v2.
* You may obtain a copy of Mulan PSL v2 at:
*          http://license.coscl.org.cn/MulanPSL2
*
* THIS SOFTWARE IS PROVIDED ON AN "AS IS" BASIS, WITHOUT WARRANTIES OF ANY KIND,
* EITHER EXPRESS OR IMPLIED, INCLUDING BUT NOT LIMITED TO NON-INFRINGEMENT,
* MERCHANTABILITY OR FIT FOR A PARTICULAR PURPOSE.
*
* See the Mulan PSL v2 for more details.
***************************************************************************************/

package xiangshan.backend.issue

import chipsalliance.rocketchip.config.Parameters
import chisel3._
import chisel3.util._
import xiangshan._
import utils._
import xiangshan.backend.decode.{ImmUnion, Imm_LUI_LOAD, Imm_U}
import xiangshan.backend.exu.ExuConfig

class DataArrayReadIO(numEntries: Int, numSrc: Int, dataBits: Int)(implicit p: Parameters) extends XSBundle {
  val addr = Input(UInt(numEntries.W))
  val data = Vec(numSrc, Output(UInt(dataBits.W)))
}

class DataArrayWriteIO(numEntries: Int, numSrc: Int, dataBits: Int)(implicit p: Parameters) extends XSBundle {
  val enable = Input(Bool())
  val mask   = Vec(numSrc, Input(Bool()))
  val addr   = Input(UInt(numEntries.W))
  val data   = Vec(numSrc, Input(UInt(dataBits.W)))
}

class DataArrayMultiWriteIO(numEntries: Int, numSrc: Int, dataBits: Int)(implicit p: Parameters) extends XSBundle {
  val enable = Input(Bool())
  val addr   = Vec(numSrc, Input(UInt(numEntries.W)))
  val data   = Input(UInt(dataBits.W))
<<<<<<< HEAD
=======
}

class DataArrayDelayedWriteIO(numEntries: Int, numSrc: Int, dataBits: Int)(implicit p: Parameters) extends XSBundle {
  val mask = Vec(numSrc, Input(Bool()))
  val addr = Input(UInt(numEntries.W))
  val data = Vec(numSrc, Input(UInt(dataBits.W)))
>>>>>>> 3565f617
}

class DataArrayIO(params: RSParams)(implicit p: Parameters) extends XSBundle {
  val read = Vec(params.numDeq + 1, new DataArrayReadIO(params.numEntries, params.numSrc, params.dataBits))
  val write = Vec(params.numEnq, new DataArrayWriteIO(params.numEntries, params.numSrc, params.dataBits))
  val multiWrite = Vec(params.numWakeup, new DataArrayMultiWriteIO(params.numEntries, params.numSrc, params.dataBits))
  val delayedWrite = if (params.delayedSrc) Vec(params.numEnq, new DataArrayDelayedWriteIO(params.numEntries, params.numSrc, params.dataBits)) else null
  val partialWrite = if (params.hasMidState) Vec(params.numDeq, new DataArrayWriteIO(params.numEntries, params.numSrc - 1, params.dataBits)) else null
}

class DataArray(params: RSParams)(implicit p: Parameters) extends XSModule {
  val io = IO(new DataArrayIO(params))

  for (i <- 0 until params.numSrc) {
    val delayedWen = if (params.delayedSrc) io.delayedWrite.map(_.mask(i)) else Seq()
    val delayedWaddr = if (params.delayedSrc) io.delayedWrite.map(_.addr) else Seq()
    val delayedWdata = if (params.delayedSrc) io.delayedWrite.map(_.data(i)) else Seq()

    val partialWen = if (i < 2 && params.hasMidState) io.partialWrite.map(_.enable) else Seq()
    val partialWaddr = if (i < 2 && params.hasMidState) io.partialWrite.map(_.addr) else Seq()
    val partialWdata = if (i < 2 && params.hasMidState) io.partialWrite.map(_.data(i)) else Seq()

    val wen = io.write.map(w => w.enable && w.mask(i)) ++ io.multiWrite.map(_.enable) ++ delayedWen ++ partialWen
    val waddr = io.write.map(_.addr) ++ io.multiWrite.map(_.addr(i)) ++ delayedWaddr ++ partialWaddr
    val wdata = io.write.map(_.data(i)) ++ io.multiWrite.map(_.data) ++ delayedWdata ++ partialWdata

    val dataModule = Module(new SyncRawDataModuleTemplate(UInt(params.dataBits.W), params.numEntries, io.read.length, wen.length))
    dataModule.io.rvec := VecInit(io.read.map(_.addr))
    io.read.map(_.data(i)).zip(dataModule.io.rdata).foreach{ case (d, r) => d := r }
    dataModule.io.wen := wen
    dataModule.io.wvec := waddr
    dataModule.io.wdata := wdata
    for (i <- 0 until params.numEntries) {
      val w = VecInit(wen.indices.map(j => dataModule.io.wen(j) && dataModule.io.wvec(j)(i)))
      XSError(RegNext(PopCount(w) > 1.U), s"why not OH $i?")
      when(PopCount(w) > 1.U) {
        XSDebug("ERROR: RS DataArray write overlap!\n")
      }
    }
  }

}

class ImmExtractor(numSrc: Int, dataBits: Int)(implicit p: Parameters) extends XSModule {
  val io = IO(new Bundle {
    val uop = Input(new MicroOp)
    val data_in = Vec(numSrc, Input(UInt(dataBits.W)))
    val data_out = Vec(numSrc, Output(UInt(dataBits.W)))
  })
  io.data_out := io.data_in
}

class JumpImmExtractor(implicit p: Parameters) extends ImmExtractor(2, 64) {
  val jump_pc = IO(Input(UInt(VAddrBits.W)))
  val jalr_target = IO(Input(UInt(VAddrBits.W)))

  // Jump now don;t need
  // when (SrcType.isPc(io.uop.ctrl.srcType(0))) {
  //   io.data_out(0) := SignExt(jump_pc, XLEN)
  // }
  // when src1 is reg (like sfence's asid) do not let data_out(1) be the jalr_target
  // when (SrcType.isPcOrImm(io.uop.ctrl.srcType(1))) {
  //   io.data_out(1) := jalr_target
  // }
}

class AluImmExtractor(implicit p: Parameters) extends ImmExtractor(2, 64) {
  when (SrcType.isImm(io.uop.ctrl.srcType(1))) {
    val imm32 = Mux(io.uop.ctrl.selImm === SelImm.IMM_U,
      ImmUnion.U.toImm32(io.uop.ctrl.imm),
      ImmUnion.I.toImm32(io.uop.ctrl.imm)
    )
    io.data_out(1) := SignExt(imm32, XLEN)
  }
}

class MduImmExtractor(implicit p: Parameters) extends ImmExtractor(2, 64) {
  when (SrcType.isImm(io.uop.ctrl.srcType(1))) {
    val imm32 = ImmUnion.I.toImm32(io.uop.ctrl.imm)
    io.data_out(1) := SignExt(imm32, XLEN)
  }
}

class LoadImmExtractor(implicit p: Parameters) extends ImmExtractor(1, 64) {
  when (SrcType.isImm(io.uop.ctrl.srcType(0))) {
    io.data_out(0) := SignExt(Imm_LUI_LOAD().getLuiImm(io.uop), XLEN)
  }
}

object ImmExtractor {
  def apply(params: RSParams, uop: MicroOp, data_in: Vec[UInt], pc: Option[UInt], target: Option[UInt])
           (implicit p: Parameters): Vec[UInt] = {
    val immExt = if (params.isJump) {
      val ext = Module(new JumpImmExtractor)
      ext.jump_pc := pc.get
      ext.jalr_target := target.get
      ext
    }
    else if (params.isAlu) { Module(new AluImmExtractor) }
    else if (params.isMul) { Module(new MduImmExtractor) }
    else if (params.isLoad) { Module(new LoadImmExtractor) }
    else { Module(new ImmExtractor(params.numSrc, params.dataBits)) }
    immExt.io.uop := uop
    immExt.io.data_in := data_in
    immExt.io.data_out
  }
}<|MERGE_RESOLUTION|>--- conflicted
+++ resolved
@@ -40,15 +40,12 @@
   val enable = Input(Bool())
   val addr   = Vec(numSrc, Input(UInt(numEntries.W)))
   val data   = Input(UInt(dataBits.W))
-<<<<<<< HEAD
-=======
 }
 
 class DataArrayDelayedWriteIO(numEntries: Int, numSrc: Int, dataBits: Int)(implicit p: Parameters) extends XSBundle {
   val mask = Vec(numSrc, Input(Bool()))
   val addr = Input(UInt(numEntries.W))
   val data = Vec(numSrc, Input(UInt(dataBits.W)))
->>>>>>> 3565f617
 }
 
 class DataArrayIO(params: RSParams)(implicit p: Parameters) extends XSBundle {
