--- conflicted
+++ resolved
@@ -153,11 +153,6 @@
   // store pc is ready 1 cycle after s1_isReplay is judged
   io.memPredUpdate.stpc := XORFold(store_pc(VAddrBits-1, 1), MemPredPCWidth)
 
-<<<<<<< HEAD
-  XSError(io.memPredUpdate.valid && RegNext(s1_real_pc_from_frontend) =/= RegNext(real_pc), "s1_real_pc error")
-
-=======
->>>>>>> d7a37d13
   // // recover runahead checkpoint if redirect
   // if (!env.FPGAPlatform) {
   //   val runahead_redirect = Module(new DifftestRunaheadRedirectEvent)
