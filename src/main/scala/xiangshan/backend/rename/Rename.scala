--- conflicted
+++ resolved
@@ -55,33 +55,20 @@
     val vecReadPorts = Vec(RenameWidth, Vec(numVecRatPorts, Input(UInt(PhyRegIdxWidth.W))))
     val intRenamePorts = Vec(RenameWidth, Output(new RatWritePort))
     val fpRenamePorts = Vec(RenameWidth, Output(new RatWritePort))
-<<<<<<< HEAD
     val vecRenamePorts = Vec(RenameWidth, Output(new RatWritePort))
-    // to dispatch1
-    val out = Vec(RenameWidth, DecoupledIO(new DynInst))
-=======
     // from rename table
     val int_old_pdest = Vec(CommitWidth, Input(UInt(PhyRegIdxWidth.W)))
     val fp_old_pdest = Vec(CommitWidth, Input(UInt(PhyRegIdxWidth.W)))
     val int_need_free = Vec(CommitWidth, Input(Bool()))
     // to dispatch1
-    val out = Vec(RenameWidth, DecoupledIO(new MicroOp))
+    val out = Vec(RenameWidth, DecoupledIO(new DynInst))
     // for snapshots
     val snpt = Input(new SnapshotPort)
->>>>>>> 1a718038
     // debug arch ports
     val debug_int_rat = Vec(32, Input(UInt(PhyRegIdxWidth.W)))
     val debug_vconfig_rat = Input(UInt(PhyRegIdxWidth.W))
     val debug_fp_rat = Vec(32, Input(UInt(PhyRegIdxWidth.W)))
-<<<<<<< HEAD
     val debug_vec_rat = Vec(32, Input(UInt(PhyRegIdxWidth.W)))
-  })
-
-  // create free list and rat
-  val intFreeList = Module(new MEFreeList(IntPhyRegs))
-  val intRefCounter = Module(new RefCounter(IntPhyRegs))
-  val fpFreeList = Module(new StdFreeList(VfPhyRegs - FpLogicRegs - VecLogicRegs))
-=======
     // perf only
     val stallReason = new Bundle {
       val in = Flipped(new StallReasonIO(RenameWidth))
@@ -90,9 +77,8 @@
   })
 
   // create free list and rat
-  val intFreeList = Module(new MEFreeList(NRPhyRegs))
-  val fpFreeList = Module(new StdFreeList(NRPhyRegs - 32))
->>>>>>> 1a718038
+  val intFreeList = Module(new MEFreeList(IntPhyRegs))
+  val fpFreeList = Module(new StdFreeList(VfPhyRegs - FpLogicRegs - VecLogicRegs))
 
   intFreeList.io.commit    <> io.robCommits
   intFreeList.io.debug_rat <> io.debug_int_rat
@@ -150,7 +136,6 @@
     */
   val uops = Wire(Vec(RenameWidth, new DynInst))
   uops.foreach( uop => {
-<<<<<<< HEAD
     uop.srcState      := DontCare
     uop.robIdx        := DontCare
     uop.debugInfo     := DontCare
@@ -158,16 +143,7 @@
     uop.sqIdx         := DontCare
     uop.waitForRobIdx := DontCare
     uop.singleStep    := DontCare
-=======
-    uop.srcState(0) := DontCare
-    uop.srcState(1) := DontCare
-    uop.srcState(2) := DontCare
-    uop.robIdx := DontCare
-    uop.debugInfo := DontCare
-    uop.lqIdx := DontCare
-    uop.sqIdx := DontCare
-    uop.snapshot := DontCare
->>>>>>> 1a718038
+    uop.snapshot      := DontCare
   })
 
   require(RenameWidth >= CommitWidth)
@@ -218,15 +194,10 @@
       walkNeedVecDest(i) := io.robCommits.walkValid(i) && needDestRegWalk(Reg_V, io.robCommits.info(i))
       walkIsMove(i) := io.robCommits.info(i).isMove
     }
-<<<<<<< HEAD
-    fpFreeList.io.allocateReq(i) := Mux(io.robCommits.isWalk, walkNeedFpDest(i) || walkNeedVecDest(i), needFpDest(i) || needVecDest(i))
-    intFreeList.io.allocateReq(i) := Mux(io.robCommits.isWalk, walkNeedIntDest(i) && !walkIsMove(i), needIntDest(i) && !isMove(i))
-=======
-    fpFreeList.io.allocateReq(i) := needFpDest(i)
-    fpFreeList.io.walkReq(i) := walkNeedFpDest(i)
+    fpFreeList.io.allocateReq(i) := needFpDest(i) || needVecDest(i)
+    fpFreeList.io.walkReq(i) := walkNeedFpDest(i) || walkNeedVecDest(i)
     intFreeList.io.allocateReq(i) := needIntDest(i) && !isMove(i)
     intFreeList.io.walkReq(i) := walkNeedIntDest(i) && !walkIsMove(i)
->>>>>>> 1a718038
 
     // no valid instruction from decode stage || all resources (dispatch1 + both free lists) ready
     io.in(i).ready := !hasValid || canOut
@@ -247,15 +218,8 @@
         uops(i).psrc(1) := 0.U
       }
     }
-<<<<<<< HEAD
-    uops(i).oldPdest := Mux1H(Seq(
-      uops(i).rfWen  -> io.intReadPorts(i).last,
-      uops(i).fpWen  -> io.fpReadPorts (i).last,
-      uops(i).vecWen -> io.vecReadPorts(i).last,
-    ))
-=======
     uops(i).psrc(2) := io.fpReadPorts(i)(2)
->>>>>>> 1a718038
+    uops(i).old_pdest := Mux(uops(i).ctrl.rfWen, io.intReadPorts(i).last, io.fpReadPorts(i).last)
     uops(i).eliminatedMove := isMove(i)
 
     // update pdest
@@ -347,18 +311,12 @@
     io.out(i).bits.psrc(2) := io.out.take(i).map(_.bits.pdest).zip(bypassCond(2)(i-1).asBools).foldLeft(uops(i).psrc(2)) {
       (z, next) => Mux(next._2, next._1, z)
     }
-<<<<<<< HEAD
     io.out(i).bits.psrc(3) := io.out.take(i).map(_.bits.pdest).zip(bypassCond(3)(i-1).asBools).foldLeft(uops(i).psrc(3)) {
       (z, next) => Mux(next._2, next._1, z)
     }
     io.out(i).bits.psrc(4) := io.out.take(i).map(_.bits.pdest).zip(bypassCond(4)(i-1).asBools).foldLeft(uops(i).psrc(4)) {
       (z, next) => Mux(next._2, next._1, z)
     }
-    io.out(i).bits.oldPdest := io.out.take(i).map(_.bits.pdest).zip(bypassCond(pdestLoc)(i-1).asBools).foldLeft(uops(i).oldPdest) {
-      (z, next) => Mux(next._2, next._1, z)
-    }
-=======
->>>>>>> 1a718038
     io.out(i).bits.pdest := Mux(isMove(i), io.out(i).bits.psrc(0), uops(i).pdest)
 
     // Todo: better implementation for fields reuse
@@ -411,20 +369,19 @@
     io.intRenamePorts(i).addr := uops(i).ldest
     io.intRenamePorts(i).data := io.out(i).bits.pdest
 
-<<<<<<< HEAD
     io.fpRenamePorts(i).wen  := fpSpecWen(i)
     io.fpRenamePorts(i).addr := uops(i).ldest
     io.fpRenamePorts(i).data := fpFreeList.io.allocatePhyReg(i)
 
-    io.vecRenamePorts(i).wen  := vecSpecWen(i)
+    io.vecRenamePorts(i).wen := vecSpecWen(i)
     io.vecRenamePorts(i).addr := uops(i).ldest
     io.vecRenamePorts(i).data := fpFreeList.io.allocatePhyReg(i)
 
     // II. Free List Update
-    intFreeList.io.freeReq(i) := intRefCounter.io.freeRegs(i).valid
-    intFreeList.io.freePhyReg(i) := intRefCounter.io.freeRegs(i).bits
-    fpFreeList.io.freeReq(i)  := commitValid && (needDestRegCommit(Reg_F, io.robCommits.info(i)) || needDestRegCommit(Reg_V, io.robCommits.info(i)))
-    fpFreeList.io.freePhyReg(i) := io.robCommits.info(i).old_pdest
+    intFreeList.io.freeReq(i) := io.int_need_free(i)
+    intFreeList.io.freePhyReg(i) := RegNext(io.int_old_pdest(i))
+    fpFreeList.io.freeReq(i)  := RegNext(commitValid && (needDestRegCommit(Reg_F, io.robCommits.info(i)) || needDestRegCommit(Reg_V, io.robCommits.info(i))))
+    fpFreeList.io.freePhyReg(i) := io.fp_old_pdest(i)
 
     intRefCounter.io.deallocate(i).valid := commitValid && needDestRegCommit(Reg_I, io.robCommits.info(i)) && !io.robCommits.isWalk
     intRefCounter.io.deallocate(i).bits := io.robCommits.info(i).old_pdest
@@ -439,17 +396,6 @@
     (fpFreeList.io.allocateReq zip fpFreeList.io.allocatePhyReg).take(CommitWidth) zip io.robCommits.info foreach {
       case ((reqValid, allocReg), commitInfo) => when(reqValid) {
         XSError(allocReg =/= commitInfo.pdest, "walk alloc reg =/= rob reg\n")
-=======
-      /*
-      II. Free List Update
-       */
-      if (fp) { // Float Point free list
-        fpFreeList.io.freeReq(i)  := RegNext(commitValid && needDestRegCommit(fp, io.robCommits.info(i)), false.B)
-        fpFreeList.io.freePhyReg(i) := io.fp_old_pdest(i)
-      } else { // Integer free list
-        intFreeList.io.freeReq(i) := io.int_need_free(i)
-        intFreeList.io.freePhyReg(i) := RegNext(io.int_old_pdest(i))
->>>>>>> 1a718038
       }
     }
   }
@@ -457,23 +403,12 @@
   /*
   Debug and performance counters
    */
-<<<<<<< HEAD
   def printRenameInfo(in: DecoupledIO[DecodedInst], out: DecoupledIO[DynInst]) = {
     XSInfo(out.fire, p"pc:${Hexadecimal(in.bits.pc)} in(${in.valid},${in.ready}) " +
       p"lsrc(0):${in.bits.lsrc(0)} -> psrc(0):${out.bits.psrc(0)} " +
       p"lsrc(1):${in.bits.lsrc(1)} -> psrc(1):${out.bits.psrc(1)} " +
       p"lsrc(2):${in.bits.lsrc(2)} -> psrc(2):${out.bits.psrc(2)} " +
-      p"ldest:${in.bits.ldest} -> pdest:${out.bits.pdest} " +
-      p"old_pdest:${out.bits.oldPdest}\n"
-      // Todo: add no lsrc -> psrc map print
-=======
-  def printRenameInfo(in: DecoupledIO[CfCtrl], out: DecoupledIO[MicroOp]) = {
-    XSInfo(out.fire, p"pc:${Hexadecimal(in.bits.cf.pc)} in(${in.valid},${in.ready}) " +
-      p"lsrc(0):${in.bits.ctrl.lsrc(0)} -> psrc(0):${out.bits.psrc(0)} " +
-      p"lsrc(1):${in.bits.ctrl.lsrc(1)} -> psrc(1):${out.bits.psrc(1)} " +
-      p"lsrc(2):${in.bits.ctrl.lsrc(2)} -> psrc(2):${out.bits.psrc(2)} " +
-      p"ldest:${in.bits.ctrl.ldest} -> pdest:${out.bits.pdest} "
->>>>>>> 1a718038
+      p"ldest:${in.bits.ldest} -> pdest:${out.bits.pdest}\n"
     )
   }
 
@@ -519,12 +454,7 @@
   for (i <- 0 until CommitWidth) {
     val info = io.robCommits.info(i)
     XSDebug(io.robCommits.isWalk && io.robCommits.walkValid(i), p"[#$i walk info] pc:${Hexadecimal(info.pc)} " +
-<<<<<<< HEAD
-      p"ldest:${info.ldest} rfWen:${info.rfWen} fpWen:${info.fpWen} vecWen:${info.vecWen}" +
-      p"pdest:${info.pdest} old_pdest:${info.old_pdest}\n")
-=======
-      p"ldest:${info.ldest} rfWen:${info.rfWen} fpWen:${info.fpWen} ")
->>>>>>> 1a718038
+      p"ldest:${info.ldest} rfWen:${info.rfWen} fpWen:${info.fpWen} vecWen:${info.vecWen}")
   }
 
   XSDebug(p"inValidVec: ${Binary(Cat(io.in.map(_.valid)))}\n")
