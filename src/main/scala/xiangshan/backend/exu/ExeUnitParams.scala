package xiangshan.backend.exu

import org.chipsalliance.cde.config.Parameters
import chisel3._
import chisel3.util._
import xiangshan.backend.BackendParams
import xiangshan.backend.Bundles.{ExuBypassBundle, ExuInput, ExuOutput}
import xiangshan.backend.datapath.DataConfig.DataConfig
import xiangshan.backend.datapath.RdConfig._
import xiangshan.backend.datapath.WbConfig.{IntWB, PregWB, VfWB}
import xiangshan.backend.datapath.{DataConfig, WakeUpConfig}
import xiangshan.backend.fu.{FuConfig, FuType}
import xiangshan.backend.issue.{IssueBlockParams, SchedulerType, IntScheduler, VfScheduler, MemScheduler}
import scala.collection.mutable

case class ExeUnitParams(
  name          : String,
  fuConfigs     : Seq[FuConfig],
  wbPortConfigs : Seq[PregWB],
  rfrPortConfigs: Seq[Seq[RdConfig]],
  copyWakeupOut: Boolean = false,
  copyDistance: Int = 1,
  fakeUnit      : Boolean = false,
)(
  implicit
  val schdType: SchedulerType,
) {
  // calculated configs
  var iqWakeUpSourcePairs: Seq[WakeUpConfig] = Seq()
  var iqWakeUpSinkPairs: Seq[WakeUpConfig] = Seq()
  // used in bypass to select data of exu output
  var exuIdx: Int = -1
  var backendParam: BackendParams = null

  val numIntSrc: Int = fuConfigs.map(_.numIntSrc).max
  val numFpSrc: Int = fuConfigs.map(_.numFpSrc).max
  val numVecSrc: Int = fuConfigs.map(_.numVecSrc).max
  val numVfSrc: Int = fuConfigs.map(_.numVfSrc).max
  val numRegSrc: Int = fuConfigs.map(_.numRegSrc).max
  val numSrc: Int = fuConfigs.map(_.numSrc).max
  val dataBitsMax: Int = fuConfigs.map(_.dataBits).max
  val readIntRf: Boolean = numIntSrc > 0
  val readFpRf: Boolean = numFpSrc > 0
  val readVecRf: Boolean = numVecSrc > 0
  val readVfRf: Boolean = numVfSrc > 0
  val writeIntRf: Boolean = fuConfigs.map(_.writeIntRf).reduce(_ || _)
  val writeFpRf: Boolean = fuConfigs.map(_.writeFpRf).reduce(_ || _)
  val writeVecRf: Boolean = fuConfigs.map(_.writeVecRf).reduce(_ || _)
  val needIntWen: Boolean = fuConfigs.map(_.needIntWen).reduce(_ || _)
  val needFpWen: Boolean = fuConfigs.map(_.needFpWen).reduce(_ || _)
  val needVecWen: Boolean = fuConfigs.map(_.needVecWen).reduce(_ || _)
  val needOg2: Boolean = fuConfigs.map(_.needOg2).reduce(_ || _)
  val writeVfRf: Boolean = writeFpRf || writeVecRf
  val writeFflags: Boolean = fuConfigs.map(_.writeFflags).reduce(_ || _)
  val writeVxsat: Boolean = fuConfigs.map(_.writeVxsat).reduce(_ || _)
  val hasNoDataWB: Boolean = fuConfigs.map(_.hasNoDataWB).reduce(_ && _)
  val hasRedirect: Boolean = fuConfigs.map(_.hasRedirect).reduce(_ || _)
  val hasPredecode: Boolean = fuConfigs.map(_.hasPredecode).reduce(_ || _)
  val exceptionOut: Seq[Int] = fuConfigs.map(_.exceptionOut).reduce(_ ++ _).distinct.sorted
  val hasLoadError: Boolean = fuConfigs.map(_.hasLoadError).reduce(_ || _)
  val flushPipe: Boolean = fuConfigs.map(_.flushPipe).reduce(_ || _)
  val replayInst: Boolean = fuConfigs.map(_.replayInst).reduce(_ || _)
  val trigger: Boolean = fuConfigs.map(_.trigger).reduce(_ || _)
  val needExceptionGen: Boolean = exceptionOut.nonEmpty || flushPipe || replayInst || trigger
  val needPc: Boolean = fuConfigs.map(_.needPc).reduce(_ || _)
  val needTarget: Boolean = fuConfigs.map(_.needTargetPc).reduce(_ || _)
  val needPdInfo: Boolean = fuConfigs.map(_.needPdInfo).reduce(_ || _)
  val needSrcFrm: Boolean = fuConfigs.map(_.needSrcFrm).reduce(_ || _)
  val needSrcVxrm: Boolean = fuConfigs.map(_.needSrcVxrm).reduce(_ || _)
  val needFPUCtrl: Boolean = fuConfigs.map(_.needFPUCtrl).reduce(_ || _)
  val needVPUCtrl: Boolean = fuConfigs.map(_.needVecCtrl).reduce(_ || _)
<<<<<<< HEAD
  val writeVConfig: Boolean = fuConfigs.map(_.writeVConfig).reduce(_ || _)
=======
  val writeVType: Boolean = fuConfigs.map(_.writeVType).reduce(_ || _)
>>>>>>> 73900036
  val isHighestWBPriority: Boolean = wbPortConfigs.forall(_.priority == 0)

  val isIntExeUnit: Boolean = schdType.isInstanceOf[IntScheduler]
  val isVfExeUnit: Boolean = schdType.isInstanceOf[VfScheduler]
  val isMemExeUnit: Boolean = schdType.isInstanceOf[MemScheduler]

  require(needPc && needTarget || !needPc && !needTarget, "The ExeUnit must need both PC and Target PC")

  def copyNum: Int = {
    val setIQ = mutable.Set[IssueBlockParams]()
    iqWakeUpSourcePairs.map(_.sink).foreach{ wakeupSink =>
      backendParam.allIssueParams.map{ issueParams =>
        if (issueParams.exuBlockParams.contains(wakeupSink.getExuParam(backendParam.allExuParams))) {
          setIQ.add(issueParams)
        }
      }
    }
    println(s"[Backend] exuIdx ${exuIdx} numWakeupIQ ${setIQ.size}")
    1 + setIQ.size / copyDistance
  }
  def rdPregIdxWidth: Int = {
    this.pregRdDataCfgSet.map(dataCfg => backendParam.getPregParams(dataCfg).addrWidth).fold(0)(_ max _)
  }

  def wbPregIdxWidth: Int = {
    this.pregWbDataCfgSet.map(dataCfg => backendParam.getPregParams(dataCfg).addrWidth).fold(0)(_ max _)
  }

  val writeIntFuConfigs: Seq[FuConfig] = fuConfigs.filter(x => x.writeIntRf)
  val writeVfFuConfigs: Seq[FuConfig] = fuConfigs.filter(x => x.writeFpRf || x.writeVecRf)

  /**
    * Check if this exu has certain latency
    */
  def latencyCertain: Boolean = fuConfigs.map(x => x.latency.latencyVal.nonEmpty).reduce(_ && _)
  def intLatencyCertain: Boolean = writeIntFuConfigs.forall(x => x.latency.latencyVal.nonEmpty)
  def vfLatencyCertain: Boolean = writeVfFuConfigs.forall(x => x.latency.latencyVal.nonEmpty)
  // only load use it
  def hasUncertainLatencyVal: Boolean = fuConfigs.map(x => x.latency.uncertainLatencyVal.nonEmpty).reduce(_ || _)

  /**
    * Get mapping from FuType to Latency value.
    * If both [[latencyCertain]] and [[hasUncertainLatencyVal]] are false, get empty [[Map]]
    *
    * @return Map[ [[BigInt]], Latency]
    */
  def fuLatencyMap: Map[FuType.OHType, Int] = {
    if (latencyCertain)
      if(needOg2) fuConfigs.map(x => (x.fuType, x.latency.latencyVal.get + 1)).toMap else fuConfigs.map(x => (x.fuType, x.latency.latencyVal.get)).toMap
    else if (hasUncertainLatencyVal)
      fuConfigs.map(x => (x.fuType, x.latency.uncertainLatencyVal)).toMap.filter(_._2.nonEmpty).map(x => (x._1, x._2.get))
    else
      Map()
  }
  def wakeUpFuLatencyMap: Map[FuType.OHType, Int] = {
    if (latencyCertain)
      fuConfigs.filterNot(_.hasNoDataWB).map(x => (x.fuType, x.latency.latencyVal.get)).toMap
    else if (hasUncertainLatencyVal)
      fuConfigs.filterNot(_.hasNoDataWB).map(x => (x.fuType, x.latency.uncertainLatencyVal.get)).toMap
    else
      Map()
  }

  /**
    * Get set of latency of function units.
    * If both [[latencyCertain]] and [[hasUncertainLatencyVal]] are false, get empty [[Set]]
    *
    * @return Set[Latency]
    */
  def fuLatancySet: Set[Int] = fuLatencyMap.values.toSet

  def wakeUpFuLatancySet: Set[Int] = wakeUpFuLatencyMap.values.toSet

  def latencyValMax: Int = fuLatancySet.fold(0)(_ max _)

  def intFuLatencyMap: Map[FuType.OHType, Int] = {
    if (intLatencyCertain) {
      if (isVfExeUnit) {
        // vf exe unit writing back to int regfile should delay 1 cycle
<<<<<<< HEAD
        writeIntFuConfigs.map(x => (x.fuType, x.latency.latencyVal.get + 1)).toMap
=======
        // vf exe unit need og2 --> delay 1 cycle
        writeIntFuConfigs.map(x => (x.fuType, x.latency.latencyVal.get + 2)).toMap
>>>>>>> 73900036
      } else {
        writeIntFuConfigs.map(x => (x.fuType, x.latency.latencyVal.get)).toMap
      }
    }
    else
      Map()
  }

  def intLatencyValMax: Int = intFuLatencyMap.values.fold(0)(_ max _)

  def vfFuLatencyMap: Map[FuType.OHType, Int] = {
    if (vfLatencyCertain)
      if(needOg2) writeVfFuConfigs.map(x => (x.fuType, x.latency.latencyVal.get + 1)).toMap else writeVfFuConfigs.map(x => (x.fuType, x.latency.latencyVal.get)).toMap
    else
      Map()
  }

  def vfLatencyValMax: Int = vfFuLatencyMap.values.fold(0)(_ max _)

  /**
    * Check if this exu has fixed latency
    */
  def isFixedLatency: Boolean = {
    if (latencyCertain)
      return fuConfigs.map(x => x.latency.latencyVal.get == fuConfigs.head.latency.latencyVal.get).reduce(_ && _)
    false
  }

  def hasCSR: Boolean = fuConfigs.map(_.isCsr).reduce(_ || _)

  def hasFence: Boolean = fuConfigs.map(_.isFence).reduce(_ || _)

  def hasBrhFu = fuConfigs.map(_.fuType == FuType.brh).reduce(_ || _)

  def hasJmpFu = fuConfigs.map(_.fuType == FuType.jmp).reduce(_ || _)

  def hasLoadFu = fuConfigs.map(_.name == "ldu").reduce(_ || _)

  def hasVLoadFu = fuConfigs.map(_.fuType == FuType.vldu).reduce(_ || _)

  def hasVStoreFu = fuConfigs.map(_.fuType == FuType.vstu).reduce(_ || _)

  def hasVecLsFu = fuConfigs.map(x => FuType.FuTypeOrR(x.fuType, Seq(FuType.vldu, FuType.vstu))).reduce(_ || _)

  def hasStoreAddrFu = fuConfigs.map(_.name == "sta").reduce(_ || _)

  def hasStdFu = fuConfigs.map(_.name == "std").reduce(_ || _)

  def hasMemAddrFu = hasLoadFu || hasStoreAddrFu || hasVLoadFu || hasHyldaFu || hasHystaFu || hasVLoadFu || hasVStoreFu

  def hasHyldaFu = fuConfigs.map(_.name == "hylda").reduce(_ || _)

  def hasHystaFu = fuConfigs.map(_.name == "hysta").reduce(_ || _)

  def hasLoadExu = hasLoadFu || hasHyldaFu

  def hasStoreAddrExu = hasStoreAddrFu || hasHystaFu

  def hasVecFu = fuConfigs.map(x => FuConfig.VecArithFuConfigs.contains(x)).reduce(_ || _)

  def getSrcDataType(srcIdx: Int): Set[DataConfig] = {
    fuConfigs.map(_.getSrcDataType(srcIdx)).reduce(_ ++ _)
  }

  def immType: Set[UInt] = fuConfigs.map(x => x.immType).reduce(_ ++ _)

  def getWBSource: SchedulerType = {
    schdType
  }

  def hasCrossWb: Boolean = {
    schdType match {
      case IntScheduler() => writeFpRf || writeVecRf
      case VfScheduler() => writeIntRf
      case _ => false
    }
  }

  def canAccept(fuType: UInt): Bool = {
    Cat(fuConfigs.map(_.fuType.U === fuType)).orR
  }

  def hasUncertainLatency: Boolean = fuConfigs.map(_.latency.latencyVal.isEmpty).reduce(_ || _)

  def bindBackendParam(param: BackendParams): Unit = {
    backendParam = param
  }

  def updateIQWakeUpConfigs(cfgs: Seq[WakeUpConfig]) = {
    this.iqWakeUpSourcePairs = cfgs.filter(_.source.name == this.name)
    this.iqWakeUpSinkPairs = cfgs.filter(_.sink.name == this.name)
    if (this.isIQWakeUpSource) {
      require(!this.hasUncertainLatency || hasLoadFu || hasHyldaFu, s"${this.name} is a not-LDU IQ wake up source , but has UncertainLatency")
    }
  }

  def updateExuIdx(idx: Int): Unit = {
    this.exuIdx = idx
  }

  def isIQWakeUpSource = this.iqWakeUpSourcePairs.nonEmpty

  def isIQWakeUpSink = this.iqWakeUpSinkPairs.nonEmpty

  def getIntWBPort = {
    wbPortConfigs.collectFirst {
      case x: IntWB => x
    }
  }

  def getVfWBPort = {
    wbPortConfigs.collectFirst {
      case x: VfWB => x
    }
  }

  /**
    * Get the [[DataConfig]] that this exu need to read
    */
  def pregRdDataCfgSet: Set[DataConfig] = {
    this.rfrPortConfigs.flatten.map(_.getDataConfig).toSet
  }

  /**
    * Get the [[DataConfig]] that this exu need to write
    */
  def pregWbDataCfgSet: Set[DataConfig] = {
    this.wbPortConfigs.map(_.dataCfg).toSet
  }

  def getRfReadDataCfgSet: Seq[Set[DataConfig]] = {
    val fuSrcsCfgSet: Seq[Seq[Set[DataConfig]]] = fuConfigs.map(_.getRfReadDataCfgSet)
    val alignedFuSrcsCfgSet: Seq[Seq[Set[DataConfig]]] = fuSrcsCfgSet.map(x => x ++ Seq.fill(numRegSrc - x.length)(Set[DataConfig]()))

    val exuSrcsCfgSet = alignedFuSrcsCfgSet.reduce((x, y) => (x zip y).map { case (cfg1, cfg2) => cfg1 union cfg2 })

    exuSrcsCfgSet
  }

  /**
    * Get the [[DataConfig]] mapped indices of source data of exu
    *
    * @example
    * {{{
    *   fuCfg.srcData = Seq(VecData(), VecData(), VecData(), MaskSrcData(), VConfigData())
    *   getRfReadSrcIdx(VecData()) = Seq(0, 1, 2)
    *   getRfReadSrcIdx(MaskSrcData()) = Seq(3)
    *   getRfReadSrcIdx(VConfigData()) = Seq(4)
    * }}}
    * @return Map[DataConfig -> Seq[indices]]
    */
  def getRfReadSrcIdx: Map[DataConfig, Seq[Int]] = {
    val dataCfgs = DataConfig.RegSrcDataSet
    val rfRdDataCfgSet = this.getRfReadDataCfgSet
    dataCfgs.toSeq.map { cfg =>
      (
        cfg,
        rfRdDataCfgSet.zipWithIndex.map { case (set, srcIdx) =>
          if (set.contains(cfg))
            Option(srcIdx)
          else
            None
        }.filter(_.nonEmpty).map(_.get)
      )
    }.toMap
  }

  def genExuModule(implicit p: Parameters): ExeUnit = {
    new ExeUnit(this)
  }

  def genExuInputBundle(implicit p: Parameters): ExuInput = {
    new ExuInput(this)
  }

  def genExuOutputBundle(implicit p: Parameters): ExuOutput = {
    new ExuOutput(this)
  }

  def genExuBypassBundle(implicit p: Parameters): ExuBypassBundle = {
    new ExuBypassBundle(this)
  }
}<|MERGE_RESOLUTION|>--- conflicted
+++ resolved
@@ -69,11 +69,8 @@
   val needSrcVxrm: Boolean = fuConfigs.map(_.needSrcVxrm).reduce(_ || _)
   val needFPUCtrl: Boolean = fuConfigs.map(_.needFPUCtrl).reduce(_ || _)
   val needVPUCtrl: Boolean = fuConfigs.map(_.needVecCtrl).reduce(_ || _)
-<<<<<<< HEAD
   val writeVConfig: Boolean = fuConfigs.map(_.writeVConfig).reduce(_ || _)
-=======
   val writeVType: Boolean = fuConfigs.map(_.writeVType).reduce(_ || _)
->>>>>>> 73900036
   val isHighestWBPriority: Boolean = wbPortConfigs.forall(_.priority == 0)
 
   val isIntExeUnit: Boolean = schdType.isInstanceOf[IntScheduler]
@@ -153,12 +150,8 @@
     if (intLatencyCertain) {
       if (isVfExeUnit) {
         // vf exe unit writing back to int regfile should delay 1 cycle
-<<<<<<< HEAD
-        writeIntFuConfigs.map(x => (x.fuType, x.latency.latencyVal.get + 1)).toMap
-=======
         // vf exe unit need og2 --> delay 1 cycle
         writeIntFuConfigs.map(x => (x.fuType, x.latency.latencyVal.get + 2)).toMap
->>>>>>> 73900036
       } else {
         writeIntFuConfigs.map(x => (x.fuType, x.latency.latencyVal.get)).toMap
       }
