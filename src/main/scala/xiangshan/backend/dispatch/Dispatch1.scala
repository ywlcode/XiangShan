package xiangshan.backend.dispatch

import chisel3._
import chisel3.util._
import chisel3.ExcitingUtils._
import xiangshan._
<<<<<<< HEAD
import utils.{XSDebug, XSError, XSInfo, XSPerf}
=======
import utils.{XSDebug, XSError, XSInfo}
import xiangshan.backend.roq.RoqPtr
>>>>>>> a2f02203

// read rob and enqueue
class Dispatch1 extends XSModule {
  val io = IO(new Bundle() {
    val redirect = Flipped(ValidIO(new Redirect))
    // from rename
    val fromRename = Vec(RenameWidth, Flipped(DecoupledIO(new MicroOp)))
    val recv = Output(Vec(RenameWidth, Bool()))
    // enq Roq
    val toRoq =  Vec(RenameWidth, DecoupledIO(new MicroOp))
    // get RoqIdx
    val roqIdxs = Input(Vec(RenameWidth, new RoqPtr))
    // enq Lsroq
    val toLsroq =  Vec(RenameWidth, DecoupledIO(new MicroOp))
    // get LsroqIdx
    val lsroqIdx = Input(Vec(RenameWidth, UInt(LsroqIdxWidth.W)))
    // to dispatch queue
    val toIntDq = Vec(dpParams.DqEnqWidth, DecoupledIO(new MicroOp))
    val toFpDq = Vec(dpParams.DqEnqWidth, DecoupledIO(new MicroOp))
    val toLsDq = Vec(dpParams.DqEnqWidth, DecoupledIO(new MicroOp))
  })
  /**
    * Part 1: choose the target dispatch queue and the corresponding write ports
    */
  // valid bits for different dispatch queues
  val isInt   = WireInit(VecInit(io.fromRename.map(uop => FuType.isIntExu(uop.bits.ctrl.fuType))))
  val isFp    = WireInit(VecInit(io.fromRename.map(uop => FuType.isFpExu (uop.bits.ctrl.fuType))))
  val isLs    = WireInit(VecInit(io.fromRename.map(uop => FuType.isMemExu(uop.bits.ctrl.fuType))))
  val isStore = WireInit(VecInit(io.fromRename.map(uop => FuType.isStoreExu(uop.bits.ctrl.fuType))))

  // generate index mapping
  val intIndex = Module(new IndexMapping(RenameWidth, dpParams.DqEnqWidth, false))
  val fpIndex  = Module(new IndexMapping(RenameWidth, dpParams.DqEnqWidth, false))
  val lsIndex  = Module(new IndexMapping(RenameWidth, dpParams.DqEnqWidth, false))
  for (i <- 0 until RenameWidth) {
    intIndex.io.validBits(i) := isInt(i) && io.fromRename(i).valid
    fpIndex.io.validBits(i)  := isFp(i)  && io.fromRename(i).valid
    lsIndex.io.validBits(i)  := isLs(i)  && io.fromRename(i).valid
  }
  intIndex.io.priority := DontCare
  fpIndex.io.priority  := DontCare
  lsIndex.io.priority  := DontCare

  /**
    * Part 2: acquire ROQ (all) and LSROQ (load/store only) indexes
    */
  val cancelled = WireInit(VecInit(Seq.fill(RenameWidth)(io.redirect.valid && !io.redirect.bits.isReplay)))

  val uopWithIndex = Wire(Vec(RenameWidth, new MicroOp))
  val roqIndexReg = Reg(Vec(RenameWidth, new RoqPtr))
  val roqIndexRegValid = RegInit(VecInit(Seq.fill(RenameWidth)(false.B)))
  val roqIndexAcquired = WireInit(VecInit(Seq.tabulate(RenameWidth)(i => io.toRoq(i).ready || roqIndexRegValid(i))))
  val lsroqIndexReg = Reg(Vec(RenameWidth, UInt(LsroqIdxWidth.W)))
  val lsroqIndexRegValid = RegInit(VecInit(Seq.fill(RenameWidth)(false.B)))
  val lsroqIndexAcquired = WireInit(VecInit(Seq.tabulate(RenameWidth)(i => io.toLsroq(i).ready || lsroqIndexRegValid(i))))

  for (i <- 0 until RenameWidth) {
    // input for ROQ and LSROQ
    io.toRoq(i).valid := io.fromRename(i).valid && !roqIndexRegValid(i)
    io.toRoq(i).bits := io.fromRename(i).bits
    io.toRoq(i).bits.ctrl.commitType := Cat(isLs(i), isStore(i) | isFp(i)) // TODO: add it to decode

    io.toLsroq(i).valid := io.fromRename(i).valid && !lsroqIndexRegValid(i) && isLs(i) && io.fromRename(i).bits.ctrl.fuType =/= FuType.mou && roqIndexAcquired(i) && !cancelled(i)
    io.toLsroq(i).bits := io.fromRename(i).bits
    io.toLsroq(i).bits.roqIdx := Mux(roqIndexRegValid(i), roqIndexReg(i), io.roqIdxs(i))

    // receive indexes from ROQ and LSROQ
    when(io.toRoq(i).fire() && !io.recv(i)) {
      roqIndexReg(i) := io.roqIdxs(i)
      roqIndexRegValid(i) := true.B
    }.elsewhen(io.recv(i)) {
      roqIndexRegValid(i) := false.B
    }
    when(io.toLsroq(i).fire() && !io.recv(i)) {
      lsroqIndexReg(i) := io.lsroqIdx(i)
      lsroqIndexRegValid(i) := true.B
    }.elsewhen(io.recv(i)) {
      lsroqIndexRegValid(i) := false.B
    }

    // append ROQ and LSROQ indexed to uop
    uopWithIndex(i) := io.fromRename(i).bits
    uopWithIndex(i).roqIdx := Mux(roqIndexRegValid(i), roqIndexReg(i), io.roqIdxs(i))
    uopWithIndex(i).lsroqIdx := Mux(lsroqIndexRegValid(i), lsroqIndexReg(i), io.lsroqIdx(i))

    XSDebug(io.toRoq(i).fire(), p"pc 0x${Hexadecimal(io.fromRename(i).bits.cf.pc)} receives nroq ${io.roqIdxs(i)}\n")
    XSDebug(io.toLsroq(i).fire(), p"pc 0x${Hexadecimal(io.fromRename(i).bits.cf.pc)} receives lsroq ${io.lsroqIdx(i)}\n")
    if (i > 0) {
      XSError(io.toRoq(i).fire() && !io.toRoq(i - 1).ready && io.toRoq(i - 1).valid, p"roq handshake not continuous $i")
    }
  }

  /**
    * Part 3: send uop (should not be cancelled) with correct indexes to dispatch queues
    */
  val orderedEnqueue = Wire(Vec(RenameWidth, Bool()))
  val canEnqueue = Wire(Vec(RenameWidth, Bool()))
  var prevCanEnqueue = true.B
  for (i <- 0 until RenameWidth) {
    orderedEnqueue(i) := prevCanEnqueue
    canEnqueue(i) := !cancelled(i) && roqIndexAcquired(i) && (!isLs(i) || io.fromRename(i).bits.ctrl.fuType === FuType.mou || lsroqIndexAcquired(i))
    val enqReady = (io.toIntDq(intIndex.io.reverseMapping(i).bits).ready && intIndex.io.reverseMapping(i).valid) ||
      (io.toFpDq(fpIndex.io.reverseMapping(i).bits).ready && fpIndex.io.reverseMapping(i).valid) ||
      (io.toLsDq(lsIndex.io.reverseMapping(i).bits).ready && lsIndex.io.reverseMapping(i).valid)
    prevCanEnqueue = prevCanEnqueue && (!io.fromRename(i).valid || (canEnqueue(i) && enqReady))
  }
  for (i <- 0 until dpParams.DqEnqWidth) {
    io.toIntDq(i).bits := uopWithIndex(intIndex.io.mapping(i).bits)
    io.toIntDq(i).valid := intIndex.io.mapping(i).valid &&
      canEnqueue(intIndex.io.mapping(i).bits) &&
      orderedEnqueue(intIndex.io.mapping(i).bits)

    io.toFpDq(i).bits := uopWithIndex(fpIndex.io.mapping(i).bits)
    io.toFpDq(i).valid := fpIndex.io.mapping(i).valid &&
      canEnqueue(fpIndex.io.mapping(i).bits) &&
      orderedEnqueue(fpIndex.io.mapping(i).bits)

    io.toLsDq(i).bits := uopWithIndex(lsIndex.io.mapping(i).bits)
    io.toLsDq(i).valid := lsIndex.io.mapping(i).valid &&
      canEnqueue(lsIndex.io.mapping(i).bits) &&
      orderedEnqueue(lsIndex.io.mapping(i).bits)

    // XSDebug(io.toIntDq(i).valid, p"pc 0x${Hexadecimal(io.toIntDq(i).bits.cf.pc)} int index $i\n")
    // XSDebug(io.toFpDq(i).valid , p"pc 0x${Hexadecimal(io.toFpDq(i).bits.cf.pc )} fp  index $i\n")
    // XSDebug(io.toLsDq(i).valid , p"pc 0x${Hexadecimal(io.toLsDq(i).bits.cf.pc )} ls  index $i\n")
  }

  /**
    * Part 4: send response to rename when dispatch queue accepts the uop
    */
  val readyVector = (0 until RenameWidth).map(i => !io.fromRename(i).valid || io.recv(i))
  for (i <- 0 until RenameWidth) {
    val enqFire = (io.toIntDq(intIndex.io.reverseMapping(i).bits).fire() && intIndex.io.reverseMapping(i).valid) ||
      (io.toFpDq(fpIndex.io.reverseMapping(i).bits).fire() && fpIndex.io.reverseMapping(i).valid) ||
      (io.toLsDq(lsIndex.io.reverseMapping(i).bits).fire() && lsIndex.io.reverseMapping(i).valid)
    io.recv(i) := enqFire || cancelled(i)
    io.fromRename(i).ready := Cat(readyVector).andR()

    XSInfo(io.recv(i) && !cancelled(i),
      p"pc 0x${Hexadecimal(io.fromRename(i).bits.cf.pc)} type(${isInt(i)}, ${isFp(i)}, ${isLs(i)}) " +
        p"roq ${uopWithIndex(i).roqIdx} lsroq ${uopWithIndex(i).lsroqIdx} is accepted by dispatch queue " +
        p"(${intIndex.io.reverseMapping(i).bits}, ${fpIndex.io.reverseMapping(i).bits}, ${lsIndex.io.reverseMapping(i).bits})\n")
    XSInfo(io.recv(i) && cancelled(i),
      p"pc 0x${Hexadecimal(io.fromRename(i).bits.cf.pc)} with brTag ${io.fromRename(i).bits.brTag.value} cancelled\n")
    XSDebug(io.fromRename(i).valid, "v:%d r:%d pc 0x%x of type %b is in %d-th slot\n",
      io.fromRename(i).valid, io.fromRename(i).ready, io.fromRename(i).bits.cf.pc, io.fromRename(i).bits.ctrl.fuType, i.U)
  }
  val renameFireCnt = PopCount(io.recv)
  val enqFireCnt = PopCount(io.toIntDq.map(_.fire)) + PopCount(io.toFpDq.map(_.fire)) + PopCount(io.toLsDq.map(_.fire))
  XSError(enqFireCnt > renameFireCnt, "enqFireCnt should not be greater than renameFireCnt\n")

  XSPerf("utilization", PopCount(io.fromRename.map(_.valid)))
  XSPerf("waitInstr", PopCount((0 until RenameWidth).map(i => io.fromRename(i).valid && !io.recv(i))))
}<|MERGE_RESOLUTION|>--- conflicted
+++ resolved
@@ -4,12 +4,8 @@
 import chisel3.util._
 import chisel3.ExcitingUtils._
 import xiangshan._
-<<<<<<< HEAD
-import utils.{XSDebug, XSError, XSInfo, XSPerf}
-=======
-import utils.{XSDebug, XSError, XSInfo}
+import utils._
 import xiangshan.backend.roq.RoqPtr
->>>>>>> a2f02203
 
 // read rob and enqueue
 class Dispatch1 extends XSModule {
