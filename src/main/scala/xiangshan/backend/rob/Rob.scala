--- conflicted
+++ resolved
@@ -399,21 +399,12 @@
       val enqUop = io.enq.req(i).bits
       val enqIndex = allocatePtrVec(i).value
       // store uop in data module and debug_microOp Vec
-<<<<<<< HEAD
-      debug_microOp(enqPtrVec(i).value) := enqUop
-      debug_microOp(enqPtrVec(i).value).debugInfo.dispatchTime := cycle_timer
-      debug_microOp(enqPtrVec(i).value).debugInfo.enqRsTime := cycle_timer
-      debug_microOp(enqPtrVec(i).value).debugInfo.selectTime := cycle_timer
-      debug_microOp(enqPtrVec(i).value).debugInfo.issueTime := cycle_timer
-      debug_microOp(enqPtrVec(i).value).debugInfo.writebackTime := cycle_timer
-=======
       debug_microOp(enqIndex) := enqUop
-      debug_microOp(enqIndex).debugInfo.dispatchTime := timer
-      debug_microOp(enqIndex).debugInfo.enqRsTime := timer
-      debug_microOp(enqIndex).debugInfo.selectTime := timer
-      debug_microOp(enqIndex).debugInfo.issueTime := timer
-      debug_microOp(enqIndex).debugInfo.writebackTime := timer
->>>>>>> 5654fc3d
+      debug_microOp(enqIndex).debugInfo.dispatchTime := cycle_timer
+      debug_microOp(enqIndex).debugInfo.enqRsTime := cycle_timer
+      debug_microOp(enqIndex).debugInfo.selectTime := cycle_timer
+      debug_microOp(enqIndex).debugInfo.issueTime := cycle_timer
+      debug_microOp(enqIndex).debugInfo.writebackTime := cycle_timer
       when (enqUop.ctrl.blockBackward) {
         hasBlockBackward := true.B
       }
@@ -1021,12 +1012,8 @@
       // we must make sure that skip is properly set to false (output from EXU is random value)
       difftest.io.skip     := RegNext(RegNext(RegNext(Mux(uop.eliminatedMove, false.B, exuOut.isMMIO || exuOut.isPerfCnt))))
       difftest.io.isRVC    := RegNext(RegNext(RegNext(uop.cf.pd.isRVC)))
-<<<<<<< HEAD
-      difftest.io.rfwen    := RegNext(RegNext(RegNext(io.commits.valid(i) && io.commits.info(i).rfWen && io.commits.info(i).ldest =/= 0.U)))
-      difftest.io.fpwen    := RegNext(RegNext(RegNext(io.commits.valid(i) && io.commits.info(i).fpWen)))
-=======
-      difftest.io.wen      := RegNext(RegNext(RegNext(io.commits.commitValid(i) && io.commits.info(i).rfWen && io.commits.info(i).ldest =/= 0.U)))
->>>>>>> 5654fc3d
+      difftest.io.rfwen    := RegNext(RegNext(RegNext(io.commits.commitValid(i) && io.commits.info(i).rfWen && io.commits.info(i).ldest =/= 0.U)))
+      difftest.io.fpwen    := RegNext(RegNext(RegNext(io.commits.commitValid(i) && io.commits.info(i).fpWen)))
       difftest.io.wpdest   := RegNext(RegNext(RegNext(io.commits.info(i).pdest)))
       difftest.io.wdest    := RegNext(RegNext(RegNext(io.commits.info(i).ldest)))
 
@@ -1074,12 +1061,8 @@
       difftest.io.special := RegNext(RegNext(RegNext(CommitType.isFused(commitInfo.commitType))))
       difftest.io.skip    := RegNext(RegNext(RegNext(Mux(eliminatedMove, false.B, exuOut.isMMIO || exuOut.isPerfCnt))))
       difftest.io.isRVC   := RegNext(RegNext(RegNext(isRVC)))
-<<<<<<< HEAD
-      difftest.io.rfwen   := RegNext(RegNext(RegNext(io.commits.valid(i) && commitInfo.rfWen && commitInfo.ldest =/= 0.U)))
-      difftest.io.fpwen   := RegNext(RegNext(RegNext(io.commits.valid(i) && commitInfo.fpWen)))
-=======
-      difftest.io.wen     := RegNext(RegNext(RegNext(io.commits.commitValid(i) && commitInfo.rfWen && commitInfo.ldest =/= 0.U)))
->>>>>>> 5654fc3d
+      difftest.io.rfwen   := RegNext(RegNext(RegNext(io.commits.commitValid(i) && commitInfo.rfWen && commitInfo.ldest =/= 0.U)))
+      difftest.io.fpwen   := RegNext(RegNext(RegNext(io.commits.commitValid(i) && commitInfo.fpWen)))
       difftest.io.wpdest  := RegNext(RegNext(RegNext(commitInfo.pdest)))
       difftest.io.wdest   := RegNext(RegNext(RegNext(commitInfo.ldest)))
     }
