/***************************************************************************************
* Copyright (c) 2020-2021 Institute of Computing Technology, Chinese Academy of Sciences
* Copyright (c) 2020-2021 Peng Cheng Laboratory
*
* XiangShan is licensed under Mulan PSL v2.
* You can use this software according to the terms and conditions of the Mulan PSL v2.
* You may obtain a copy of Mulan PSL v2 at:
*          http://license.coscl.org.cn/MulanPSL2
*
* THIS SOFTWARE IS PROVIDED ON AN "AS IS" BASIS, WITHOUT WARRANTIES OF ANY KIND,
* EITHER EXPRESS OR IMPLIED, INCLUDING BUT NOT LIMITED TO NON-INFRINGEMENT,
* MERCHANTABILITY OR FIT FOR A PARTICULAR PURPOSE.
*
* See the Mulan PSL v2 for more details.
***************************************************************************************/

package xiangshan.backend.rob

import chipsalliance.rocketchip.config.Parameters
import chisel3._
import chisel3.util._
import difftest._
import freechips.rocketchip.diplomacy.{LazyModule, LazyModuleImp}
import utility._
import utils._
import xiangshan._
import xiangshan.backend.BackendParams
import xiangshan.backend.Bundles.{DynInst, ExceptionInfo, ExuOutput}
import xiangshan.backend.fu.FuType
import xiangshan.frontend.FtqPtr
import xiangshan.mem.{LqPtr, SqPtr}
import xiangshan.backend.Bundles.{DynInst, ExceptionInfo, ExuOutput}

class DebugMdpInfo(implicit p: Parameters) extends XSBundle{
  val ssid = UInt(SSIDWidth.W)
  val waitAllStore = Bool()
}

class DebugLsInfo(implicit p: Parameters) extends XSBundle{
  val s1 = new Bundle{
    val isTlbFirstMiss = Bool() // in s1
    val isBankConflict = Bool() // in s1
    val isLoadToLoadForward = Bool()
    val isReplayFast = Bool()
  }
  val s2 = new Bundle{
    val isDcacheFirstMiss = Bool() // in s2 (predicted result is in s1 when using WPU, real result is in s2)
    val isForwardFail = Bool() // in s2
    val isReplaySlow = Bool()
    val isLoadReplayTLBMiss = Bool()
    val isLoadReplayCacheMiss = Bool()
  }
  val replayCnt = UInt(XLEN.W)

  def s1SignalEnable(ena: DebugLsInfo) = {
    when(ena.s1.isTlbFirstMiss) { s1.isTlbFirstMiss := true.B }
    when(ena.s1.isBankConflict) { s1.isBankConflict := true.B }
    when(ena.s1.isLoadToLoadForward) { s1.isLoadToLoadForward := true.B }
    when(ena.s1.isReplayFast) {
      s1.isReplayFast := true.B
      replayCnt := replayCnt + 1.U
    }
  }

  def s2SignalEnable(ena: DebugLsInfo) = {
    when(ena.s2.isDcacheFirstMiss) { s2.isDcacheFirstMiss := true.B }
    when(ena.s2.isForwardFail) { s2.isForwardFail := true.B }
    when(ena.s2.isLoadReplayTLBMiss) { s2.isLoadReplayTLBMiss := true.B }
    when(ena.s2.isLoadReplayCacheMiss) { s2.isLoadReplayCacheMiss := true.B }
    when(ena.s2.isReplaySlow) {
      s2.isReplaySlow := true.B
      replayCnt := replayCnt + 1.U
    }
  }
}

object DebugLsInfo{
  def init(implicit p: Parameters): DebugLsInfo = {
    val lsInfo = Wire(new DebugLsInfo)
    lsInfo.s1.isTlbFirstMiss := false.B
    lsInfo.s1.isBankConflict := false.B
    lsInfo.s1.isLoadToLoadForward := false.B
    lsInfo.s1.isReplayFast := false.B
    lsInfo.s2.isDcacheFirstMiss := false.B
    lsInfo.s2.isForwardFail := false.B
    lsInfo.s2.isReplaySlow := false.B
    lsInfo.s2.isLoadReplayTLBMiss := false.B
    lsInfo.s2.isLoadReplayCacheMiss := false.B
    lsInfo.replayCnt := 0.U
    lsInfo
  }
}

class DebugLsInfoBundle(implicit p: Parameters) extends DebugLsInfo {
  // unified processing at the end stage of load/store  ==> s2  ==> bug that will write error robIdx data
  val s1_robIdx = UInt(log2Ceil(RobSize).W)
  val s2_robIdx = UInt(log2Ceil(RobSize).W)
}

class DebugLSIO(implicit p: Parameters) extends XSBundle {
  val debugLsInfo = Vec(backendParams.LduCnt + backendParams.StaCnt, Output(new DebugLsInfoBundle))
}

class RobPtr(entries: Int) extends CircularQueuePtr[RobPtr](
  entries
) with HasCircularQueuePtrHelper {

  def this()(implicit p: Parameters) = this(p(XSCoreParamsKey).RobSize)

  def needFlush(redirect: Valid[Redirect]): Bool = {
    val flushItself = redirect.bits.flushItself() && this === redirect.bits.robIdx
    redirect.valid && (flushItself || isAfter(this, redirect.bits.robIdx))
  }

  def needFlush(redirect: Seq[Valid[Redirect]]): Bool = VecInit(redirect.map(needFlush)).asUInt.orR
}

object RobPtr {
  def apply(f: Bool, v: UInt)(implicit p: Parameters): RobPtr = {
    val ptr = Wire(new RobPtr)
    ptr.flag := f
    ptr.value := v
    ptr
  }
}

class RobCSRIO(implicit p: Parameters) extends XSBundle {
  val intrBitSet = Input(Bool())
  val trapTarget = Input(UInt(VAddrBits.W))
  val isXRet     = Input(Bool())
  val wfiEvent   = Input(Bool())

  val fflags     = Output(Valid(UInt(5.W)))
  val vxsat      = Output(Valid(Bool()))
  val dirty_fs   = Output(Bool())
  val perfinfo   = new Bundle {
    val retiredInstr = Output(UInt(3.W))
  }

  val vcsrFlag   = Output(Bool())
}

class RobLsqIO(implicit p: Parameters) extends XSBundle {
  val lcommit = Output(UInt(log2Up(CommitWidth + 1).W))
  val scommit = Output(UInt(log2Up(CommitWidth + 1).W))
  val pendingld = Output(Bool())
  val pendingst = Output(Bool())
  val commit = Output(Bool())
  val pendingPtr = Output(new RobPtr)

  val mmio = Input(Vec(LoadPipelineWidth, Bool()))
  val uop = Input(Vec(LoadPipelineWidth, new MicroOp))
}

class RobEnqIO(implicit p: Parameters) extends XSBundle {
  val canAccept = Output(Bool())
  val isEmpty = Output(Bool())
  // valid vector, for robIdx gen and walk
  val needAlloc = Vec(RenameWidth, Input(Bool()))
  val req = Vec(RenameWidth, Flipped(ValidIO(new DynInst)))
  val resp = Vec(RenameWidth, Output(new RobPtr))
}

class RobDispatchData(implicit p: Parameters) extends RobCommitInfo

class RobDeqPtrWrapper(implicit p: Parameters) extends XSModule with HasCircularQueuePtrHelper {
  val io = IO(new Bundle {
    // for commits/flush
    val state = Input(UInt(2.W))
    val deq_v = Vec(CommitWidth, Input(Bool()))
    val deq_w = Vec(CommitWidth, Input(Bool()))
    val exception_state = Flipped(ValidIO(new RobExceptionInfo))
    // for flush: when exception occurs, reset deqPtrs to range(0, CommitWidth)
    val intrBitSetReg = Input(Bool())
    val hasNoSpecExec = Input(Bool())
    val interrupt_safe = Input(Bool())
    val blockCommit = Input(Bool())
    // output: the CommitWidth deqPtr
    val out = Vec(CommitWidth, Output(new RobPtr))
    val next_out = Vec(CommitWidth, Output(new RobPtr))
  })

  val deqPtrVec = RegInit(VecInit((0 until CommitWidth).map(_.U.asTypeOf(new RobPtr))))

  // for exceptions (flushPipe included) and interrupts:
  // only consider the first instruction
  val intrEnable = io.intrBitSetReg && !io.hasNoSpecExec && io.interrupt_safe
  val exceptionEnable = io.deq_w(0) && io.exception_state.valid && io.exception_state.bits.not_commit && io.exception_state.bits.robIdx === deqPtrVec(0)
  val redirectOutValid = io.state === 0.U && io.deq_v(0) && (intrEnable || exceptionEnable)

  // for normal commits: only to consider when there're no exceptions
  // we don't need to consider whether the first instruction has exceptions since it wil trigger exceptions.
  val commit_exception = io.exception_state.valid && !isAfter(io.exception_state.bits.robIdx, deqPtrVec.last)
  val canCommit = VecInit((0 until CommitWidth).map(i => io.deq_v(i) && io.deq_w(i)))
  val normalCommitCnt = PriorityEncoder(canCommit.map(c => !c) :+ true.B)
  // when io.intrBitSetReg or there're possible exceptions in these instructions,
  // only one instruction is allowed to commit
  val allowOnlyOne = commit_exception || io.intrBitSetReg
  val commitCnt = Mux(allowOnlyOne, canCommit(0), normalCommitCnt)

  val commitDeqPtrVec = VecInit(deqPtrVec.map(_ + commitCnt))
  val deqPtrVec_next = Mux(io.state === 0.U && !redirectOutValid && !io.blockCommit, commitDeqPtrVec, deqPtrVec)

  deqPtrVec := deqPtrVec_next

  io.next_out := deqPtrVec_next
  io.out      := deqPtrVec

  when (io.state === 0.U) {
    XSInfo(io.state === 0.U && commitCnt > 0.U, "retired %d insts\n", commitCnt)
  }

}

class RobEnqPtrWrapper(implicit p: Parameters) extends XSModule with HasCircularQueuePtrHelper {
  val io = IO(new Bundle {
    // for input redirect
    val redirect = Input(Valid(new Redirect))
    // for enqueue
    val allowEnqueue = Input(Bool())
    val hasBlockBackward = Input(Bool())
    val enq = Vec(RenameWidth, Input(Bool()))
    val out = Output(Vec(RenameWidth, new RobPtr))
  })

  val enqPtrVec = RegInit(VecInit.tabulate(RenameWidth)(_.U.asTypeOf(new RobPtr)))

  // enqueue
  val canAccept = io.allowEnqueue && !io.hasBlockBackward
  val dispatchNum = Mux(canAccept, PopCount(io.enq), 0.U)

  for ((ptr, i) <- enqPtrVec.zipWithIndex) {
    when(io.redirect.valid) {
      ptr := Mux(io.redirect.bits.flushItself(), io.redirect.bits.robIdx + i.U, io.redirect.bits.robIdx + (i + 1).U)
    }.otherwise {
      ptr := ptr + dispatchNum
    }
  }

  io.out := enqPtrVec

}

class RobExceptionInfo(implicit p: Parameters) extends XSBundle {
  // val valid = Bool()
  val robIdx = new RobPtr
  val exceptionVec = ExceptionVec()
  val flushPipe = Bool()
  val isVset = Bool()
  val replayInst = Bool() // redirect to that inst itself
  val singleStep = Bool() // TODO add frontend hit beneath
  val crossPageIPFFix = Bool()
  val trigger = new TriggerCf

//  def trigger_before = !trigger.getTimingBackend && trigger.getHitBackend
//  def trigger_after = trigger.getTimingBackend && trigger.getHitBackend
  def has_exception = exceptionVec.asUInt.orR || flushPipe || singleStep || replayInst || trigger.hit
  def not_commit = exceptionVec.asUInt.orR || singleStep || replayInst || trigger.hit
  // only exceptions are allowed to writeback when enqueue
  def can_writeback = exceptionVec.asUInt.orR || singleStep || trigger.hit
}

class ExceptionGen(params: BackendParams)(implicit p: Parameters) extends XSModule with HasCircularQueuePtrHelper {
  val io = IO(new Bundle {
    val redirect = Input(Valid(new Redirect))
    val flush = Input(Bool())
    val enq = Vec(RenameWidth, Flipped(ValidIO(new RobExceptionInfo)))
    // csr + load + store
    val wb = Vec(params.numException, Flipped(ValidIO(new RobExceptionInfo)))
    val out = ValidIO(new RobExceptionInfo)
    val state = ValidIO(new RobExceptionInfo)
  })

  def getOldest(valid: Seq[Bool], bits: Seq[RobExceptionInfo]): (Seq[Bool], Seq[RobExceptionInfo]) = {
    assert(valid.length == bits.length)
    assert(isPow2(valid.length))
    if (valid.length == 1) {
      (valid, bits)
    } else if (valid.length == 2) {
      val res = Seq.fill(2)(Wire(ValidIO(chiselTypeOf(bits(0)))))
      for (i <- res.indices) {
        res(i).valid := valid(i)
        res(i).bits := bits(i)
      }
      val oldest = Mux(!valid(1) || valid(0) && isAfter(bits(1).robIdx, bits(0).robIdx), res(0), res(1))
      (Seq(oldest.valid), Seq(oldest.bits))
    } else {
      val left = getOldest(valid.take(valid.length / 2), bits.take(valid.length / 2))
      val right = getOldest(valid.takeRight(valid.length / 2), bits.takeRight(valid.length / 2))
      getOldest(left._1 ++ right._1, left._2 ++ right._2)
    }
  }

  val currentValid = RegInit(false.B)
  val current = Reg(new RobExceptionInfo)

  // orR the exceptionVec
  val lastCycleFlush = RegNext(io.flush)
  val in_enq_valid = VecInit(io.enq.map(e => e.valid && e.bits.has_exception && !lastCycleFlush))
  val in_wb_valid = io.wb.map(w => w.valid && w.bits.has_exception && !lastCycleFlush)

  // s0: compare wb(1)~wb(LoadPipelineWidth) and wb(1 + LoadPipelineWidth)~wb(LoadPipelineWidth + StorePipelineWidth)
  val wb_valid = in_wb_valid.zip(io.wb.map(_.bits)).map{ case (v, bits) => v && !(bits.robIdx.needFlush(io.redirect) || io.flush) }
  val csr_wb_bits = io.wb(0).bits
  val load_wb_bits = getOldest(in_wb_valid.slice(1, 1 + LoadPipelineWidth), io.wb.map(_.bits).slice(1, 1 + LoadPipelineWidth))._2(0)
  val store_wb_bits = getOldest(in_wb_valid.slice(1 + LoadPipelineWidth, 1 + LoadPipelineWidth + StorePipelineWidth), io.wb.map(_.bits).slice(1 + LoadPipelineWidth, 1 + LoadPipelineWidth + StorePipelineWidth))._2(0)
  val s0_out_valid = RegNext(VecInit(Seq(wb_valid(0), wb_valid.slice(1, 1 + LoadPipelineWidth).reduce(_ || _), wb_valid.slice(1 + LoadPipelineWidth, 1 + LoadPipelineWidth + StorePipelineWidth).reduce(_ || _))))
  val s0_out_bits = RegNext(VecInit(Seq(csr_wb_bits, load_wb_bits, store_wb_bits)))

  // s1: compare last four and current flush
  val s1_valid = VecInit(s0_out_valid.zip(s0_out_bits).map{ case (v, b) => v && !(b.robIdx.needFlush(io.redirect) || io.flush) })
  val compare_01_valid = s0_out_valid(0) || s0_out_valid(1)
  val compare_01_bits = Mux(!s0_out_valid(0) || s0_out_valid(1) && isAfter(s0_out_bits(0).robIdx, s0_out_bits(1).robIdx), s0_out_bits(1), s0_out_bits(0))
  val compare_bits = Mux(!s0_out_valid(2) || compare_01_valid && isAfter(s0_out_bits(2).robIdx, compare_01_bits.robIdx), compare_01_bits, s0_out_bits(2))
  val s1_out_bits = RegNext(compare_bits)
  val s1_out_valid = RegNext(s1_valid.asUInt.orR)

  val enq_valid = RegNext(in_enq_valid.asUInt.orR && !io.redirect.valid && !io.flush)
  val enq_bits = RegNext(ParallelPriorityMux(in_enq_valid, io.enq.map(_.bits)))

  // s2: compare the input exception with the current one
  // priorities:
  // (1) system reset
  // (2) current is valid: flush, remain, merge, update
  // (3) current is not valid: s1 or enq
  val current_flush = current.robIdx.needFlush(io.redirect) || io.flush
  val s1_flush = s1_out_bits.robIdx.needFlush(io.redirect) || io.flush
  when (currentValid) {
    when (current_flush) {
      currentValid := Mux(s1_flush, false.B, s1_out_valid)
    }
    when (s1_out_valid && !s1_flush) {
      when (isAfter(current.robIdx, s1_out_bits.robIdx)) {
        current := s1_out_bits
      }.elsewhen (current.robIdx === s1_out_bits.robIdx) {
        current.exceptionVec := (s1_out_bits.exceptionVec.asUInt | current.exceptionVec.asUInt).asTypeOf(ExceptionVec())
        current.flushPipe := s1_out_bits.flushPipe || current.flushPipe
        current.replayInst := s1_out_bits.replayInst || current.replayInst
        current.singleStep := s1_out_bits.singleStep || current.singleStep
        current.trigger := (s1_out_bits.trigger.asUInt | current.trigger.asUInt).asTypeOf(new TriggerCf)
      }
    }
  }.elsewhen (s1_out_valid && !s1_flush) {
    currentValid := true.B
    current := s1_out_bits
  }.elsewhen (enq_valid && !(io.redirect.valid || io.flush)) {
    currentValid := true.B
    current := enq_bits
  }

  io.out.valid   := s1_out_valid || enq_valid && enq_bits.can_writeback
  io.out.bits    := Mux(s1_out_valid, s1_out_bits, enq_bits)
  io.state.valid := currentValid
  io.state.bits  := current

}

class RobFlushInfo(implicit p: Parameters) extends XSBundle {
  val ftqIdx = new FtqPtr
  val robIdx = new RobPtr
  val ftqOffset = UInt(log2Up(PredictWidth).W)
  val replayInst = Bool()
}

class Rob(params: BackendParams)(implicit p: Parameters) extends LazyModule with HasXSParameter {

  lazy val module = new RobImp(this)(p, params)
  //
  //  override def generateWritebackIO(
  //    thisMod: Option[HasWritebackSource] = None,
  //    thisModImp: Option[HasWritebackSourceImp] = None
  //  ): Unit = {
  //    val sources = writebackSinksImp(thisMod, thisModImp)
  //    module.io.writeback.zip(sources).foreach(x => x._1 := x._2)
  //  }
  //}
}

class RobImp(override val wrapper: Rob)(implicit p: Parameters, params: BackendParams) extends LazyModuleImp(wrapper)
  with HasXSParameter with HasCircularQueuePtrHelper with HasPerfEvents {

  val io = IO(new Bundle() {
    val hartId = Input(UInt(8.W))
    val redirect = Input(Valid(new Redirect))
    val enq = new RobEnqIO
    val flushOut = ValidIO(new Redirect)
    val exception = ValidIO(new ExceptionInfo)
    // exu + brq
    val writeback: MixedVec[ValidIO[ExuOutput]] = Flipped(params.genWrite2CtrlBundles)
    val commits = Output(new RobCommitIO)
    val rabCommits = Output(new RobCommitIO)
    val diffCommits = Output(new DiffCommitIO)
    val isVsetFlushPipe = Output(Bool())
    val vconfigPdest = Output(UInt(PhyRegIdxWidth.W))
    val lsq = new RobLsqIO
    val robDeqPtr = Output(new RobPtr)
    val csr = new RobCSRIO
    val robFull = Output(Bool())
    val cpu_halt = Output(Bool())
    val wfi_enable = Input(Bool())
  })

  val exuWBs: Seq[ValidIO[ExuOutput]] = io.writeback.filter(!_.bits.params.hasStdFu)
  val stdWBs: Seq[ValidIO[ExuOutput]] = io.writeback.filter(_.bits.params.hasStdFu)
  val fflagsWBs = io.writeback.filter(x => x.bits.fflags.nonEmpty)
  val exceptionWBs = io.writeback.filter(x => x.bits.exceptionVec.nonEmpty)
  val redirectWBs = io.writeback.filter(x => x.bits.redirect.nonEmpty)

  val exuWbPorts = io.writeback.filter(!_.bits.params.hasStdFu)
  val stdWbPorts = io.writeback.filter(_.bits.params.hasStdFu)
  val fflagsPorts = io.writeback.filter(x => x.bits.fflags.nonEmpty)
  val vxsatPorts = io.writeback.filter(x => x.bits.vxsat.nonEmpty)
  val exceptionPorts = io.writeback.filter(x => x.bits.exceptionVec.nonEmpty)
  val numExuWbPorts = exuWBs.length
  val numStdWbPorts = stdWBs.length


  println(s"Rob: size $RobSize, numExuWbPorts: $numExuWbPorts, numStdWbPorts: $numStdWbPorts, commitwidth: $CommitWidth")
//  println(s"exuPorts: ${exuWbPorts.map(_._1.map(_.name))}")
//  println(s"stdPorts: ${stdWbPorts.map(_._1.map(_.name))}")
//  println(s"fflags: ${fflagsPorts.map(_._1.map(_.name))}")


  // instvalid field
  val valid = RegInit(VecInit(Seq.fill(RobSize)(false.B)))
  // writeback status
<<<<<<< HEAD

  val stdWritebacked = Reg(Vec(RobSize, Bool()))
  val uopNumVec          = RegInit(VecInit(Seq.fill(RobSize)(0.U(log2Up(MaxUopSize + 1).W))))
  val realDestSize       = RegInit(VecInit(Seq.fill(RobSize)(0.U(log2Up(MaxUopSize + 1).W))))
  val fflagsDataModule   = RegInit(VecInit(Seq.fill(RobSize)(0.U(5.W))))
  val vxsatDataModule    = RegInit(VecInit(Seq.fill(RobSize)(false.B)))

  def isWritebacked(ptr: UInt): Bool = {
    !uopNumVec(ptr).orR && stdWritebacked(ptr)
  }

=======
  val writebacked = Mem(RobSize, Bool())
  val store_data_writebacked = Mem(RobSize, Bool())
  val mmio = RegInit(VecInit(Seq.fill(RobSize)(false.B)))
>>>>>>> 15ee59e4
  // data for redirect, exception, etc.
  val flagBkup = Mem(RobSize, Bool())
  // some instructions are not allowed to trigger interrupts
  // They have side effects on the states of the processor before they write back
  val interrupt_safe = Mem(RobSize, Bool())

  // data for debug
  // Warn: debug_* prefix should not exist in generated verilog.
<<<<<<< HEAD
  val debug_microOp = Mem(RobSize, new DynInst)
=======
  val debug_microOp = Mem(RobSize, new MicroOp)
>>>>>>> 15ee59e4
  val debug_exuData = Reg(Vec(RobSize, UInt(XLEN.W)))//for debug
  val debug_exuDebug = Reg(Vec(RobSize, new DebugBundle))//for debug

  // pointers
  // For enqueue ptr, we don't duplicate it since only enqueue needs it.
  val enqPtrVec = Wire(Vec(RenameWidth, new RobPtr))
  val deqPtrVec = Wire(Vec(CommitWidth, new RobPtr))

  val walkPtrVec = Reg(Vec(CommitWidth, new RobPtr))
  val allowEnqueue = RegInit(true.B)

  val enqPtr = enqPtrVec.head
  val deqPtr = deqPtrVec(0)
  val walkPtr = walkPtrVec(0)

  val isEmpty = enqPtr === deqPtr
  val isReplaying = io.redirect.valid && RedirectLevel.flushItself(io.redirect.bits.level)

  /**
    * states of Rob
    */
  val s_idle :: s_walk :: Nil = Enum(2)
  val state = RegInit(s_idle)

  /**
    * Data Modules
    *
    * CommitDataModule: data from dispatch
    * (1) read: commits/walk/exception
    * (2) write: enqueue
    *
    * WritebackData: data from writeback
    * (1) read: commits/walk/exception
    * (2) write: write back from exe units
    */
  val dispatchData = Module(new SyncDataModuleTemplate(new RobDispatchData, RobSize, CommitWidth, RenameWidth))
  val dispatchDataRead = dispatchData.io.rdata

  val exceptionGen = Module(new ExceptionGen(params))
  val exceptionDataRead = exceptionGen.io.state
  val fflagsDataRead = Wire(Vec(CommitWidth, UInt(5.W)))
  val vxsatDataRead = Wire(Vec(CommitWidth, Bool()))

  io.robDeqPtr := deqPtr

  val rab = Module(new RenameBuffer(RabSize))
  rab.io.redirectValid := io.redirect.valid
  rab.io.req.zip(io.enq.req).map { case (dest, src) =>
    dest.bits := src.bits
    dest.valid := src.valid && io.enq.canAccept
  }

  val realDestSizeCandidates = (0 until CommitWidth).map(i => realDestSize(Mux(state === s_idle, deqPtrVec(i).value, walkPtrVec(i).value)))
  val wbSizeSeq = io.commits.commitValid.zip(io.commits.walkValid).zip(realDestSizeCandidates).map { case ((commitValid, walkValid), realDestSize) =>
    Mux(io.commits.isCommit, Mux(commitValid, realDestSize, 0.U), Mux(walkValid, realDestSize, 0.U))
  }
  val wbSizeSum = wbSizeSeq.reduce(_ + _)
  rab.io.commitSize := wbSizeSum
  rab.io.walkSize := wbSizeSum

  io.rabCommits := rab.io.commits
  io.diffCommits := rab.io.diffCommits

  /**
    * Enqueue (from dispatch)
    */
  // special cases
  val hasBlockBackward = RegInit(false.B)
  val hasWaitForward = RegInit(false.B)
  val doingSvinval = RegInit(false.B)
  // When blockBackward instruction leaves Rob (commit or walk), hasBlockBackward should be set to false.B
  // To reduce registers usage, for hasBlockBackward cases, we allow enqueue after ROB is empty.
  when (isEmpty) { hasBlockBackward:= false.B }
  // When any instruction commits, hasNoSpecExec should be set to false.B
  when (io.commits.hasWalkInstr || io.commits.hasCommitInstr) { hasWaitForward:= false.B }

  // The wait-for-interrupt (WFI) instruction waits in the ROB until an interrupt might need servicing.
  // io.csr.wfiEvent will be asserted if the WFI can resume execution, and we change the state to s_wfi_idle.
  // It does not affect how interrupts are serviced. Note that WFI is noSpecExec and it does not trigger interrupts.
  val hasWFI = RegInit(false.B)
  io.cpu_halt := hasWFI
  // WFI Timeout: 2^20 = 1M cycles
  val wfi_cycles = RegInit(0.U(20.W))
  when (hasWFI) {
    wfi_cycles := wfi_cycles + 1.U
  }.elsewhen (!hasWFI && RegNext(hasWFI)) {
    wfi_cycles := 0.U
  }
  val wfi_timeout = wfi_cycles.andR
  when (RegNext(RegNext(io.csr.wfiEvent)) || io.flushOut.valid || wfi_timeout) {
    hasWFI := false.B
  }

  val allocatePtrVec = VecInit((0 until RenameWidth).map(i => enqPtrVec(PopCount(io.enq.req.take(i).map(req => req.valid && req.bits.firstUop)))))
  io.enq.canAccept := allowEnqueue && !hasBlockBackward && rab.io.canEnq
  io.enq.resp      := allocatePtrVec
  val canEnqueue = VecInit(io.enq.req.map(req => req.valid && req.bits.firstUop && io.enq.canAccept))
  val timer = GTimer()
  for (i <- 0 until RenameWidth) {
    // we don't check whether io.redirect is valid here since redirect has higher priority
    when (canEnqueue(i)) {
      val enqUop = io.enq.req(i).bits
      val enqIndex = allocatePtrVec(i).value
      // store uop in data module and debug_microOp Vec
      debug_microOp(enqIndex) := enqUop
      debug_microOp(enqIndex).debugInfo.dispatchTime := timer
      debug_microOp(enqIndex).debugInfo.enqRsTime := timer
      debug_microOp(enqIndex).debugInfo.selectTime := timer
      debug_microOp(enqIndex).debugInfo.issueTime := timer
      debug_microOp(enqIndex).debugInfo.writebackTime := timer
      when (enqUop.blockBackward) {
        hasBlockBackward := true.B
      }
      when (enqUop.waitForward) {
        hasWaitForward := true.B
      }
      val enqHasTriggerHit = false.B // io.enq.req(i).bits.cf.trigger.getHitFrontend
      val enqHasException = ExceptionNO.selectFrontend(enqUop.exceptionVec).asUInt.orR
      // the begin instruction of Svinval enqs so mark doingSvinval as true to indicate this process
      when(!enqHasTriggerHit && !enqHasException && enqUop.isSvinvalBegin(enqUop.flushPipe))
      {
        doingSvinval := true.B
      }
      // the end instruction of Svinval enqs so clear doingSvinval
      when(!enqHasTriggerHit && !enqHasException && enqUop.isSvinvalEnd(enqUop.flushPipe))
      {
        doingSvinval := false.B
      }
      // when we are in the process of Svinval software code area , only Svinval.vma and end instruction of Svinval can appear
      assert(!doingSvinval || (enqUop.isSvinval(enqUop.flushPipe) || enqUop.isSvinvalEnd(enqUop.flushPipe)))
      when (enqUop.isWFI && !enqHasException && !enqHasTriggerHit) {
        hasWFI := true.B
      }

      mmio(enqIndex) := false.B
    }
  }
  val dispatchNum = Mux(io.enq.canAccept, PopCount(io.enq.req.map(req => req.valid && req.bits.firstUop)), 0.U)
  io.enq.isEmpty   := RegNext(isEmpty && !VecInit(io.enq.req.map(_.valid)).asUInt.orR)

  when (!io.wfi_enable) {
    hasWFI := false.B
  }
  // sel vsetvl's flush position
  val vs_idle :: vs_waitVinstr :: vs_waitFlush :: Nil = Enum(3)
  val vsetvlState = RegInit(vs_idle)

  val firstVInstrFtqPtr    = RegInit(0.U.asTypeOf(new FtqPtr))
  val firstVInstrFtqOffset = RegInit(0.U.asTypeOf(UInt(log2Up(PredictWidth).W)))
  val firstVInstrRobIdx    = RegInit(0.U.asTypeOf(new RobPtr))

  val enq0            = io.enq.req(0)
  val enq0IsVset      = enq0.bits.isVset && enq0.bits.lastUop && canEnqueue(0)
  val enq0IsVsetFlush = enq0IsVset && enq0.bits.flushPipe
  val enqIsVInstrVec = io.enq.req.zip(canEnqueue).map{case (req, fire) => FuType.isVpu(req.bits.fuType) && fire}
  // for vs_idle
  val firstVInstrIdle = PriorityMux(enqIsVInstrVec.zip(io.enq.req).drop(1) :+ (true.B, 0.U.asTypeOf(io.enq.req(0).cloneType)))
  // for vs_waitVinstr
  val enqIsVInstrOrVset = (enqIsVInstrVec(0) || enq0IsVset) +: enqIsVInstrVec.drop(1)
  val firstVInstrWait = PriorityMux(enqIsVInstrOrVset, io.enq.req)
  when(vsetvlState === vs_idle){
    firstVInstrFtqPtr    := firstVInstrIdle.bits.ftqPtr
    firstVInstrFtqOffset := firstVInstrIdle.bits.ftqOffset
    firstVInstrRobIdx    := firstVInstrIdle.bits.robIdx
  }.elsewhen(vsetvlState === vs_waitVinstr){
    when(Cat(enqIsVInstrOrVset).orR){
      firstVInstrFtqPtr := firstVInstrWait.bits.ftqPtr
      firstVInstrFtqOffset := firstVInstrWait.bits.ftqOffset
      firstVInstrRobIdx := firstVInstrWait.bits.robIdx
    }
  }

  val hasVInstrAfterI = Cat(enqIsVInstrVec(0)).orR
  when(vsetvlState === vs_idle && !io.redirect.valid){
    when(enq0IsVsetFlush){
      vsetvlState := Mux(hasVInstrAfterI, vs_waitFlush, vs_waitVinstr)
    }
  }.elsewhen(vsetvlState === vs_waitVinstr){
    when(io.redirect.valid){
      vsetvlState := vs_idle
    }.elsewhen(Cat(enqIsVInstrOrVset).orR){
      vsetvlState := vs_waitFlush
    }
  }.elsewhen(vsetvlState === vs_waitFlush){
    when(io.redirect.valid){
      vsetvlState := vs_idle
    }
  }

  /**
    * Writeback (from execution units)
    */
  for (wb <- exuWBs) {
    when (wb.valid) {
      val wbIdx = wb.bits.robIdx.value
      debug_exuData(wbIdx) := wb.bits.data
      debug_exuDebug(wbIdx) := wb.bits.debug
      debug_microOp(wbIdx).debugInfo.enqRsTime := wb.bits.debugInfo.enqRsTime
      debug_microOp(wbIdx).debugInfo.selectTime := wb.bits.debugInfo.selectTime
      debug_microOp(wbIdx).debugInfo.issueTime := wb.bits.debugInfo.issueTime
      debug_microOp(wbIdx).debugInfo.writebackTime := wb.bits.debugInfo.writebackTime

      // debug for lqidx and sqidx
      debug_microOp(wbIdx).lqIdx := wb.bits.lqIdx.getOrElse(0.U.asTypeOf(new LqPtr))
      debug_microOp(wbIdx).sqIdx := wb.bits.sqIdx.getOrElse(0.U.asTypeOf(new SqPtr))

      val debug_Uop = debug_microOp(wbIdx)
      XSInfo(true.B,
        p"writebacked pc 0x${Hexadecimal(debug_Uop.pc)} wen ${debug_Uop.rfWen} " +
        p"data 0x${Hexadecimal(wb.bits.data)} ldst ${debug_Uop.ldest} pdst ${debug_Uop.pdest} " +
        p"skip ${wb.bits.debug.isMMIO} robIdx: ${wb.bits.robIdx}\n"
      )
    }
  }

  val writebackNum = PopCount(exuWBs.map(_.valid))
  XSInfo(writebackNum =/= 0.U, "writebacked %d insts\n", writebackNum)

  for (i <- 0 until LoadPipelineWidth) {
    when (RegNext(io.lsq.mmio(i))) {
      mmio(RegNext(io.lsq.uop(i).robIdx).value) := true.B
    }
  }

  /**
    * RedirectOut: Interrupt and Exceptions
    */
  val deqDispatchData = dispatchDataRead(0)
  val debug_deqUop = debug_microOp(deqPtr.value)

  val intrBitSetReg = RegNext(io.csr.intrBitSet)
  val intrEnable = intrBitSetReg && !hasWaitForward && interrupt_safe(deqPtr.value)
  val deqHasExceptionOrFlush = exceptionDataRead.valid && exceptionDataRead.bits.robIdx === deqPtr
  val deqHasException = deqHasExceptionOrFlush && (exceptionDataRead.bits.exceptionVec.asUInt.orR ||
    exceptionDataRead.bits.singleStep || exceptionDataRead.bits.trigger.hit)
  val deqHasFlushPipe = deqHasExceptionOrFlush && exceptionDataRead.bits.flushPipe
  val deqHasReplayInst = deqHasExceptionOrFlush && exceptionDataRead.bits.replayInst
  val exceptionEnable = isWritebacked(deqPtr.value) && deqHasException

  XSDebug(deqHasException && exceptionDataRead.bits.singleStep, "Debug Mode: Deq has singlestep exception\n")
  XSDebug(deqHasException && exceptionDataRead.bits.trigger.getHitFrontend, "Debug Mode: Deq has frontend trigger exception\n")
  XSDebug(deqHasException && exceptionDataRead.bits.trigger.getHitBackend, "Debug Mode: Deq has backend trigger exception\n")

  val isFlushPipe = isWritebacked(deqPtr.value) && (deqHasFlushPipe || deqHasReplayInst)

  val isVsetFlushPipe = isWritebacked(deqPtr.value) && deqHasFlushPipe && exceptionDataRead.bits.isVset
//  val needModifyFtqIdxOffset = isVsetFlushPipe && (vsetvlState === vs_waitFlush)
  val needModifyFtqIdxOffset = false.B
  io.isVsetFlushPipe := isVsetFlushPipe
  io.vconfigPdest := rab.io.vconfigPdest
  // io.flushOut will trigger redirect at the next cycle.
  // Block any redirect or commit at the next cycle.
  val lastCycleFlush = RegNext(io.flushOut.valid)

  io.flushOut.valid := (state === s_idle) && valid(deqPtr.value) && (intrEnable || exceptionEnable || isFlushPipe) && !lastCycleFlush
  io.flushOut.bits := DontCare
  io.flushOut.bits.robIdx := Mux(needModifyFtqIdxOffset, firstVInstrRobIdx, deqPtr)
  io.flushOut.bits.ftqIdx := Mux(needModifyFtqIdxOffset, firstVInstrFtqPtr, deqDispatchData.ftqIdx)
  io.flushOut.bits.ftqOffset := Mux(needModifyFtqIdxOffset, firstVInstrFtqOffset, deqDispatchData.ftqOffset)
  io.flushOut.bits.level := Mux(deqHasReplayInst || intrEnable || exceptionEnable || needModifyFtqIdxOffset, RedirectLevel.flush, RedirectLevel.flushAfter) // TODO use this to implement "exception next"
  io.flushOut.bits.interrupt := true.B
  XSPerfAccumulate("interrupt_num", io.flushOut.valid && intrEnable)
  XSPerfAccumulate("exception_num", io.flushOut.valid && exceptionEnable)
  XSPerfAccumulate("flush_pipe_num", io.flushOut.valid && isFlushPipe)
  XSPerfAccumulate("replay_inst_num", io.flushOut.valid && isFlushPipe && deqHasReplayInst)

  val exceptionHappen = (state === s_idle) && valid(deqPtr.value) && (intrEnable || exceptionEnable) && !lastCycleFlush
  io.exception.valid                := RegNext(exceptionHappen)
  io.exception.bits.pc              := RegEnable(debug_deqUop.pc, exceptionHappen)
  io.exception.bits.instr           := RegEnable(debug_deqUop.instr, exceptionHappen)
  io.exception.bits.commitType      := RegEnable(deqDispatchData.commitType, exceptionHappen)
  io.exception.bits.exceptionVec    := RegEnable(exceptionDataRead.bits.exceptionVec, exceptionHappen)
  io.exception.bits.singleStep      := RegEnable(exceptionDataRead.bits.singleStep, exceptionHappen)
  io.exception.bits.crossPageIPFFix := RegEnable(exceptionDataRead.bits.crossPageIPFFix, exceptionHappen)
  io.exception.bits.isInterrupt     := RegEnable(intrEnable, exceptionHappen)
//  io.exception.bits.trigger := RegEnable(exceptionDataRead.bits.trigger, exceptionHappen)

  XSDebug(io.flushOut.valid,
    p"generate redirect: pc 0x${Hexadecimal(io.exception.bits.pc)} intr $intrEnable " +
    p"excp $exceptionEnable flushPipe $isFlushPipe " +
    p"Trap_target 0x${Hexadecimal(io.csr.trapTarget)} exceptionVec ${Binary(exceptionDataRead.bits.exceptionVec.asUInt)}\n")


  /**
    * Commits (and walk)
    * They share the same width.
    */
  val walkCounter = Reg(UInt(log2Up(RobSize + 1).W))
  val shouldWalkVec = VecInit((0 until CommitWidth).map(_.U < walkCounter))
  val walkFinished = walkCounter <= CommitWidth.U
  rab.io.robWalkEnd := state === s_walk && walkFinished

  require(RenameWidth <= CommitWidth)

  // wiring to csr
  val (wflags, fpWen) = (0 until CommitWidth).map(i => {
    val v = io.commits.commitValid(i)
    val info = io.commits.info(i)
    (v & info.wflags, v & info.fpWen)
  }).unzip
  val fflags = Wire(Valid(UInt(5.W)))
  fflags.valid := io.commits.isCommit && VecInit(wflags).asUInt.orR
  fflags.bits := wflags.zip(fflagsDataRead).map({
    case (w, f) => Mux(w, f, 0.U)
  }).reduce(_|_)
  val dirty_fs = io.commits.isCommit && VecInit(fpWen).asUInt.orR

  val vxsat = Wire(Valid(Bool()))
  vxsat.valid := io.commits.isCommit && vxsat.bits
  vxsat.bits := io.commits.commitValid.zip(vxsatDataRead).map {
    case (valid, vxsat) => valid & vxsat
  }.reduce(_ | _)

  // when mispredict branches writeback, stop commit in the next 2 cycles
  // TODO: don't check all exu write back
  val misPredWb = Cat(VecInit(redirectWBs.map(wb =>
    wb.bits.redirect.get.bits.cfiUpdate.isMisPred && wb.bits.redirect.get.valid && wb.valid
  ))).orR
  val misPredBlockCounter = Reg(UInt(3.W))
  misPredBlockCounter := Mux(misPredWb,
    "b111".U,
    misPredBlockCounter >> 1.U
  )
  val misPredBlock = misPredBlockCounter(0)
  val blockCommit = misPredBlock && !io.flushOut.valid || isReplaying || lastCycleFlush || hasWFI

  io.commits.isWalk := state === s_walk
  io.commits.isCommit := state === s_idle && !blockCommit
  val walk_v = VecInit(walkPtrVec.map(ptr => valid(ptr.value)))
  val commit_v = VecInit(deqPtrVec.map(ptr => valid(ptr.value)))
  // store will be commited iff both sta & std have been writebacked
  val commit_w = VecInit(deqPtrVec.map(ptr => isWritebacked(ptr.value)))
  val commit_exception = exceptionDataRead.valid && !isAfter(exceptionDataRead.bits.robIdx, deqPtrVec.last)
  val commit_block = VecInit((0 until CommitWidth).map(i => !commit_w(i)))
  val allowOnlyOneCommit = commit_exception || intrBitSetReg
  // for instructions that may block others, we don't allow them to commit
  for (i <- 0 until CommitWidth) {
    // defaults: state === s_idle and instructions commit
    // when intrBitSetReg, allow only one instruction to commit at each clock cycle
    val isBlocked = if (i != 0) Cat(commit_block.take(i)).orR || allowOnlyOneCommit else intrEnable || deqHasException || deqHasReplayInst
    io.commits.commitValid(i) := commit_v(i) && commit_w(i) && !isBlocked
    io.commits.info(i)  := dispatchDataRead(i)

    when (state === s_walk) {
      io.commits.walkValid(i) := shouldWalkVec(i)
      when (io.commits.isWalk && state === s_walk && shouldWalkVec(i)) {
        XSError(!walk_v(i), s"why not $i???\n")
      }
    }

    XSInfo(io.commits.isCommit && io.commits.commitValid(i),
      "retired pc %x wen %d ldest %d pdest %x old_pdest %x data %x fflags: %b vxsat: %b\n",
      debug_microOp(deqPtrVec(i).value).pc,
      io.commits.info(i).rfWen,
      io.commits.info(i).ldest,
      io.commits.info(i).pdest,
      io.commits.info(i).old_pdest,
      debug_exuData(deqPtrVec(i).value),
      fflagsDataRead(i),
      vxsatDataRead(i)
    )
    XSInfo(state === s_walk && io.commits.walkValid(i), "walked pc %x wen %d ldst %d data %x\n",
      debug_microOp(walkPtrVec(i).value).pc,
      io.commits.info(i).rfWen,
      io.commits.info(i).ldest,
      debug_exuData(walkPtrVec(i).value)
    )
  }
  if (env.EnableDifftest) {
    io.commits.info.map(info => dontTouch(info.pc))
  }

  // sync fflags/dirty_fs/vxsat to csr
  io.csr.fflags := RegNext(fflags)
  io.csr.dirty_fs := RegNext(dirty_fs)
  io.csr.vxsat := RegNext(vxsat)

  // sync v csr to csr
  // for difftest
  val isDiffWriteVconfigVec = io.diffCommits.commitValid.zip(io.diffCommits.info).map { case (valid, info) => valid && info.ldest === VCONFIG_IDX.U && info.vecWen }.reverse
  io.csr.vcsrFlag := RegNext(io.diffCommits.isCommit && Cat(isDiffWriteVconfigVec).orR)

  // commit load/store to lsq
  val ldCommitVec = VecInit((0 until CommitWidth).map(i => io.commits.commitValid(i) && io.commits.info(i).commitType === CommitType.LOAD))
  val stCommitVec = VecInit((0 until CommitWidth).map(i => io.commits.commitValid(i) && io.commits.info(i).commitType === CommitType.STORE))
  io.lsq.lcommit := RegNext(Mux(io.commits.isCommit, PopCount(ldCommitVec), 0.U))
  io.lsq.scommit := RegNext(Mux(io.commits.isCommit, PopCount(stCommitVec), 0.U))
  // indicate a pending load or store
  io.lsq.pendingld := RegNext(io.commits.isCommit && io.commits.info(0).commitType === CommitType.LOAD && valid(deqPtr.value) && mmio(deqPtr.value))
  io.lsq.pendingst := RegNext(io.commits.isCommit && io.commits.info(0).commitType === CommitType.STORE && valid(deqPtr.value))
  io.lsq.commit := RegNext(io.commits.isCommit && io.commits.commitValid(0))
  io.lsq.pendingPtr := RegNext(deqPtr)

  /**
    * state changes
    * (1) redirect: switch to s_walk
    * (2) walk: when walking comes to the end, switch to s_idle
    */
  val state_next = Mux(io.redirect.valid, s_walk, Mux(state === s_walk && walkFinished && rab.io.rabWalkEnd, s_idle, state))
  XSPerfAccumulate("s_idle_to_idle",            state === s_idle && state_next === s_idle)
  XSPerfAccumulate("s_idle_to_walk",            state === s_idle && state_next === s_walk)
  XSPerfAccumulate("s_walk_to_idle",            state === s_walk && state_next === s_idle)
  XSPerfAccumulate("s_walk_to_walk",            state === s_walk && state_next === s_walk)
  state := state_next

  /**
    * pointers and counters
    */
  val deqPtrGenModule = Module(new RobDeqPtrWrapper)
  deqPtrGenModule.io.state := state
  deqPtrGenModule.io.deq_v := commit_v
  deqPtrGenModule.io.deq_w := commit_w
  deqPtrGenModule.io.exception_state := exceptionDataRead
  deqPtrGenModule.io.intrBitSetReg := intrBitSetReg
  deqPtrGenModule.io.hasNoSpecExec := hasWaitForward
  deqPtrGenModule.io.interrupt_safe := interrupt_safe(deqPtr.value)
  deqPtrGenModule.io.blockCommit := blockCommit
  deqPtrVec := deqPtrGenModule.io.out
  val deqPtrVec_next = deqPtrGenModule.io.next_out

  val enqPtrGenModule = Module(new RobEnqPtrWrapper)
  enqPtrGenModule.io.redirect := io.redirect
  enqPtrGenModule.io.allowEnqueue := allowEnqueue
  enqPtrGenModule.io.hasBlockBackward := hasBlockBackward
  enqPtrGenModule.io.enq := VecInit(io.enq.req.map(req => req.valid && req.bits.firstUop))
  enqPtrVec := enqPtrGenModule.io.out

  val thisCycleWalkCount = Mux(walkFinished, walkCounter, CommitWidth.U)
  // next walkPtrVec:
  // (1) redirect occurs: update according to state
  // (2) walk: move forwards
  val walkPtrVec_next = Mux(io.redirect.valid,
    deqPtrVec_next,
    Mux(state === s_walk, VecInit(walkPtrVec.map(_ + CommitWidth.U)), walkPtrVec)
  )
  walkPtrVec := walkPtrVec_next

  val numValidEntries = distanceBetween(enqPtr, deqPtr)
  val commitCnt = PopCount(io.commits.commitValid)

  allowEnqueue := numValidEntries + dispatchNum <= (RobSize - RenameWidth).U

  val currentWalkPtr = Mux(state === s_walk, walkPtr, deqPtrVec_next(0))
  val redirectWalkDistance = distanceBetween(io.redirect.bits.robIdx, deqPtrVec_next(0))
  when (io.redirect.valid) {
    // full condition:
    // +& is used here because:
    // When rob is full and the tail instruction causes a misprediction,
    // the redirect robIdx is the deqPtr - 1. In this case, redirectWalkDistance
    // is RobSize - 1.
    // Since misprediction does not flush the instruction itself, flushItSelf is false.B.
    // Previously we use `+` to count the walk distance and it causes overflows
    // when RobSize is power of 2. We change it to `+&` to allow walkCounter to be RobSize.
    // The width of walkCounter also needs to be changed.
    // empty condition:
    // When the last instruction in ROB commits and causes a flush, a redirect
    // will be raised later. In such circumstances, the redirect robIdx is before
    // the deqPtrVec_next(0) and will cause underflow.
    walkCounter := Mux(isBefore(io.redirect.bits.robIdx, deqPtrVec_next(0)), 0.U,
                       redirectWalkDistance +& !io.redirect.bits.flushItself())
  }.elsewhen (state === s_walk) {
    walkCounter := walkCounter - thisCycleWalkCount
    XSInfo(p"rolling back: $enqPtr $deqPtr walk $walkPtr walkcnt $walkCounter\n")
  }


  /**
    * States
    * We put all the stage bits changes here.

    * All events: (1) enqueue (dispatch); (2) writeback; (3) cancel; (4) dequeue (commit);
    * All states: (1) valid; (2) writebacked; (3) flagBkup
    */
  val commitReadAddr = Mux(state === s_idle, VecInit(deqPtrVec.map(_.value)), VecInit(walkPtrVec.map(_.value)))

  // redirect logic writes 6 valid
  val redirectHeadVec = Reg(Vec(RenameWidth, new RobPtr))
  val redirectTail = Reg(new RobPtr)
  val redirectIdle :: redirectBusy :: Nil = Enum(2)
  val redirectState = RegInit(redirectIdle)
  val invMask = redirectHeadVec.map(redirectHead => isBefore(redirectHead, redirectTail))
  when(redirectState === redirectBusy) {
    redirectHeadVec.foreach(redirectHead => redirectHead := redirectHead + RenameWidth.U)
    redirectHeadVec zip invMask foreach {
      case (redirectHead, inv) => when(inv) {
        valid(redirectHead.value) := false.B
      }
    }
    when(!invMask.last) {
      redirectState := redirectIdle
    }
  }
  when(io.redirect.valid) {
    redirectState := redirectBusy
    when(redirectState === redirectIdle) {
      redirectTail := enqPtr
    }
    redirectHeadVec.zipWithIndex.foreach { case (redirectHead, i) =>
      redirectHead := Mux(io.redirect.bits.flushItself(), io.redirect.bits.robIdx + i.U, io.redirect.bits.robIdx + (i + 1).U)
    }
  }
  // enqueue logic writes 6 valid
  for (i <- 0 until RenameWidth) {
    when (canEnqueue(i) && !io.redirect.valid) {
      valid(allocatePtrVec(i).value) := true.B
    }
  }
  // dequeue logic writes 6 valid
  for (i <- 0 until CommitWidth) {
    val commitValid = io.commits.isCommit && io.commits.commitValid(i)
    when (commitValid) {
      valid(commitReadAddr(i)) := false.B
    }
  }

  // writeback logic set numWbPorts writebacked to true
  val blockWbSeq = Wire(Vec(exuWBs.length, Bool()))
  blockWbSeq.map(_ := false.B)
  for ((wb, blockWb) <- exuWBs.zip(blockWbSeq)) {
    when(wb.valid) {
      val wbHasException = wb.bits.exceptionVec.getOrElse(0.U).asUInt.orR
      val wbHasTriggerHit = false.B //Todo: wb.bits.trigger.getHitBackend
      val wbHasFlushPipe = wb.bits.flushPipe.getOrElse(false.B)
      val wbHasReplayInst = wb.bits.replay.getOrElse(false.B) //Todo: && wb.bits.replayInst
      blockWb := wbHasException || wbHasFlushPipe || wbHasReplayInst || wbHasTriggerHit
    }
  }

  // if the first uop of an instruction is valid , write writebackedCounter
  val uopEnqValidSeq = io.enq.req.map(req => io.enq.canAccept && req.valid)
  val instEnqValidSeq = io.enq.req.map (req => io.enq.canAccept && req.valid && req.bits.firstUop)
  val enqNeedWriteRFSeq = io.enq.req.map(_.bits.needWriteRf)
  val enqRobIdxSeq = io.enq.req.map(req => req.bits.robIdx.value)
  val enqUopNumVec = VecInit(io.enq.req.map(req => req.bits.numUops))
  val enqEliminatedMoveVec = VecInit(io.enq.req.map(req => req.bits.eliminatedMove))

  private val enqWriteStdVec: Vec[Bool] = VecInit(io.enq.req.map {
    req => FuType.isAMO(req.bits.fuType) || FuType.isStore(req.bits.fuType)
  })
  val enqWbSizeSeq = io.enq.req.map { req =>
    val enqHasException = ExceptionNO.selectFrontend(req.bits.exceptionVec).asUInt.orR
    val enqHasTriggerHit = req.bits.trigger.getHitFrontend
    Mux(req.bits.eliminatedMove, Mux(enqHasException || enqHasTriggerHit, 1.U, 0.U),
      Mux(FuType.isAMO(req.bits.fuType) || FuType.isStore(req.bits.fuType), 2.U, 1.U))
  }
  val enqWbSizeSumSeq = enqRobIdxSeq.zipWithIndex.map { case (robIdx, idx) =>
    val addend = enqRobIdxSeq.zip(enqWbSizeSeq).take(idx + 1).map { case (uopRobIdx, uopWbSize) => Mux(robIdx === uopRobIdx, uopWbSize, 0.U) }
    addend.reduce(_ +& _)
  }
  val fflags_wb = fflagsPorts
  val vxsat_wb = vxsatPorts
  for(i <- 0 until RobSize){

    val robIdxMatchSeq = io.enq.req.map(_.bits.robIdx.value === i.U)
    val uopCanEnqSeq = uopEnqValidSeq.zip(robIdxMatchSeq).map{ case(valid, isMatch) => valid && isMatch }
    val instCanEnqSeq = instEnqValidSeq.zip(robIdxMatchSeq).map{ case(valid, isMatch) => valid && isMatch }
    val instCanEnqFlag = Cat(instCanEnqSeq).orR

    realDestSize(i) := Mux(!valid(i) && instCanEnqFlag || valid(i), realDestSize(i) + PopCount(enqNeedWriteRFSeq.zip(uopCanEnqSeq).map{ case(writeFlag, valid) => writeFlag && valid }), 0.U)

    val enqUopNum = PriorityMux(instCanEnqSeq, enqUopNumVec)
    val enqEliminatedMove = PriorityMux(instCanEnqSeq, enqEliminatedMoveVec)
    val enqWriteStd = PriorityMux(instCanEnqSeq, enqWriteStdVec)

    val canWbSeq = exuWBs.map(writeback => writeback.valid && writeback.bits.robIdx.value === i.U)
    val canWbNoBlockSeq = canWbSeq.zip(blockWbSeq).map{ case(canWb, blockWb) => canWb && !blockWb }
    val canStdWbSeq = VecInit(stdWBs.map(writeback => writeback.valid && writeback.bits.robIdx.value === i.U))
    val wbCnt = PopCount(canWbNoBlockSeq)
    when (exceptionGen.io.out.valid && exceptionGen.io.out.bits.robIdx.value === i.U) {
      // exception flush
      uopNumVec(i) := 0.U
      stdWritebacked(i) := true.B
    }.elsewhen(!valid(i) && instCanEnqFlag) {
      // enq set num of uops
      uopNumVec(i) := Mux(enqEliminatedMove, 0.U, enqUopNum)
      stdWritebacked(i) := Mux(enqWriteStd, false.B, true.B)
    }.elsewhen(valid(i)) {
      // update by writing back
      uopNumVec(i) := uopNumVec(i) - wbCnt
      when (canStdWbSeq.asUInt.orR) {
        stdWritebacked(i) := true.B
      }
    }.otherwise {
      uopNumVec(i) := 0.U
    }

    val fflagsCanWbSeq = fflags_wb.map(writeback => writeback.valid && writeback.bits.robIdx.value === i.U)
    val fflagsRes = fflagsCanWbSeq.zip(fflags_wb).map { case (canWb, wb) => Mux(canWb, wb.bits.fflags.get, 0.U) }.reduce(_ | _)
    fflagsDataModule(i) := Mux(!valid(i) && instCanEnqFlag, 0.U, fflagsDataModule(i) | fflagsRes)

    val vxsatCanWbSeq = vxsat_wb.map(writeback => writeback.valid && writeback.bits.robIdx.value === i.U)
//    val vxsatRes = vxsatCanWbSeq.zip(vxsat_wb).map { case (canWb, wb) => Mux(canWb, wb.bits.vxsat.get, 0.U) }.reduce(_ | _)
    val vxsatRes = 0.U
    vxsatDataModule(i) := Mux(!valid(i) && instCanEnqFlag, 0.U, vxsatDataModule(i) | vxsatRes)
  }

  // flagBkup
  // enqueue logic set 6 flagBkup at most
  for (i <- 0 until RenameWidth) {
    when (canEnqueue(i)) {
      flagBkup(allocatePtrVec(i).value) := allocatePtrVec(i).flag
    }
  }

  // interrupt_safe
  for (i <- 0 until RenameWidth) {
    // We RegNext the updates for better timing.
    // Note that instructions won't change the system's states in this cycle.
    when (RegNext(canEnqueue(i))) {
      // For now, we allow non-load-store instructions to trigger interrupts
      // For MMIO instructions, they should not trigger interrupts since they may
      // be sent to lower level before it writes back.
      // However, we cannot determine whether a load/store instruction is MMIO.
      // Thus, we don't allow load/store instructions to trigger an interrupt.
      // TODO: support non-MMIO load-store instructions to trigger interrupts
      val allow_interrupts = !CommitType.isLoadStore(io.enq.req(i).bits.commitType)
      interrupt_safe(RegNext(allocatePtrVec(i).value)) := RegNext(allow_interrupts)
    }
  }

  /**
    * read and write of data modules
    */
  val commitReadAddr_next = Mux(state_next === s_idle,
    VecInit(deqPtrVec_next.map(_.value)),
    VecInit(walkPtrVec_next.map(_.value))
  )
  dispatchData.io.wen := canEnqueue
  dispatchData.io.waddr := allocatePtrVec.map(_.value)
  dispatchData.io.wdata.zip(io.enq.req.map(_.bits)).foreach{ case (wdata, req) =>
    wdata.ldest := req.ldest
    wdata.rfWen := req.rfWen
    wdata.fpWen := req.fpWen
    wdata.vecWen := req.vecWen
    wdata.wflags := req.fpu.wflags
    wdata.commitType := req.commitType
    wdata.pdest := req.pdest
    wdata.old_pdest := req.oldPdest
    wdata.ftqIdx := req.ftqPtr
    wdata.ftqOffset := req.ftqOffset
    wdata.isMove := req.eliminatedMove
    wdata.pc := req.pc
    wdata.vtype := req.vpu.vtype
    wdata.isVset := req.isVset
  }
  dispatchData.io.raddr := commitReadAddr_next

  exceptionGen.io.redirect <> io.redirect
  exceptionGen.io.flush := io.flushOut.valid

  val canEnqueueEG = VecInit(io.enq.req.map(req => req.valid && io.enq.canAccept))
  for (i <- 0 until RenameWidth) {
    exceptionGen.io.enq(i).valid := canEnqueueEG(i)
    exceptionGen.io.enq(i).bits.robIdx := io.enq.req(i).bits.robIdx
    exceptionGen.io.enq(i).bits.exceptionVec := ExceptionNO.selectFrontend(io.enq.req(i).bits.exceptionVec)
    exceptionGen.io.enq(i).bits.flushPipe := io.enq.req(i).bits.flushPipe
    exceptionGen.io.enq(i).bits.isVset := io.enq.req(i).bits.isVset
    exceptionGen.io.enq(i).bits.replayInst := false.B
    XSError(canEnqueue(i) && io.enq.req(i).bits.replayInst, "enq should not set replayInst")
    exceptionGen.io.enq(i).bits.singleStep := io.enq.req(i).bits.singleStep
    exceptionGen.io.enq(i).bits.crossPageIPFFix := io.enq.req(i).bits.crossPageIPFFix
    exceptionGen.io.enq(i).bits.trigger.clear()
    exceptionGen.io.enq(i).bits.trigger.frontendHit := io.enq.req(i).bits.trigger.frontendHit
  }

  println(s"ExceptionGen:")
  println(s"num of exceptions: ${params.numException}")
  require(exceptionWBs.length == exceptionGen.io.wb.length,
    f"exceptionWBs.length: ${exceptionWBs.length}, " +
      f"exceptionGen.io.wb.length: ${exceptionGen.io.wb.length}")
  for (((wb, exc_wb), i) <- exceptionWBs.zip(exceptionGen.io.wb).zipWithIndex) {
    exc_wb.valid                := wb.valid
    exc_wb.bits.robIdx          := wb.bits.robIdx
    exc_wb.bits.exceptionVec    := wb.bits.exceptionVec.get
    exc_wb.bits.flushPipe       := wb.bits.flushPipe.getOrElse(false.B)
    exc_wb.bits.isVset          := false.B
    exc_wb.bits.replayInst      := wb.bits.replay.getOrElse(false.B)
    exc_wb.bits.singleStep      := false.B
    exc_wb.bits.crossPageIPFFix := false.B
    exc_wb.bits.trigger         := 0.U.asTypeOf(exc_wb.bits.trigger) // Todo
//    println(s"  [$i] ${configs.map(_.name)}: exception ${exceptionCases(i)}, " +
//      s"flushPipe ${configs.exists(_.flushPipe)}, " +
//      s"replayInst ${configs.exists(_.replayInst)}")
  }

  fflagsDataRead := (0 until CommitWidth).map(i => fflagsDataModule(deqPtrVec(i).value))
  vxsatDataRead := (0 until CommitWidth).map(i => vxsatDataModule(deqPtrVec(i).value))

  val instrCntReg = RegInit(0.U(64.W))
  val fuseCommitCnt = PopCount(io.commits.commitValid.zip(io.commits.info).map{ case (v, i) => RegNext(v && CommitType.isFused(i.commitType)) })
  val trueCommitCnt = RegNext(commitCnt) +& fuseCommitCnt
  val retireCounter = Mux(RegNext(io.commits.isCommit), trueCommitCnt, 0.U)
  val instrCnt = instrCntReg + retireCounter
  instrCntReg := instrCnt
  io.csr.perfinfo.retiredInstr := retireCounter
  io.robFull := !allowEnqueue

  /**
    * debug info
    */
  XSDebug(p"enqPtr ${enqPtr} deqPtr ${deqPtr}\n")
  XSDebug("")
  XSError(isBefore(enqPtr, deqPtr) && !isFull(enqPtr, deqPtr), "\ndeqPtr is older than enqPtr!\n")
  for(i <- 0 until RobSize){
    XSDebug(false, !valid(i), "-")
    XSDebug(false, valid(i) && isWritebacked(i.U), "w")
    XSDebug(false, valid(i) && !isWritebacked(i.U), "v")
  }
  XSDebug(false, true.B, "\n")

  for(i <- 0 until RobSize) {
    if(i % 4 == 0) XSDebug("")
    XSDebug(false, true.B, "%x ", debug_microOp(i).pc)
    XSDebug(false, !valid(i), "- ")
    XSDebug(false, valid(i) && isWritebacked(i.U), "w ")
    XSDebug(false, valid(i) && !isWritebacked(i.U), "v ")
    if(i % 4 == 3) XSDebug(false, true.B, "\n")
  }

  def ifCommit(counter: UInt): UInt = Mux(io.commits.isCommit, counter, 0.U)
  def ifCommitReg(counter: UInt): UInt = Mux(RegNext(io.commits.isCommit), counter, 0.U)

  val commitDebugUop = deqPtrVec.map(_.value).map(debug_microOp(_))
  XSPerfAccumulate("clock_cycle", 1.U)
  QueuePerf(RobSize, PopCount((0 until RobSize).map(valid(_))), !allowEnqueue)
  XSPerfAccumulate("commitUop", ifCommit(commitCnt))
  XSPerfAccumulate("commitInstr", ifCommitReg(trueCommitCnt))
  val commitIsMove = commitDebugUop.map(_.isMove)
  XSPerfAccumulate("commitInstrMove", ifCommit(PopCount(io.commits.commitValid.zip(commitIsMove).map{ case (v, m) => v && m })))
  val commitMoveElim = commitDebugUop.map(_.debugInfo.eliminatedMove)
  XSPerfAccumulate("commitInstrMoveElim", ifCommit(PopCount(io.commits.commitValid zip commitMoveElim map { case (v, e) => v && e })))
  XSPerfAccumulate("commitInstrFused", ifCommitReg(fuseCommitCnt))
  val commitIsLoad = io.commits.info.map(_.commitType).map(_ === CommitType.LOAD)
  val commitLoadValid = io.commits.commitValid.zip(commitIsLoad).map{ case (v, t) => v && t }
  XSPerfAccumulate("commitInstrLoad", ifCommit(PopCount(commitLoadValid)))
  val commitIsBranch = io.commits.info.map(_.commitType).map(_ === CommitType.BRANCH)
  val commitBranchValid = io.commits.commitValid.zip(commitIsBranch).map{ case (v, t) => v && t }
  XSPerfAccumulate("commitInstrBranch", ifCommit(PopCount(commitBranchValid)))
  val commitLoadWaitBit = commitDebugUop.map(_.loadWaitBit)
  XSPerfAccumulate("commitInstrLoadWait", ifCommit(PopCount(commitLoadValid.zip(commitLoadWaitBit).map{ case (v, w) => v && w })))
  val commitIsStore = io.commits.info.map(_.commitType).map(_ === CommitType.STORE)
  XSPerfAccumulate("commitInstrStore", ifCommit(PopCount(io.commits.commitValid.zip(commitIsStore).map{ case (v, t) => v && t })))
  XSPerfAccumulate("writeback", PopCount((0 until RobSize).map(i => valid(i) && isWritebacked(i.U))))
  // XSPerfAccumulate("enqInstr", PopCount(io.dp1Req.map(_.fire)))
  // XSPerfAccumulate("d2rVnR", PopCount(io.dp1Req.map(p => p.valid && !p.ready)))
  XSPerfAccumulate("walkInstr", Mux(io.commits.isWalk, PopCount(io.commits.walkValid), 0.U))
  XSPerfAccumulate("walkCycle", state === s_walk)
  val deqNotWritebacked = valid(deqPtr.value) && !isWritebacked(deqPtr.value)
  val deqUopCommitType = io.commits.info(0).commitType
  XSPerfAccumulate("waitNormalCycle", deqNotWritebacked && deqUopCommitType === CommitType.NORMAL)
  XSPerfAccumulate("waitBranchCycle", deqNotWritebacked && deqUopCommitType === CommitType.BRANCH)
  XSPerfAccumulate("waitLoadCycle", deqNotWritebacked && deqUopCommitType === CommitType.LOAD)
  XSPerfAccumulate("waitStoreCycle", deqNotWritebacked && deqUopCommitType === CommitType.STORE)
  XSPerfAccumulate("robHeadPC", io.commits.info(0).pc)
  val dispatchLatency = commitDebugUop.map(uop => uop.debugInfo.dispatchTime - uop.debugInfo.renameTime)
  val enqRsLatency = commitDebugUop.map(uop => uop.debugInfo.enqRsTime - uop.debugInfo.dispatchTime)
  val selectLatency = commitDebugUop.map(uop => uop.debugInfo.selectTime - uop.debugInfo.enqRsTime)
  val issueLatency = commitDebugUop.map(uop => uop.debugInfo.issueTime - uop.debugInfo.selectTime)
  val executeLatency = commitDebugUop.map(uop => uop.debugInfo.writebackTime - uop.debugInfo.issueTime)
  val rsFuLatency = commitDebugUop.map(uop => uop.debugInfo.writebackTime - uop.debugInfo.enqRsTime)
  val commitLatency = commitDebugUop.map(uop => timer - uop.debugInfo.writebackTime)
  def latencySum(cond: Seq[Bool], latency: Seq[UInt]): UInt = {
    cond.zip(latency).map(x => Mux(x._1, x._2, 0.U)).reduce(_ +& _)
  }
  for (fuType <- FuType.functionNameMap.keys) {
    val fuName = FuType.functionNameMap(fuType)
    val commitIsFuType = io.commits.commitValid.zip(commitDebugUop).map(x => x._1 && x._2.fuType === fuType.U )
    XSPerfAccumulate(s"${fuName}_instr_cnt", ifCommit(PopCount(commitIsFuType)))
    XSPerfAccumulate(s"${fuName}_latency_dispatch", ifCommit(latencySum(commitIsFuType, dispatchLatency)))
    XSPerfAccumulate(s"${fuName}_latency_enq_rs", ifCommit(latencySum(commitIsFuType, enqRsLatency)))
    XSPerfAccumulate(s"${fuName}_latency_select", ifCommit(latencySum(commitIsFuType, selectLatency)))
    XSPerfAccumulate(s"${fuName}_latency_issue", ifCommit(latencySum(commitIsFuType, issueLatency)))
    XSPerfAccumulate(s"${fuName}_latency_execute", ifCommit(latencySum(commitIsFuType, executeLatency)))
    XSPerfAccumulate(s"${fuName}_latency_enq_rs_execute", ifCommit(latencySum(commitIsFuType, rsFuLatency)))
    XSPerfAccumulate(s"${fuName}_latency_commit", ifCommit(latencySum(commitIsFuType, commitLatency)))
    if (fuType == FuType.fmac) {
      val commitIsFma = commitIsFuType.zip(commitDebugUop).map(x => x._1 && x._2.fpu.ren3 )
      XSPerfAccumulate(s"${fuName}_instr_cnt_fma", ifCommit(PopCount(commitIsFma)))
      XSPerfAccumulate(s"${fuName}_latency_enq_rs_execute_fma", ifCommit(latencySum(commitIsFma, rsFuLatency)))
      XSPerfAccumulate(s"${fuName}_latency_execute_fma", ifCommit(latencySum(commitIsFma, executeLatency)))
    }
  }

  //difftest signals
  val firstValidCommit = (deqPtr + PriorityMux(io.commits.commitValid, VecInit(List.tabulate(CommitWidth)(_.U(log2Up(CommitWidth).W))))).value

  val wdata = Wire(Vec(CommitWidth, UInt(XLEN.W)))
  val wpc = Wire(Vec(CommitWidth, UInt(XLEN.W)))

  for(i <- 0 until CommitWidth) {
    val idx = deqPtrVec(i).value
    wdata(i) := debug_exuData(idx)
    wpc(i) := SignExt(commitDebugUop(i).pc, XLEN)
  }

  if (env.EnableDifftest) {
    for (i <- 0 until CommitWidth) {
      val difftest = Module(new DifftestInstrCommit)
      // assgin default value
      difftest.io := DontCare

      difftest.io.clock    := clock
      difftest.io.coreid   := io.hartId
      difftest.io.index    := i.U

      val ptr = deqPtrVec(i).value
      val uop = commitDebugUop(i)
      val exuOut = debug_exuDebug(ptr)
      val exuData = debug_exuData(ptr)
      difftest.io.valid    := RegNext(RegNext(RegNext(io.commits.commitValid(i) && io.commits.isCommit)))
      difftest.io.pc       := RegNext(RegNext(RegNext(SignExt(uop.pc, XLEN))))
      difftest.io.instr    := RegNext(RegNext(RegNext(uop.instr)))
      difftest.io.robIdx   := RegNext(RegNext(RegNext(ZeroExt(ptr, 10))))
      difftest.io.lqIdx    := RegNext(RegNext(RegNext(ZeroExt(uop.lqIdx.value, 7))))
      difftest.io.sqIdx    := RegNext(RegNext(RegNext(ZeroExt(uop.sqIdx.value, 7))))
      difftest.io.isLoad   := RegNext(RegNext(RegNext(io.commits.info(i).commitType === CommitType.LOAD)))
      difftest.io.isStore  := RegNext(RegNext(RegNext(io.commits.info(i).commitType === CommitType.STORE)))
      difftest.io.special  := RegNext(RegNext(RegNext(CommitType.isFused(io.commits.info(i).commitType))))
      // when committing an eliminated move instruction,
      // we must make sure that skip is properly set to false (output from EXU is random value)
      difftest.io.skip     := RegNext(RegNext(RegNext(Mux(uop.eliminatedMove, false.B, exuOut.isMMIO || exuOut.isPerfCnt))))
      difftest.io.isRVC    := RegNext(RegNext(RegNext(uop.preDecodeInfo.isRVC)))
      difftest.io.rfwen    := RegNext(RegNext(RegNext(io.commits.commitValid(i) && io.commits.info(i).rfWen && io.commits.info(i).ldest =/= 0.U)))
      difftest.io.fpwen    := RegNext(RegNext(RegNext(io.commits.commitValid(i) && io.commits.info(i).fpWen)))
      difftest.io.wpdest   := RegNext(RegNext(RegNext(io.commits.info(i).pdest)))
      difftest.io.wdest    := RegNext(RegNext(RegNext(io.commits.info(i).ldest)))
      // // runahead commit hint
      // val runahead_commit = Module(new DifftestRunaheadCommitEvent)
      // runahead_commit.io.clock := clock
      // runahead_commit.io.coreid := io.hartId
      // runahead_commit.io.index := i.U
      // runahead_commit.io.valid := difftest.io.valid &&
      //   (commitBranchValid(i) || commitIsStore(i))
      // // TODO: is branch or store
      // runahead_commit.io.pc    := difftest.io.pc
    }
  }
  else if (env.AlwaysBasicDiff) {
    // These are the structures used by difftest only and should be optimized after synthesis.
    val dt_eliminatedMove = Mem(RobSize, Bool())
    val dt_isRVC = Mem(RobSize, Bool())
    val dt_exuDebug = Reg(Vec(RobSize, new DebugBundle))
    for (i <- 0 until RenameWidth) {
      when (canEnqueue(i)) {
        dt_eliminatedMove(allocatePtrVec(i).value) := io.enq.req(i).bits.eliminatedMove
        dt_isRVC(allocatePtrVec(i).value) := io.enq.req(i).bits.preDecodeInfo.isRVC
      }
    }
    for (wb <- exuWBs) {
      when (wb.valid) {
        val wbIdx = wb.bits.robIdx.value
        dt_exuDebug(wbIdx) := wb.bits.debug
      }
    }
    // Always instantiate basic difftest modules.
    for (i <- 0 until CommitWidth) {
      val commitInfo = io.commits.info(i)
      val ptr = deqPtrVec(i).value
      val exuOut = dt_exuDebug(ptr)
      val eliminatedMove = dt_eliminatedMove(ptr)
      val isRVC = dt_isRVC(ptr)

      val difftest = Module(new DifftestBasicInstrCommit)
      difftest.io.clock   := clock
      difftest.io.coreid  := io.hartId
      difftest.io.index   := i.U
      difftest.io.valid   := RegNext(RegNext(RegNext(io.commits.commitValid(i) && io.commits.isCommit)))
      difftest.io.special := RegNext(RegNext(RegNext(CommitType.isFused(commitInfo.commitType))))
      difftest.io.skip    := RegNext(RegNext(RegNext(Mux(eliminatedMove, false.B, exuOut.isMMIO || exuOut.isPerfCnt))))
      difftest.io.isRVC   := RegNext(RegNext(RegNext(isRVC)))
      difftest.io.rfwen   := RegNext(RegNext(RegNext(io.commits.commitValid(i) && commitInfo.rfWen && commitInfo.ldest =/= 0.U)))
      difftest.io.fpwen   := RegNext(RegNext(RegNext(io.commits.commitValid(i) && commitInfo.fpWen)))
      difftest.io.wpdest  := RegNext(RegNext(RegNext(commitInfo.pdest)))
      difftest.io.wdest   := RegNext(RegNext(RegNext(commitInfo.ldest)))
    }
  }

  if (env.EnableDifftest) {
    for (i <- 0 until CommitWidth) {
      val difftest = Module(new DifftestLoadEvent)
      difftest.io.clock  := clock
      difftest.io.coreid := io.hartId
      difftest.io.index  := i.U

      val ptr = deqPtrVec(i).value
      val uop = commitDebugUop(i)
      val exuOut = debug_exuDebug(ptr)
      difftest.io.valid  := RegNext(RegNext(RegNext(io.commits.commitValid(i) && io.commits.isCommit)))
      difftest.io.paddr  := RegNext(RegNext(RegNext(exuOut.paddr)))
      difftest.io.opType := RegNext(RegNext(RegNext(uop.fuOpType)))
      difftest.io.fuType := RegNext(RegNext(RegNext(uop.fuType)))
    }
  }

  // Always instantiate basic difftest modules.
  if (env.EnableDifftest) {
    val dt_isXSTrap = Mem(RobSize, Bool())
    for (i <- 0 until RenameWidth) {
      when (canEnqueue(i)) {
        dt_isXSTrap(allocatePtrVec(i).value) := io.enq.req(i).bits.isXSTrap
      }
    }
    val trapVec = io.commits.commitValid.zip(deqPtrVec).map{ case (v, d) => io.commits.isCommit && v && dt_isXSTrap(d.value) }
    val hitTrap = trapVec.reduce(_||_)
    val trapCode = PriorityMux(wdata.zip(trapVec).map(x => x._2 -> x._1))
    val trapPC = SignExt(PriorityMux(wpc.zip(trapVec).map(x => x._2 ->x._1)), XLEN)
    val difftest = Module(new DifftestTrapEvent)
    difftest.io.clock    := clock
    difftest.io.coreid   := io.hartId
    difftest.io.valid    := hitTrap
    difftest.io.code     := trapCode
    difftest.io.pc       := trapPC
    difftest.io.cycleCnt := timer
    difftest.io.instrCnt := instrCnt
    difftest.io.hasWFI   := hasWFI
  }
  else if (env.AlwaysBasicDiff) {
    val dt_isXSTrap = Mem(RobSize, Bool())
    for (i <- 0 until RenameWidth) {
      when (canEnqueue(i)) {
        dt_isXSTrap(allocatePtrVec(i).value) := io.enq.req(i).bits.isXSTrap
      }
    }
    val trapVec = io.commits.commitValid.zip(deqPtrVec).map{ case (v, d) => io.commits.isCommit && v && dt_isXSTrap(d.value) }
    val hitTrap = trapVec.reduce(_||_)
    val difftest = Module(new DifftestBasicTrapEvent)
    difftest.io.clock    := clock
    difftest.io.coreid   := io.hartId
    difftest.io.valid    := hitTrap
    difftest.io.cycleCnt := timer
    difftest.io.instrCnt := instrCnt
  }

  val validEntriesBanks = (0 until (RobSize + 63) / 64).map(i => RegNext(PopCount(valid.drop(i * 64).take(64))))
  val validEntries = RegNext(ParallelOperation(validEntriesBanks, (a: UInt, b: UInt) => a +& b))
  val commitMoveVec = VecInit(io.commits.commitValid.zip(commitIsMove).map{ case (v, m) => v && m })
  val commitLoadVec = VecInit(commitLoadValid)
  val commitBranchVec = VecInit(commitBranchValid)
  val commitLoadWaitVec = VecInit(commitLoadValid.zip(commitLoadWaitBit).map{ case (v, w) => v && w })
  val commitStoreVec = VecInit(io.commits.commitValid.zip(commitIsStore).map{ case (v, t) => v && t })
  val perfEvents = Seq(
    ("rob_interrupt_num      ", io.flushOut.valid && intrEnable                                       ),
    ("rob_exception_num      ", io.flushOut.valid && exceptionEnable                                  ),
    ("rob_flush_pipe_num     ", io.flushOut.valid && isFlushPipe                                      ),
    ("rob_replay_inst_num    ", io.flushOut.valid && isFlushPipe && deqHasReplayInst                  ),
    ("rob_commitUop          ", ifCommit(commitCnt)                                                   ),
    ("rob_commitInstr        ", ifCommitReg(trueCommitCnt)                                            ),
    ("rob_commitInstrMove    ", ifCommitReg(PopCount(RegNext(commitMoveVec)))                         ),
    ("rob_commitInstrFused   ", ifCommitReg(fuseCommitCnt)                                            ),
    ("rob_commitInstrLoad    ", ifCommitReg(PopCount(RegNext(commitLoadVec)))                         ),
    ("rob_commitInstrBranch  ", ifCommitReg(PopCount(RegNext(commitBranchVec)))                       ),
    ("rob_commitInstrLoadWait", ifCommitReg(PopCount(RegNext(commitLoadWaitVec)))                     ),
    ("rob_commitInstrStore   ", ifCommitReg(PopCount(RegNext(commitStoreVec)))                        ),
    ("rob_walkInstr          ", Mux(io.commits.isWalk, PopCount(io.commits.walkValid), 0.U)           ),
    ("rob_walkCycle          ", (state === s_walk)                                                    ),
    ("rob_1_4_valid          ", validEntries <= (RobSize / 4).U                                       ),
    ("rob_2_4_valid          ", validEntries >  (RobSize / 4).U && validEntries <= (RobSize / 2).U    ),
    ("rob_3_4_valid          ", validEntries >  (RobSize / 2).U && validEntries <= (RobSize * 3 / 4).U),
    ("rob_4_4_valid          ", validEntries >  (RobSize * 3 / 4).U                                   ),
  )
  generatePerfEvent()
}<|MERGE_RESOLUTION|>--- conflicted
+++ resolved
@@ -424,7 +424,6 @@
   // instvalid field
   val valid = RegInit(VecInit(Seq.fill(RobSize)(false.B)))
   // writeback status
-<<<<<<< HEAD
 
   val stdWritebacked = Reg(Vec(RobSize, Bool()))
   val uopNumVec          = RegInit(VecInit(Seq.fill(RobSize)(0.U(log2Up(MaxUopSize + 1).W))))
@@ -436,11 +435,8 @@
     !uopNumVec(ptr).orR && stdWritebacked(ptr)
   }
 
-=======
-  val writebacked = Mem(RobSize, Bool())
-  val store_data_writebacked = Mem(RobSize, Bool())
   val mmio = RegInit(VecInit(Seq.fill(RobSize)(false.B)))
->>>>>>> 15ee59e4
+
   // data for redirect, exception, etc.
   val flagBkup = Mem(RobSize, Bool())
   // some instructions are not allowed to trigger interrupts
@@ -449,11 +445,7 @@
 
   // data for debug
   // Warn: debug_* prefix should not exist in generated verilog.
-<<<<<<< HEAD
   val debug_microOp = Mem(RobSize, new DynInst)
-=======
-  val debug_microOp = Mem(RobSize, new MicroOp)
->>>>>>> 15ee59e4
   val debug_exuData = Reg(Vec(RobSize, UInt(XLEN.W)))//for debug
   val debug_exuDebug = Reg(Vec(RobSize, new DebugBundle))//for debug
 
