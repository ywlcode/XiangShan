--- conflicted
+++ resolved
@@ -61,34 +61,20 @@
 
   val sbuffer = toSbuffer.flushSb
   val sbEmpty = toSbuffer.sbIsEmpty
-<<<<<<< HEAD
   val uop = RegEnable(io.in.bits, io.in.fire)
-=======
-  val uop = RegEnable(io.in.bits.uop, io.in.fire)
->>>>>>> 7f37d55f
   val func = uop.ctrl.fuOpType
 
   // NOTE: icache & tlb & sbuffer must receive flush signal at any time
   sbuffer      := state === s_wait && !(func === FenceOpType.sfence && disableSfence)
   fencei       := state === s_icache
   sfence.valid := state === s_tlb && !disableSfence
-<<<<<<< HEAD
   sfence.bits.rs1  := uop.data.imm(4, 0) === 0.U
   sfence.bits.rs2  := uop.data.imm(9, 5) === 0.U
   sfence.bits.flushPipe := uop.ctrl.flushPipe.get
 //  XSError(sfence.valid && uop.lsrc(0) =/= uop.imm(4, 0), "lsrc0 is passed by imm\n")
 //  XSError(sfence.valid && uop.lsrc(1) =/= uop.imm(9, 5), "lsrc1 is passed by imm\n")
-  sfence.bits.addr := RegEnable(io.in.bits.data.src(0), io.in.fire())
-  sfence.bits.asid := RegEnable(io.in.bits.data.src(1), io.in.fire())
-=======
-  sfence.bits.rs1  := uop.ctrl.imm(4, 0) === 0.U
-  sfence.bits.rs2  := uop.ctrl.imm(9, 5) === 0.U
-  sfence.bits.flushPipe := uop.ctrl.flushPipe
-  XSError(sfence.valid && uop.ctrl.lsrc(0) =/= uop.ctrl.imm(4, 0), "lsrc0 is passed by imm\n")
-  XSError(sfence.valid && uop.ctrl.lsrc(1) =/= uop.ctrl.imm(9, 5), "lsrc1 is passed by imm\n")
-  sfence.bits.addr := RegEnable(io.in.bits.src(0), io.in.fire)
-  sfence.bits.asid := RegEnable(io.in.bits.src(1), io.in.fire)
->>>>>>> 7f37d55f
+  sfence.bits.addr := RegEnable(io.in.bits.data.src(0), io.in.fire)
+  sfence.bits.asid := RegEnable(io.in.bits.data.src(1), io.in.fire)
 
   when (state === s_idle && io.in.valid) { state := s_wait }
   when (state === s_wait && func === FenceOpType.fencei && sbEmpty) { state := s_icache }
@@ -112,6 +98,6 @@
   XSDebug(state =/= s_idle, p"state:${state} sbuffer(flush:${sbuffer} empty:${sbEmpty}) fencei:${fencei} sfence:${sfence}\n")
   XSDebug(io.out.valid, p" Out(${io.out.valid} ${io.out.ready}) state:${state} Outpc:0x${Hexadecimal(io.out.bits.res.pc.get)} OutrobIdx:${io.out.bits.ctrl.robIdx}\n")
 
-  // assert(!(io.out.valid && io.out.bits.uop.ctrl.rfWen))
+  assert(!(io.out.valid && io.out.bits.ctrl.rfWen))
   assert(!io.out.valid || io.out.ready, "when fence is out valid, out ready should always be true")
 }