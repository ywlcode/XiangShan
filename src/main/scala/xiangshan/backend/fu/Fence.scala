--- conflicted
+++ resolved
@@ -20,8 +20,8 @@
 import chisel3._
 import chisel3.util._
 import utils._
-<<<<<<< HEAD
-import xiangshan.ExceptionNO.illegalInstr
+import utility._
+import xiangshan.ExceptionNO.{illegalInstr, virtualInstr}
 import xiangshan._
 
 class FenceIO(implicit p: Parameters) extends XSBundle {
@@ -29,11 +29,10 @@
   val fencei = Output(Bool())
   val sbuffer = new FenceToSbuffer
   val disableSfence = Input(Bool())
+  val disableHfenceg = Input(Bool())
+  val disableHfencev = Input(Bool())
+  val virtMode = Input(Bool())
 }
-=======
-import utility._
-import xiangshan.ExceptionNO.{illegalInstr, virtualInstr}
->>>>>>> 8f626448
 
 class FenceToSbuffer extends Bundle {
   val flushSb = Output(Bool())
@@ -42,21 +41,13 @@
 
 class Fence(cfg: FuConfig)(implicit p: Parameters) extends FuncUnit(cfg) {
 
-<<<<<<< HEAD
   val sfence = io.fenceio.get.sfence
   val fencei = io.fenceio.get.fencei
   val toSbuffer = io.fenceio.get.sbuffer
   val disableSfence = io.fenceio.get.disableSfence
-
-=======
-  val sfence = IO(Output(new SfenceBundle))
-  val fencei = IO(Output(Bool()))
-  val toSbuffer = IO(new FenceToSbuffer)
-  val disableSfence = IO(Input(Bool()))
-  val disableHfenceg = IO(Input(Bool()))
-  val disableHfencev = IO(Input(Bool()))
-  val virtMode = IO(Input(Bool()))
->>>>>>> 8f626448
+  val disableHfenceg = io.fenceio.get.disableHfenceg
+  val disableHfencev = io.fenceio.get.disableHfencev
+  val virtMode = io.fenceio.get.virtMode
   val (valid, src1) = (
     io.in.valid,
     io.in.bits.data.src(0)
@@ -82,27 +73,14 @@
   // NOTE: icache & tlb & sbuffer must receive flush signal at any time
   sbuffer      := state === s_wait && !(func === FenceOpType.sfence && disableSfence)
   fencei       := state === s_icache
-<<<<<<< HEAD
-  sfence.valid := state === s_tlb && !disableSfence
+  sfence.valid := state === s_tlb && ((!disableSfence && func === FenceOpType.sfence) || (!disableHfencev && func === FenceOpType.hfence_v) || (!disableHfenceg && func === FenceOpType.hfence_g))
   sfence.bits.rs1  := uop.data.imm(4, 0) === 0.U
   sfence.bits.rs2  := uop.data.imm(9, 5) === 0.U
   sfence.bits.flushPipe := uop.ctrl.flushPipe.get
-//  XSError(sfence.valid && uop.lsrc(0) =/= uop.imm(4, 0), "lsrc0 is passed by imm\n")
-//  XSError(sfence.valid && uop.lsrc(1) =/= uop.imm(9, 5), "lsrc1 is passed by imm\n")
-  sfence.bits.addr := RegEnable(io.in.bits.data.src(0), io.in.fire)
-  sfence.bits.asid := RegEnable(io.in.bits.data.src(1), io.in.fire)
-=======
-  sfence.valid := state === s_tlb && ((!disableSfence && func === FenceOpType.sfence) || (!disableHfencev && func === FenceOpType.hfence_v) || (!disableHfenceg && func === FenceOpType.hfence_g))
-  sfence.bits.rs1  := uop.ctrl.imm(4, 0) === 0.U
-  sfence.bits.rs2  := uop.ctrl.imm(9, 5) === 0.U
-  sfence.bits.flushPipe := uop.ctrl.flushPipe
   sfence.bits.hv := !disableHfencev && func === FenceOpType.hfence_v
   sfence.bits.hg := !disableHfenceg && func === FenceOpType.hfence_g
-  XSError(sfence.valid && uop.ctrl.lsrc(0) =/= uop.ctrl.imm(4, 0), "lsrc0 is passed by imm\n")
-  XSError(sfence.valid && uop.ctrl.lsrc(1) =/= uop.ctrl.imm(9, 5), "lsrc1 is passed by imm\n")
-  sfence.bits.addr := RegEnable(io.in.bits.src(0), io.in.fire)
-  sfence.bits.id   := RegEnable(io.in.bits.src(1), io.in.fire)
->>>>>>> 8f626448
+  sfence.bits.addr := RegEnable(io.in.bits.data.src(0), io.in.fire)
+  sfence.bits.id   := RegEnable(io.in.bits.data.src(1), io.in.fire)
 
   when (state === s_idle && io.in.valid) { state := s_wait }
   when (state === s_wait && func === FenceOpType.fencei && sbEmpty) { state := s_icache }
@@ -113,26 +91,23 @@
   when (state === s_wait && func === FenceOpType.nofence  && sbEmpty) { state := s_nofence }
   when (state =/= s_idle && state =/= s_wait) { state := s_idle }
 
+  val illegalsfence = func === FenceOpType.sfence && disableSfence
+  val illegalhfenceg = func === FenceOpType.hfence_g && disableHfenceg
+  val illegalhfencev = func === FenceOpType.hfence_v && disableHfencev
+  val raiseEX_II = (illegalsfence || illegalhfenceg || illegalhfencev) && !virtMode
+  val raiseEX_VI = (illegalsfence || illegalhfenceg || illegalhfencev) && virtMode
+
   io.in.ready := state === s_idle
   io.out.valid := state =/= s_idle && state =/= s_wait
-<<<<<<< HEAD
   io.out.bits.res.data := 0.U
   io.out.bits.ctrl.robIdx := uop.ctrl.robIdx
   io.out.bits.res.pc.get := uop.data.pc.get
   io.out.bits.ctrl.pdest := uop.ctrl.pdest
   io.out.bits.ctrl.flushPipe.get := uop.ctrl.flushPipe.get
   io.out.bits.ctrl.exceptionVec.get := 0.U.asTypeOf(io.out.bits.ctrl.exceptionVec.get)
-  io.out.bits.ctrl.exceptionVec.get(illegalInstr) := func === FenceOpType.sfence && disableSfence
+  io.out.bits.ctrl.exceptionVec.get(illegalInstr) := raiseEX_II
+  io.out.bits.ctrl.exceptionVec.get(virtualInstr) := raiseEX_VI
   io.out.bits.perfDebugInfo := io.in.bits.perfDebugInfo
-=======
-  io.out.bits.data := DontCare
-  io.out.bits.uop := uop
-  val illegalsfence = func === FenceOpType.sfence && disableSfence
-  val illegalhfenceg = func === FenceOpType.hfence_g && disableHfenceg
-  val illegalhfencev = func === FenceOpType.hfence_v && disableHfencev
-  io.out.bits.uop.cf.exceptionVec(illegalInstr) := (illegalsfence || illegalhfenceg || illegalhfencev) && !virtMode
-  io.out.bits.uop.cf.exceptionVec(virtualInstr) := (illegalsfence || illegalhfenceg || illegalhfencev) && virtMode
->>>>>>> 8f626448
 
   XSDebug(io.in.valid, p"In(${io.in.valid} ${io.in.ready}) state:${state} Inpc:0x${Hexadecimal(io.in.bits.data.pc.get)} InrobIdx:${io.in.bits.ctrl.robIdx}\n")
   XSDebug(state =/= s_idle, p"state:${state} sbuffer(flush:${sbuffer} empty:${sbEmpty}) fencei:${fencei} sfence:${sfence}\n")
