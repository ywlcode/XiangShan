--- conflicted
+++ resolved
@@ -750,13 +750,8 @@
     // "ExitLoop3" -> (0x102e, "CntExitLoop3")
     // "L2cacheHit" -> (0x1023, "perfCntCondL2cacheHit")
   ) ++ (
-<<<<<<< HEAD
     (0 until dcacheParameters.nMissEntries).map(i =>
-      ("DCacheMissQueuePenalty" + Integer.toString(i, 10), (0x102d + i, "perfCntDCacheMissQueuePenaltyEntry" + Integer.toString(i, 10)))
-=======
-    (0 until dcacheParameters.nMissEntries).map(i => 
       ("DCacheMissQueuePenalty" + Integer.toString(i, 10), (0x102a + i, "perfCntDCacheMissQueuePenaltyEntry" + Integer.toString(i, 10)))
->>>>>>> 48553637
     ).toMap
   ) ++ (
     (0 until icacheParameters.nMissEntries).map(i =>
