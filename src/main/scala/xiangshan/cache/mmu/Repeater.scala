--- conflicted
+++ resolved
@@ -398,12 +398,8 @@
 
   val hintIO = io.hint.getOrElse(new TlbHintIO)
   val load_hintIO = load_filter(0).hint.getOrElse(new TlbHintIO)
-<<<<<<< HEAD
   for (i <- 0 until LdExuCnt) {
-=======
-  for (i <- 0 until exuParameters.LduCnt) {
     // TODO: RegNext -> RegEnable
->>>>>>> 1d66183d
     hintIO.req(i) := RegNext(load_hintIO.req(i))
   }
   hintIO.resp := RegEnable(load_hintIO.resp, load_hintIO.resp.valid)
