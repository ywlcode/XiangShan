--- conflicted
+++ resolved
@@ -34,11 +34,7 @@
     val fakeRAM = Module(new RAMHelper(64L * 1024 * 1024 * 1024))
     fakeRAM.clk   := clock
     fakeRAM.en    := io.lsu.load(i).resp.valid && !reset.asBool
-<<<<<<< HEAD
-    fakeRAM.rIdx  := RegNext((io.lsu.load(i).s1_paddr - "h2000000000".U) >> 3)
-=======
-    fakeRAM.rIdx  := RegNext((io.lsu.load(i).s1_paddr_dup_dcache - "h80000000".U) >> 3)
->>>>>>> ffee14bb
+    fakeRAM.rIdx  := RegNext((io.lsu.load(i).s1_paddr_dup_dcache - "h2000000000".U) >> 3)
     fakeRAM.wIdx  := 0.U
     fakeRAM.wdata := 0.U
     fakeRAM.wmask := 0.U
