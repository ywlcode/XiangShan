--- conflicted
+++ resolved
@@ -1324,18 +1324,12 @@
   // }
 
 
-<<<<<<< HEAD
   // wb.io.miss_req.valid := missReqArb.io.out.valid
   // wb.io.miss_req.bits  := missReqArb.io.out.bits.addr
   wb.io.miss_req.zipWithIndex.foreach{ case(r, i) => 
     r.valid := missQueue.io.req(i).valid
     r.bits  := missQueue.io.req(i).bits.addr
   }
-  wb.io.mshr_block := missQueue.io.release_block
-=======
-  wb.io.miss_req.valid := missReqArb.io.out.valid
-  wb.io.miss_req.bits  := missReqArb.io.out.bits.addr
->>>>>>> 99c30548
 
   // block_decoupled(missReqArb.io.out, missQueue.io.req, wb.io.block_miss_req)
   // missReqArb.io.out <> missQueue.io.req
