package xiangshan

import chisel3._
import chisel3.util._
import top.Parameters
import xiangshan.backend._
import xiangshan.backend.dispatch.DispatchParameters
import xiangshan.backend.exu.ExuParameters
import xiangshan.backend.exu.Exu._
import xiangshan.frontend._
import xiangshan.mem._
import xiangshan.backend.fu.HasExceptionNO
import xiangshan.cache.{DCache, DCacheParameters, ICache, ICacheParameters, L1plusCache, L1plusCacheParameters, PTW, Uncache}
import xiangshan.cache.prefetch._
import chipsalliance.rocketchip.config
import freechips.rocketchip.diplomacy.{AddressSet, LazyModule, LazyModuleImp}
import freechips.rocketchip.tilelink.{TLBuffer, TLBundleParameters, TLCacheCork, TLClientNode, TLFilter, TLIdentityNode, TLToAXI4, TLWidthWidget, TLXbar}
import freechips.rocketchip.devices.tilelink.{DevNullParams, TLError}
import sifive.blocks.inclusivecache.{CacheParameters, InclusiveCache, InclusiveCacheMicroParameters}
import freechips.rocketchip.amba.axi4.{AXI4Deinterleaver, AXI4Fragmenter, AXI4IdIndexer, AXI4IdentityNode, AXI4ToTL, AXI4UserYanker}
import freechips.rocketchip.tile.HasFPUParameters
import utils._

case class XSCoreParameters
(
  XLEN: Int = 64,
  HasMExtension: Boolean = true,
  HasCExtension: Boolean = true,
  HasDiv: Boolean = true,
  HasICache: Boolean = true,
  HasDCache: Boolean = true,
  EnableStoreQueue: Boolean = true,
  AddrBits: Int = 64,
  VAddrBits: Int = 39,
  PAddrBits: Int = 40,
  HasFPU: Boolean = true,
  FectchWidth: Int = 8,
  EnableBPU: Boolean = true,
  EnableBPD: Boolean = true,
  EnableRAS: Boolean = true,
  EnableLB: Boolean = false,
  EnableLoop: Boolean = true,
  EnableSC: Boolean = false,
  HistoryLength: Int = 64,
  BtbSize: Int = 2048,
  JbtacSize: Int = 1024,
  JbtacBanks: Int = 8,
  RasSize: Int = 16,
  CacheLineSize: Int = 512,
  UBtbWays: Int = 16,
  BtbWays: Int = 2,
<<<<<<< HEAD
  EnableL1plusPrefetcher: Boolean = true,
  IBufSize: Int = 64,
=======

  EnableL1plusPrefetcher: Boolean = true,
  IBufSize: Int = 32,
>>>>>>> a4ef1e8d
  DecodeWidth: Int = 6,
  RenameWidth: Int = 6,
  CommitWidth: Int = 6,
  BrqSize: Int = 32,
  IssQueSize: Int = 12,
  NRPhyRegs: Int = 160,
  NRIntReadPorts: Int = 14,
  NRIntWritePorts: Int = 8,
  NRFpReadPorts: Int = 14,
  NRFpWritePorts: Int = 8,
  LoadQueueSize: Int = 64,
  StoreQueueSize: Int = 48,
  RoqSize: Int = 192,
  dpParams: DispatchParameters = DispatchParameters(
    IntDqSize = 32,
    FpDqSize = 32,
    LsDqSize = 32,
    IntDqDeqWidth = 4,
    FpDqDeqWidth = 4,
    LsDqDeqWidth = 4
  ),
  exuParameters: ExuParameters = ExuParameters(
    JmpCnt = 1,
    AluCnt = 4,
    MulCnt = 0,
    MduCnt = 2,
    FmacCnt = 4,
    FmiscCnt = 2,
    FmiscDivSqrtCnt = 0,
    LduCnt = 2,
    StuCnt = 2
  ),
  LoadPipelineWidth: Int = 2,
  StorePipelineWidth: Int = 2,
  StoreBufferSize: Int = 16,
  RefillSize: Int = 512,
  TlbEntrySize: Int = 32,
  TlbL2EntrySize: Int = 256, // or 512
  PtwL1EntrySize: Int = 16,
  PtwL2EntrySize: Int = 256,
  NumPerfCounters: Int = 16,
  NrExtIntr: Int = 1
)

trait HasXSParameter {

  val core = Parameters.get.coreParameters
  val env = Parameters.get.envParameters

  val XLEN = 64
  val minFLen = 32
  val fLen = 64
  def xLen = 64
  val HasMExtension = core.HasMExtension
  val HasCExtension = core.HasCExtension
  val HasDiv = core.HasDiv
  val HasIcache = core.HasICache
  val HasDcache = core.HasDCache
  val EnableStoreQueue = core.EnableStoreQueue
  val AddrBits = core.AddrBits // AddrBits is used in some cases
  val VAddrBits = core.VAddrBits // VAddrBits is Virtual Memory addr bits
  val PAddrBits = core.PAddrBits // PAddrBits is Phyical Memory addr bits
  val AddrBytes = AddrBits / 8 // unused
  val DataBits = XLEN
  val DataBytes = DataBits / 8
  val HasFPU = core.HasFPU
  val FetchWidth = core.FectchWidth
  val PredictWidth = FetchWidth * (if (HasCExtension) 2 else 1)
  val EnableBPU = core.EnableBPU
  val EnableBPD = core.EnableBPD // enable backing predictor(like Tage) in BPUStage3
  val EnableRAS = core.EnableRAS
  val EnableLB = core.EnableLB
  val EnableLoop = core.EnableLoop
  val EnableSC = core.EnableSC
  val HistoryLength = core.HistoryLength
  val BtbSize = core.BtbSize
  // val BtbWays = 4
  val BtbBanks = PredictWidth
  // val BtbSets = BtbSize / BtbWays
  val JbtacSize = core.JbtacSize
  val JbtacBanks = core.JbtacBanks
  val RasSize = core.RasSize
  val CacheLineSize = core.CacheLineSize
  val CacheLineHalfWord = CacheLineSize / 16
  val ExtHistoryLength = HistoryLength + 64
  val UBtbWays = core.UBtbWays
  val BtbWays = core.BtbWays
  val EnableL1plusPrefetcher = core.EnableL1plusPrefetcher
  val IBufSize = core.IBufSize
  val DecodeWidth = core.DecodeWidth
  val RenameWidth = core.RenameWidth
  val CommitWidth = core.CommitWidth
  val BrqSize = core.BrqSize
  val IssQueSize = core.IssQueSize
  val BrTagWidth = log2Up(BrqSize)
  val NRPhyRegs = core.NRPhyRegs
  val PhyRegIdxWidth = log2Up(NRPhyRegs)
  val RoqSize = core.RoqSize
  val LoadQueueSize = core.LoadQueueSize
  val StoreQueueSize = core.StoreQueueSize
  val dpParams = core.dpParams
  val exuParameters = core.exuParameters
  val NRIntReadPorts = core.NRIntReadPorts
  val NRIntWritePorts = core.NRIntWritePorts
  val NRMemReadPorts = exuParameters.LduCnt + 2*exuParameters.StuCnt
  val NRFpReadPorts = core.NRFpReadPorts
  val NRFpWritePorts = core.NRFpWritePorts
  val LoadPipelineWidth = core.LoadPipelineWidth
  val StorePipelineWidth = core.StorePipelineWidth
  val StoreBufferSize = core.StoreBufferSize
  val RefillSize = core.RefillSize
  val DTLBWidth = core.LoadPipelineWidth + core.StorePipelineWidth
  val TlbEntrySize = core.TlbEntrySize
  val TlbL2EntrySize = core.TlbL2EntrySize
  val PtwL1EntrySize = core.PtwL1EntrySize
  val PtwL2EntrySize = core.PtwL2EntrySize
  val NumPerfCounters = core.NumPerfCounters
  val NrExtIntr = core.NrExtIntr

  val icacheParameters = ICacheParameters(
    tagECC = Some("parity"),
    dataECC = Some("parity"),
    nMissEntries = 2
  )

  val l1plusCacheParameters = L1plusCacheParameters(
    tagECC = Some("secded"),
    dataECC = Some("secded"),
    nMissEntries = 8
  )

  // icache prefetcher
  val l1plusPrefetcherParameters = L1plusPrefetcherParameters(
    enable = false,
    _type = "stream",
    streamParams = StreamPrefetchParameters(
      streamCnt = 4,
      streamSize = 4,
      ageWidth = 4,
      blockBytes = l1plusCacheParameters.blockBytes,
      reallocStreamOnMissInstantly = true
    )
  )

  // dcache prefetcher
  val l2PrefetcherParameters = L2PrefetcherParameters(
    enable = true,
    _type = "stream",
    streamParams = StreamPrefetchParameters(
      streamCnt = 4,
      streamSize = 4,
      ageWidth = 4,
      blockBytes = L2BlockSize,
      reallocStreamOnMissInstantly = true
    )
  )

  val dcacheParameters = DCacheParameters(
    tagECC = Some("secded"),
    dataECC = Some("secded"),
    nMissEntries = 16,
    nLoadMissEntries = 8,
    nStoreMissEntries = 8
  )

  val LRSCCycles = 100


  // cache hierarchy configurations
  val l1BusDataWidth = 256

  // L2 configurations
  val L1BusWidth = 256
  val L2Size = 512 * 1024 // 512KB
  val L2BlockSize = 64
  val L2NWays = 8
  val L2NSets = L2Size / L2BlockSize / L2NWays

  // L3 configurations
  val L2BusWidth = 256
  val L3Size = 4 * 1024 * 1024 // 4MB
  val L3BlockSize = 64
  val L3NBanks = 4
  val L3NWays = 8
  val L3NSets = L3Size / L3BlockSize / L3NBanks / L3NWays

  // on chip network configurations
  val L3BusWidth = 256

  // icache prefetcher
  val l1plusPrefetcherParameters = L1plusPrefetcherParameters(
    enable = false,
    _type = "stream",
    streamParams = StreamPrefetchParameters(
      streamCnt = 4,
      streamSize = 4,
      ageWidth = 4,
      blockBytes = l1plusCacheParameters.blockBytes,
      reallocStreamOnMissInstantly = true
    )
  )

  // dcache prefetcher
  val l2PrefetcherParameters = L2PrefetcherParameters(
    enable = true,
    _type = "stream",
    streamParams = StreamPrefetchParameters(
      streamCnt = 4,
      streamSize = 4,
      ageWidth = 4,
      blockBytes = L2BlockSize,
      reallocStreamOnMissInstantly = true
    )
  )
}

trait HasXSLog { this: RawModule =>
  implicit val moduleName: String = this.name
}

abstract class XSModule extends MultiIOModule
  with HasXSParameter
  with HasExceptionNO
  with HasXSLog
  with HasFPUParameters
{
  def io: Record
}

//remove this trait after impl module logic
trait NeedImpl { this: RawModule =>
  override protected def IO[T <: Data](iodef: T): T = {
    println(s"[Warn]: (${this.name}) please reomve 'NeedImpl' after implement this module")
    val io = chisel3.experimental.IO(iodef)
    io <> DontCare
    io
  }
}

abstract class XSBundle extends Bundle
  with HasXSParameter

case class EnviromentParameters
(
  FPGAPlatform: Boolean = true,
  EnableDebug: Boolean = false
)

object AddressSpace extends HasXSParameter {
  // (start, size)
  // address out of MMIO will be considered as DRAM
  def mmio = List(
    (0x00000000L, 0x40000000L),  // internal devices, such as CLINT and PLIC
    (0x40000000L, 0x40000000L)   // external devices
  )

  def isMMIO(addr: UInt): Bool = mmio.map(range => {
    require(isPow2(range._2))
    val bits = log2Up(range._2)
    (addr ^ range._1.U)(PAddrBits-1, bits) === 0.U
  }).reduce(_ || _)
}



class XSCore()(implicit p: config.Parameters) extends LazyModule
  with HasXSParameter
  with HasExeBlockHelper
{

  // to fast wake up fp, mem rs
  val intBlockFastWakeUpFp = intExuConfigs.filter(fpFastFilter)
  val intBlockSlowWakeUpFp = intExuConfigs.filter(fpSlowFilter)
  val intBlockFastWakeUpInt = intExuConfigs.filter(intFastFilter)
  val intBlockSlowWakeUpInt = intExuConfigs.filter(intSlowFilter)

  val fpBlockFastWakeUpFp = fpExuConfigs.filter(fpFastFilter)
  val fpBlockSlowWakeUpFp = fpExuConfigs.filter(fpSlowFilter)
  val fpBlockFastWakeUpInt = fpExuConfigs.filter(intFastFilter)
  val fpBlockSlowWakeUpInt = fpExuConfigs.filter(intSlowFilter)

  // outer facing nodes
  val l1pluscache = LazyModule(new L1plusCache())
  val ptw = LazyModule(new PTW())
  val l2Prefetcher = LazyModule(new L2Prefetcher())
  val memBlock = LazyModule(new MemBlock(
    fastWakeUpIn = intBlockFastWakeUpInt ++ intBlockFastWakeUpFp ++ fpBlockFastWakeUpInt ++ fpBlockFastWakeUpFp,
    slowWakeUpIn = intBlockSlowWakeUpInt ++ intBlockSlowWakeUpFp ++ fpBlockSlowWakeUpInt ++ fpBlockSlowWakeUpFp,
    fastFpOut = Seq(),
    slowFpOut = loadExuConfigs,
    fastIntOut = Seq(),
    slowIntOut = loadExuConfigs
  ))

  lazy val module = new XSCoreImp(this)
}

class XSCoreImp(outer: XSCore) extends LazyModuleImp(outer)
  with HasXSParameter
  with HasExeBlockHelper
{
  val io = IO(new Bundle {
    val externalInterrupt = new ExternalInterruptIO
  })

  println(s"FPGAPlatform:${env.FPGAPlatform} EnableDebug:${env.EnableDebug}")

  // to fast wake up fp, mem rs
  val intBlockFastWakeUpFp = intExuConfigs.filter(fpFastFilter)
  val intBlockSlowWakeUpFp = intExuConfigs.filter(fpSlowFilter)
  val intBlockFastWakeUpInt = intExuConfigs.filter(intFastFilter)
  val intBlockSlowWakeUpInt = intExuConfigs.filter(intSlowFilter)

  val fpBlockFastWakeUpFp = fpExuConfigs.filter(fpFastFilter)
  val fpBlockSlowWakeUpFp = fpExuConfigs.filter(fpSlowFilter)
  val fpBlockFastWakeUpInt = fpExuConfigs.filter(intFastFilter)
  val fpBlockSlowWakeUpInt = fpExuConfigs.filter(intSlowFilter)

  val frontend = Module(new Frontend)
  val ctrlBlock = Module(new CtrlBlock)
  val integerBlock = Module(new IntegerBlock(
    fastWakeUpIn = fpBlockFastWakeUpInt,
    slowWakeUpIn = fpBlockSlowWakeUpInt ++ loadExuConfigs,
    fastFpOut = intBlockFastWakeUpFp,
    slowFpOut = intBlockSlowWakeUpFp,
    fastIntOut = intBlockFastWakeUpInt,
    slowIntOut = intBlockSlowWakeUpInt
  ))
  val floatBlock = Module(new FloatBlock(
    fastWakeUpIn = intBlockFastWakeUpFp,
    slowWakeUpIn = intBlockSlowWakeUpFp ++ loadExuConfigs,
    fastFpOut = fpBlockFastWakeUpFp,
    slowFpOut = fpBlockSlowWakeUpFp,
    fastIntOut = fpBlockFastWakeUpInt,
    slowIntOut = fpBlockSlowWakeUpInt
  ))

  val memBlock = outer.memBlock.module
  val l1pluscache = outer.l1pluscache.module
  val ptw = outer.ptw.module
  val l2Prefetcher = outer.l2Prefetcher.module

  frontend.io.backend <> ctrlBlock.io.frontend
  frontend.io.sfence <> integerBlock.io.fenceio.sfence
  frontend.io.tlbCsr <> integerBlock.io.csrio.tlb

  frontend.io.icacheMemAcq <> l1pluscache.io.req
  l1pluscache.io.resp <> frontend.io.icacheMemGrant
  l1pluscache.io.flush := frontend.io.l1plusFlush
  frontend.io.fencei := integerBlock.io.fenceio.fencei

  ctrlBlock.io.fromIntBlock <> integerBlock.io.toCtrlBlock
  ctrlBlock.io.fromFpBlock <> floatBlock.io.toCtrlBlock
  ctrlBlock.io.fromLsBlock <> memBlock.io.toCtrlBlock
  ctrlBlock.io.toIntBlock <> integerBlock.io.fromCtrlBlock
  ctrlBlock.io.toFpBlock <> floatBlock.io.fromCtrlBlock
  ctrlBlock.io.toLsBlock <> memBlock.io.fromCtrlBlock

  integerBlock.io.wakeUpIn.fastUops <> floatBlock.io.wakeUpIntOut.fastUops
  integerBlock.io.wakeUpIn.fast <> floatBlock.io.wakeUpIntOut.fast
  integerBlock.io.wakeUpIn.slow <> floatBlock.io.wakeUpIntOut.slow ++ memBlock.io.wakeUpIntOut.slow
  integerBlock.io.toMemBlock <> memBlock.io.fromIntBlock

  floatBlock.io.wakeUpIn.fastUops <> integerBlock.io.wakeUpFpOut.fastUops
  floatBlock.io.wakeUpIn.fast <> integerBlock.io.wakeUpFpOut.fast
  floatBlock.io.wakeUpIn.slow <> integerBlock.io.wakeUpFpOut.slow ++ memBlock.io.wakeUpFpOut.slow
  floatBlock.io.toMemBlock <> memBlock.io.fromFpBlock


  integerBlock.io.wakeUpIntOut.fast.map(_.ready := true.B)
  integerBlock.io.wakeUpIntOut.slow.map(_.ready := true.B)
  floatBlock.io.wakeUpFpOut.fast.map(_.ready := true.B)
  floatBlock.io.wakeUpFpOut.slow.map(_.ready := true.B)

  val wakeUpMem = Seq(
    integerBlock.io.wakeUpIntOut,
    integerBlock.io.wakeUpFpOut,
    floatBlock.io.wakeUpIntOut,
    floatBlock.io.wakeUpFpOut
  )
  memBlock.io.wakeUpIn.fastUops <> wakeUpMem.flatMap(_.fastUops)
  memBlock.io.wakeUpIn.fast <> wakeUpMem.flatMap(w => w.fast.map(f => {
	val raw = WireInit(f)
	raw
  }))
  memBlock.io.wakeUpIn.slow <> wakeUpMem.flatMap(w => w.slow.map(s => {
	val raw = WireInit(s)
	raw
  }))

  integerBlock.io.csrio.fflags <> ctrlBlock.io.roqio.toCSR.fflags
  integerBlock.io.csrio.dirty_fs <> ctrlBlock.io.roqio.toCSR.dirty_fs
  integerBlock.io.csrio.exception <> ctrlBlock.io.roqio.exception
  integerBlock.io.csrio.isInterrupt <> ctrlBlock.io.roqio.isInterrupt
  integerBlock.io.csrio.trapTarget <> ctrlBlock.io.roqio.toCSR.trapTarget
  integerBlock.io.csrio.interrupt <> ctrlBlock.io.roqio.toCSR.intrBitSet
  integerBlock.io.csrio.memExceptionVAddr <> memBlock.io.lsqio.exceptionAddr.vaddr
  integerBlock.io.csrio.externalInterrupt <> io.externalInterrupt
  integerBlock.io.csrio.tlb <> memBlock.io.tlbCsr
  integerBlock.io.csrio.perfinfo <> ctrlBlock.io.roqio.toCSR.perfinfo
  integerBlock.io.fenceio.sfence <> memBlock.io.sfence
  integerBlock.io.fenceio.sbuffer <> memBlock.io.fenceToSbuffer

  floatBlock.io.frm <> integerBlock.io.csrio.frm

  memBlock.io.lsqio.commits <> ctrlBlock.io.roqio.commits
  memBlock.io.lsqio.roqDeqPtr <> ctrlBlock.io.roqio.roqDeqPtr
  memBlock.io.lsqio.exceptionAddr.lsIdx.lqIdx := ctrlBlock.io.roqio.exception.bits.lqIdx
  memBlock.io.lsqio.exceptionAddr.lsIdx.sqIdx := ctrlBlock.io.roqio.exception.bits.sqIdx
  memBlock.io.lsqio.exceptionAddr.isStore := CommitType.lsInstIsStore(ctrlBlock.io.roqio.exception.bits.ctrl.commitType)

  ptw.io.tlb(0) <> memBlock.io.ptw
  ptw.io.tlb(1) <> frontend.io.ptw
  ptw.io.sfence <> integerBlock.io.fenceio.sfence
  ptw.io.csr    <> integerBlock.io.csrio.tlb

  l2Prefetcher.io.in <> memBlock.io.toDCachePrefetch

  if (!env.FPGAPlatform) {
    val debugIntReg, debugFpReg = WireInit(VecInit(Seq.fill(32)(0.U(XLEN.W))))
    ExcitingUtils.addSink(debugIntReg, "DEBUG_INT_ARCH_REG", ExcitingUtils.Debug)
    ExcitingUtils.addSink(debugFpReg, "DEBUG_FP_ARCH_REG", ExcitingUtils.Debug)
    val debugArchReg = WireInit(VecInit(debugIntReg ++ debugFpReg))
    ExcitingUtils.addSource(debugArchReg, "difftestRegs", ExcitingUtils.Debug)
  }

}<|MERGE_RESOLUTION|>--- conflicted
+++ resolved
@@ -49,14 +49,9 @@
   CacheLineSize: Int = 512,
   UBtbWays: Int = 16,
   BtbWays: Int = 2,
-<<<<<<< HEAD
-  EnableL1plusPrefetcher: Boolean = true,
-  IBufSize: Int = 64,
-=======
 
   EnableL1plusPrefetcher: Boolean = true,
   IBufSize: Int = 32,
->>>>>>> a4ef1e8d
   DecodeWidth: Int = 6,
   RenameWidth: Int = 6,
   CommitWidth: Int = 6,
@@ -188,32 +183,6 @@
     nMissEntries = 8
   )
 
-  // icache prefetcher
-  val l1plusPrefetcherParameters = L1plusPrefetcherParameters(
-    enable = false,
-    _type = "stream",
-    streamParams = StreamPrefetchParameters(
-      streamCnt = 4,
-      streamSize = 4,
-      ageWidth = 4,
-      blockBytes = l1plusCacheParameters.blockBytes,
-      reallocStreamOnMissInstantly = true
-    )
-  )
-
-  // dcache prefetcher
-  val l2PrefetcherParameters = L2PrefetcherParameters(
-    enable = true,
-    _type = "stream",
-    streamParams = StreamPrefetchParameters(
-      streamCnt = 4,
-      streamSize = 4,
-      ageWidth = 4,
-      blockBytes = L2BlockSize,
-      reallocStreamOnMissInstantly = true
-    )
-  )
-
   val dcacheParameters = DCacheParameters(
     tagECC = Some("secded"),
     dataECC = Some("secded"),
