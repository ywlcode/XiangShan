/***************************************************************************************
* Copyright (c) 2020-2021 Institute of Computing Technology, Chinese Academy of Sciences
* Copyright (c) 2020-2021 Peng Cheng Laboratory
*
* XiangShan is licensed under Mulan PSL v2.
* You can use this software according to the terms and conditions of the Mulan PSL v2.
* You may obtain a copy of Mulan PSL v2 at:
*          http://license.coscl.org.cn/MulanPSL2
*
* THIS SOFTWARE IS PROVIDED ON AN "AS IS" BASIS, WITHOUT WARRANTIES OF ANY KIND,
* EITHER EXPRESS OR IMPLIED, INCLUDING BUT NOT LIMITED TO NON-INFRINGEMENT,
* MERCHANTABILITY OR FIT FOR A PARTICULAR PURPOSE.
*
* See the Mulan PSL v2 for more details.
***************************************************************************************/

package xiangshan

import org.chipsalliance.cde.config
import org.chipsalliance.cde.config.Parameters
import chisel3._
import chisel3.util._
import freechips.rocketchip.diplomacy.{BundleBridgeSource, LazyModule, LazyModuleImp}
import freechips.rocketchip.tile.HasFPUParameters
import system.HasSoCParameter
import utils._
import utility._
import xiangshan.backend._
import xiangshan.cache.mmu._
import xiangshan.frontend._
import xiangshan.mem.L1PrefetchFuzzer

abstract class XSModule(implicit val p: Parameters) extends Module
  with HasXSParameter
  with HasFPUParameters

//remove this trait after impl module logic
trait NeedImpl {
  this: RawModule =>
  protected def IO[T <: Data](iodef: T): T = {
    println(s"[Warn]: (${this.name}) please reomve 'NeedImpl' after implement this module")
    val io = chisel3.IO(iodef)
    io <> DontCare
    io
  }
}

abstract class XSBundle(implicit val p: Parameters) extends Bundle
  with HasXSParameter

abstract class XSCoreBase()(implicit p: config.Parameters) extends LazyModule
  with HasXSParameter
{
  override def shouldBeInlined: Boolean = false
  // outer facing nodes
  val frontend = LazyModule(new Frontend())
  val csrOut = BundleBridgeSource(Some(() => new DistributedCSRIO()))
  val backend = LazyModule(new Backend(backendParams))

<<<<<<< HEAD
  val memBlock = LazyModule(new MemBlock)
=======
  val memBlock = LazyModule(new MemBlock()(p.alter((site, here, up) => {
    case XSCoreParamsKey => up(XSCoreParamsKey).copy(
      IssQueSize = IssQueSize * 2 // exuBlocks.head.scheduler.getMemRsEntries
    )
  })))

  val backend = LazyModule(new Backend(memBlock)(p))

  memBlock.frontendBridge.icache_node := frontend.icache.clientNode
  memBlock.frontendBridge.instr_uncache_node := frontend.instrUncache.clientNode
>>>>>>> 67a03ae6
}

class XSCore()(implicit p: config.Parameters) extends XSCoreBase
  with HasXSDts
{
  lazy val module = new XSCoreImp(this)
}

class XSCoreImp(outer: XSCoreBase) extends LazyModuleImp(outer)
  with HasXSParameter
  with HasSoCParameter {
  val io = IO(new Bundle {
    val hartId = Input(UInt(64.W))
    val reset_vector = Input(UInt(PAddrBits.W))
    val cpu_halt = Output(Bool())
    val l2_pf_enable = Output(Bool())
    val perfEvents = Input(Vec(numPCntHc * coreParams.L2NBanks, new PerfEvent))
    val beu_errors = Output(new XSL1BusErrors())
    val l2_hint = Input(Valid(new L2ToL1Hint()))
    val l2PfqBusy = Input(Bool())
    val debugTopDown = new Bundle {
      val robHeadPaddr = Valid(UInt(PAddrBits.W))
      val l2MissMatch = Input(Bool())
      val l3MissMatch = Input(Bool())
    }
  })

  println(s"FPGAPlatform:${env.FPGAPlatform} EnableDebug:${env.EnableDebug}")

<<<<<<< HEAD
  val frontend = outer.frontend.module
  val backend = outer.backend.module
  val memBlock = outer.memBlock.module

  val fenceio = backend.io.fenceio
  fenceio.disableSfence := DontCare

  frontend.io.hartId  := io.hartId
  frontend.io.backend <> backend.io.frontend
  frontend.io.sfence <> backend.io.frontendSfence
  frontend.io.tlbCsr <> backend.io.frontendTlbCsr
  frontend.io.csrCtrl <> backend.io.frontendCsrCtrl
  frontend.io.fencei <> fenceio.fencei

  backend.io.fromTop.hartId := io.hartId
  backend.io.fromTop.externalInterrupt.msip := outer.clint_int_sink.in.head._1(0)
  backend.io.fromTop.externalInterrupt.mtip := outer.clint_int_sink.in.head._1(1)
  backend.io.fromTop.externalInterrupt.meip := outer.plic_int_sink.in.head._1(0)
  backend.io.fromTop.externalInterrupt.seip := outer.plic_int_sink.in.last._1(0)
  backend.io.fromTop.externalInterrupt.debug := outer.debug_int_sink.in.head._1(0)

  backend.io.frontendCsrDistributedUpdate := frontend.io.csrUpdate

  backend.io.mem.stIn.zip(memBlock.io.mem_to_ooo.stIn).foreach { case (sink, source) =>
    sink.valid := source.valid
    sink.bits := 0.U.asTypeOf(sink.bits)
    sink.bits.robIdx := source.bits.uop.robIdx
    sink.bits.ssid := source.bits.uop.ssid
    sink.bits.storeSetHit := source.bits.uop.storeSetHit
    // The other signals have not been used
  }
  backend.io.mem.memoryViolation <> memBlock.io.mem_to_ooo.memoryViolation
  backend.io.mem.lsqEnqIO <> memBlock.io.ooo_to_mem.enqLsq
  backend.io.mem.sqDeq := memBlock.io.mem_to_ooo.sqDeq
  backend.io.mem.lqDeq := memBlock.io.mem_to_ooo.lqDeq
  backend.io.mem.sqDeqPtr := memBlock.io.mem_to_ooo.sqDeqPtr
  backend.io.mem.lqDeqPtr := memBlock.io.mem_to_ooo.lqDeqPtr
  backend.io.mem.lqCancelCnt := memBlock.io.mem_to_ooo.lqCancelCnt
  backend.io.mem.sqCancelCnt := memBlock.io.mem_to_ooo.sqCancelCnt
  backend.io.mem.otherFastWakeup := memBlock.io.mem_to_ooo.otherFastWakeup
  backend.io.mem.stIssuePtr := memBlock.io.mem_to_ooo.stIssuePtr
  backend.io.mem.ldaIqFeedback <> memBlock.io.mem_to_ooo.ldaIqFeedback
  backend.io.mem.staIqFeedback <> memBlock.io.mem_to_ooo.staIqFeedback
  backend.io.mem.hyuIqFeedback <> memBlock.io.mem_to_ooo.hyuIqFeedback
  backend.io.mem.ldCancel <> memBlock.io.mem_to_ooo.ldCancel
  backend.io.mem.writebackLda <> memBlock.io.mem_to_ooo.writebackLda
  backend.io.mem.writebackSta <> memBlock.io.mem_to_ooo.writebackSta
  backend.io.mem.writebackHyuLda <> memBlock.io.mem_to_ooo.writebackHyuLda
  backend.io.mem.writebackHyuSta <> memBlock.io.mem_to_ooo.writebackHyuSta
  backend.io.mem.writebackStd <> memBlock.io.mem_to_ooo.writebackStd
  backend.io.mem.writebackVldu <> memBlock.io.mem_to_ooo.writebackVldu
  backend.io.mem.robLsqIO.mmio := memBlock.io.mem_to_ooo.lsqio.mmio
  backend.io.mem.robLsqIO.uop := memBlock.io.mem_to_ooo.lsqio.uop

  frontend.io.reset_vector := io.reset_vector

  io.cpu_halt := backend.io.toTop.cpuHalted

  // memblock error exception writeback, 1 cycle after normal writeback
  backend.io.mem.s3_delayed_load_error <> memBlock.io.mem_to_ooo.s3_delayed_load_error

  io.beu_errors.icache <> frontend.io.error.toL1BusErrorUnitInfo()
  io.beu_errors.dcache <> memBlock.io.error.toL1BusErrorUnitInfo()
  io.beu_errors.l2 <> DontCare

  memBlock.io.hartId := io.hartId
  memBlock.io.ooo_to_mem.issueLda <> backend.io.mem.issueLda
  memBlock.io.ooo_to_mem.issueSta <> backend.io.mem.issueSta
  memBlock.io.ooo_to_mem.issueStd <> backend.io.mem.issueStd
  memBlock.io.ooo_to_mem.issueHya <> backend.io.mem.issueHylda
  backend.io.mem.issueHysta.map(_.ready := false.B) // this fake port should not be used
  memBlock.io.ooo_to_mem.issueVldu <> backend.io.mem.issueVldu

  // By default, instructions do not have exceptions when they enter the function units.
  memBlock.io.ooo_to_mem.issueUops.map(_.bits.uop.clearExceptions())
  memBlock.io.ooo_to_mem.loadPc := backend.io.mem.loadPcRead
  memBlock.io.ooo_to_mem.storePc := backend.io.mem.storePcRead
  memBlock.io.ooo_to_mem.hybridPc := backend.io.mem.hyuPcRead
  memBlock.io.ooo_to_mem.flushSb := backend.io.fenceio.sbuffer.flushSb
  memBlock.io.ooo_to_mem.loadFastMatch := 0.U.asTypeOf(memBlock.io.ooo_to_mem.loadFastMatch)
  memBlock.io.ooo_to_mem.loadFastImm := 0.U.asTypeOf(memBlock.io.ooo_to_mem.loadFastImm)
  memBlock.io.ooo_to_mem.loadFastFuOpType := 0.U.asTypeOf(memBlock.io.ooo_to_mem.loadFastFuOpType)

  backend.io.mem.exceptionVAddr := memBlock.io.mem_to_ooo.lsqio.vaddr
  backend.io.mem.csrDistributedUpdate := memBlock.io.mem_to_ooo.csrUpdate
  backend.io.mem.debugLS := memBlock.io.debug_ls
  backend.io.mem.lsTopdownInfo := memBlock.io.mem_to_ooo.lsTopdownInfo
  backend.io.mem.lqCanAccept := memBlock.io.mem_to_ooo.lsqio.lqCanAccept
  backend.io.mem.sqCanAccept := memBlock.io.mem_to_ooo.lsqio.sqCanAccept
  backend.io.fenceio.sbuffer.sbIsEmpty := memBlock.io.mem_to_ooo.sbIsEmpty

  backend.io.perf.frontendInfo := frontend.io.frontendInfo
  backend.io.perf.memInfo := memBlock.io.memInfo
  backend.io.perf.perfEventsFrontend := frontend.getPerf
  backend.io.perf.perfEventsLsu := memBlock.getPerf
  backend.io.perf.perfEventsHc := io.perfEvents
  backend.io.perf.perfEventsCtrl := DontCare
  backend.io.perf.retiredInstr := DontCare
  backend.io.perf.ctrlInfo := DontCare


  memBlock.io.ooo_to_mem.sfence <> backend.io.mem.sfence

  memBlock.io.redirect <> backend.io.mem.redirect
  memBlock.io.ooo_to_mem.csrCtrl <> backend.io.mem.csrCtrl
  memBlock.io.ooo_to_mem.tlbCsr <> backend.io.mem.tlbCsr
  memBlock.io.ooo_to_mem.lsqio.lcommit        := backend.io.mem.robLsqIO.lcommit
  memBlock.io.ooo_to_mem.lsqio.scommit        := backend.io.mem.robLsqIO.scommit
  memBlock.io.ooo_to_mem.lsqio.pendingld      := backend.io.mem.robLsqIO.pendingld
  memBlock.io.ooo_to_mem.lsqio.pendingst      := backend.io.mem.robLsqIO.pendingst
  memBlock.io.ooo_to_mem.lsqio.commit         := backend.io.mem.robLsqIO.commit
  memBlock.io.ooo_to_mem.lsqio.pendingPtr     := backend.io.mem.robLsqIO.pendingPtr
  memBlock.io.ooo_to_mem.lsqio.pendingPtrNext := backend.io.mem.robLsqIO.pendingPtrNext
  memBlock.io.ooo_to_mem.isStore              := backend.io.mem.isStoreException

  memBlock.io.fetch_to_mem.itlb <> frontend.io.ptw
=======
  private val frontend = outer.frontend.module
  private val backend = outer.backend.module
  private val memBlock = outer.memBlock.module

  frontend.io.hartId  := memBlock.io.inner_hartId
  backend.io.hartId := memBlock.io.inner_hartId
  memBlock.io.hartId := io.hartId
  memBlock.io.outer_reset_vector := io.reset_vector
  frontend.io.reset_vector := memBlock.io.inner_reset_vector

  memBlock.io.inner_cpu_halt := backend.io.cpu_halt
  io.cpu_halt := memBlock.io.outer_cpu_halt

  backend.io.memBlock.writeback <> memBlock.io.mem_to_ooo.writeback

  // memblock error exception writeback, 1 cycle after normal writeback
  backend.io.memBlock.s3_delayed_load_error <> memBlock.io.s3_delayed_load_error

  memBlock.io.inner_beu_errors_icache <> frontend.io.error.toL1BusErrorUnitInfo()
  io.beu_errors.icache <> memBlock.io.outer_beu_errors_icache
  io.beu_errors.dcache <> memBlock.io.error.toL1BusErrorUnitInfo()
  io.beu_errors.l2 <> DontCare

  frontend.io.backend <> backend.io.frontend.frontend2Ctrl
  frontend.io.sfence <> backend.io.frontend.sfence
  frontend.io.tlbCsr <> backend.io.frontend.tlbCsr
  frontend.io.csrCtrl <> backend.io.frontend.csrCtrl
  frontend.io.fencei := backend.io.frontend.fencei

  backend.io.memBlock.stIn <> memBlock.io.mem_to_ooo.stIn
  backend.io.memBlock.memoryViolation <> memBlock.io.mem_to_ooo.memoryViolation
  backend.io.memBlock.enqLsq <> memBlock.io.ooo_to_mem.enqLsq
  backend.io.memBlock.lcommit := memBlock.io.mem_to_ooo.lqDeq
  backend.io.memBlock.scommit := memBlock.io.mem_to_ooo.sqDeq
  backend.io.memBlock.lqCancelCnt := memBlock.io.mem_to_ooo.lqCancelCnt
  backend.io.memBlock.sqCancelCnt := memBlock.io.mem_to_ooo.sqCancelCnt
  backend.io.memBlock.otherFastWakeup <> memBlock.io.mem_to_ooo.otherFastWakeup
  backend.io.memBlock.stIssuePtr := memBlock.io.mem_to_ooo.stIssuePtr

  memBlock.io.ooo_to_mem.issue <> backend.io.memBlock.issue
  memBlock.io.ooo_to_mem.loadFastMatch <> backend.io.memBlock.loadFastMatch
  memBlock.io.ooo_to_mem.loadFastFuOpType <> backend.io.memBlock.loadFastFuOpType
  memBlock.io.ooo_to_mem.loadFastImm <> backend.io.memBlock.loadFastImm
  memBlock.io.ooo_to_mem.loadPc <> backend.io.memBlock.loadPc
  memBlock.io.ooo_to_mem.storePc <> backend.io.memBlock.storePc

  backend.io.perf <> DontCare
  backend.io.perf.memInfo <> memBlock.io.memInfo
  backend.io.perf.frontendInfo <> frontend.io.frontendInfo

  backend.io.externalInterrupt := memBlock.io.externalInterrupt

  backend.io.distributedUpdate(0).w.valid := memBlock.io.mem_to_ooo.csrUpdate.w.valid
  backend.io.distributedUpdate(0).w.bits := memBlock.io.mem_to_ooo.csrUpdate.w.bits
  backend.io.distributedUpdate(1).w.valid := frontend.io.csrUpdate.w.valid
  backend.io.distributedUpdate(1).w.bits := frontend.io.csrUpdate.w.bits

  backend.io.memBlock.sfence <> memBlock.io.ooo_to_mem.sfence
  memBlock.io.fetch_to_mem.itlb <> frontend.io.ptw
  memBlock.io.ooo_to_mem.flushSb := backend.io.memBlock.fenceToSbuffer.flushSb
  backend.io.memBlock.fenceToSbuffer.sbIsEmpty := memBlock.io.mem_to_ooo.sbIsEmpty

  memBlock.io.redirect <> backend.io.memBlock.redirect
  memBlock.io.rsfeedback <> backend.io.memBlock.rsfeedback
  memBlock.io.ooo_to_mem.csrCtrl <> backend.io.memBlock.csrCtrl
  memBlock.io.ooo_to_mem.tlbCsr <> backend.io.memBlock.tlbCsr

  memBlock.io.ooo_to_mem.lsqio.lcommit    := backend.io.memBlock.lsqio.rob.lcommit
  memBlock.io.ooo_to_mem.lsqio.scommit    := backend.io.memBlock.lsqio.rob.scommit
  memBlock.io.ooo_to_mem.lsqio.pendingld  := backend.io.memBlock.lsqio.rob.pendingld
  memBlock.io.ooo_to_mem.lsqio.pendingst  := backend.io.memBlock.lsqio.rob.pendingst
  memBlock.io.ooo_to_mem.lsqio.commit     := backend.io.memBlock.lsqio.rob.commit
  memBlock.io.ooo_to_mem.lsqio.pendingPtr := backend.io.memBlock.lsqio.rob.pendingPtr

  backend.io.memBlock.lsqio.exceptionAddr.vaddr := memBlock.io.mem_to_ooo.lsqio.vaddr
  backend.io.memBlock.lsqio.rob.mmio      := memBlock.io.mem_to_ooo.lsqio.mmio
  backend.io.memBlock.lsqio.rob.uop       := memBlock.io.mem_to_ooo.lsqio.uop
  backend.io.memBlock.lsqio.lqCanAccept   := memBlock.io.mem_to_ooo.lsqio.lqCanAccept
  backend.io.memBlock.lsqio.sqCanAccept   := memBlock.io.mem_to_ooo.lsqio.sqCanAccept

  memBlock.io.ooo_to_mem.isStore := backend.io.memBlock.lsqio.exceptionAddr.isStore
  memBlock.io.debug_ls <> backend.io.memBlock.debug_ls
  memBlock.io.mem_to_ooo.lsTopdownInfo <> backend.io.memBlock.lsTopdownInfo

>>>>>>> 67a03ae6
  memBlock.io.l2_hint.valid := io.l2_hint.valid
  memBlock.io.l2_hint.bits.sourceId := io.l2_hint.bits.sourceId
  memBlock.io.l2PfqBusy := io.l2PfqBusy

  // if l2 prefetcher use stream prefetch, it should be placed in XSCore
<<<<<<< HEAD
  io.l2_pf_enable := backend.io.csrCustomCtrl.l2_pf_enable
=======
  memBlock.io.inner_l2_pf_enable := backend.io.l2_pf_enable
  io.l2_pf_enable := memBlock.io.outer_l2_pf_enable
>>>>>>> 67a03ae6

  // top-down info
  memBlock.io.debugTopDown.robHeadVaddr := backend.io.debugTopDown.fromRob.robHeadVaddr
  frontend.io.debugTopDown.robHeadVaddr := backend.io.debugTopDown.fromRob.robHeadVaddr
  io.debugTopDown.robHeadPaddr := backend.io.debugTopDown.fromRob.robHeadPaddr
  backend.io.debugTopDown.fromCore.l2MissMatch := io.debugTopDown.l2MissMatch
  backend.io.debugTopDown.fromCore.l3MissMatch := io.debugTopDown.l3MissMatch
  backend.io.debugTopDown.fromCore.fromMem := memBlock.io.debugTopDown.toCore
  memBlock.io.debugRolling := backend.io.debugRolling

  // Modules are reset one by one
<<<<<<< HEAD
  val resetTree = ResetGenNode(
    Seq(
      ModuleNode(memBlock),
      ResetGenNode(Seq(
        ModuleNode(backend),
        ResetGenNode(Seq(
          ResetGenNode(Seq(
            ModuleNode(frontend)
          ))
        ))
      ))
    )
  )

  ResetGen(resetTree, reset, !debugOpts.FPGAPlatform)
=======
  // val resetTree = ResetGenNode(
  //   Seq(
  //     ModuleNode(memBlock),
  //     ResetGenNode(Seq(
  //       ModuleNode(exuBlocks.head),
  //       ResetGenNode(
  //         exuBlocks.tail.map(m => ModuleNode(m)) :+ ModuleNode(outer.wbArbiter.module)
  //       ),
  //       ResetGenNode(Seq(
  //         ModuleNode(ctrlBlock),
  //         ResetGenNode(Seq(
  //           ModuleNode(frontend)
  //         ))
  //       ))
  //     ))
  //   )
  // )

  // ResetGen(resetTree, reset, !debugOpts.FPGAPlatform)
  if (debugOpts.FPGAPlatform) {
    frontend.reset := memBlock.reset_io_frontend
    backend.reset := memBlock.reset_io_backend
  }
>>>>>>> 67a03ae6

}<|MERGE_RESOLUTION|>--- conflicted
+++ resolved
@@ -57,20 +57,10 @@
   val csrOut = BundleBridgeSource(Some(() => new DistributedCSRIO()))
   val backend = LazyModule(new Backend(backendParams))
 
-<<<<<<< HEAD
   val memBlock = LazyModule(new MemBlock)
-=======
-  val memBlock = LazyModule(new MemBlock()(p.alter((site, here, up) => {
-    case XSCoreParamsKey => up(XSCoreParamsKey).copy(
-      IssQueSize = IssQueSize * 2 // exuBlocks.head.scheduler.getMemRsEntries
-    )
-  })))
-
-  val backend = LazyModule(new Backend(memBlock)(p))
 
   memBlock.frontendBridge.icache_node := frontend.icache.clientNode
   memBlock.frontendBridge.instr_uncache_node := frontend.instrUncache.clientNode
->>>>>>> 67a03ae6
 }
 
 class XSCore()(implicit p: config.Parameters) extends XSCoreBase
@@ -100,7 +90,6 @@
 
   println(s"FPGAPlatform:${env.FPGAPlatform} EnableDebug:${env.EnableDebug}")
 
-<<<<<<< HEAD
   val frontend = outer.frontend.module
   val backend = outer.backend.module
   val memBlock = outer.memBlock.module
@@ -217,103 +206,12 @@
   memBlock.io.ooo_to_mem.isStore              := backend.io.mem.isStoreException
 
   memBlock.io.fetch_to_mem.itlb <> frontend.io.ptw
-=======
-  private val frontend = outer.frontend.module
-  private val backend = outer.backend.module
-  private val memBlock = outer.memBlock.module
-
-  frontend.io.hartId  := memBlock.io.inner_hartId
-  backend.io.hartId := memBlock.io.inner_hartId
-  memBlock.io.hartId := io.hartId
-  memBlock.io.outer_reset_vector := io.reset_vector
-  frontend.io.reset_vector := memBlock.io.inner_reset_vector
-
-  memBlock.io.inner_cpu_halt := backend.io.cpu_halt
-  io.cpu_halt := memBlock.io.outer_cpu_halt
-
-  backend.io.memBlock.writeback <> memBlock.io.mem_to_ooo.writeback
-
-  // memblock error exception writeback, 1 cycle after normal writeback
-  backend.io.memBlock.s3_delayed_load_error <> memBlock.io.s3_delayed_load_error
-
-  memBlock.io.inner_beu_errors_icache <> frontend.io.error.toL1BusErrorUnitInfo()
-  io.beu_errors.icache <> memBlock.io.outer_beu_errors_icache
-  io.beu_errors.dcache <> memBlock.io.error.toL1BusErrorUnitInfo()
-  io.beu_errors.l2 <> DontCare
-
-  frontend.io.backend <> backend.io.frontend.frontend2Ctrl
-  frontend.io.sfence <> backend.io.frontend.sfence
-  frontend.io.tlbCsr <> backend.io.frontend.tlbCsr
-  frontend.io.csrCtrl <> backend.io.frontend.csrCtrl
-  frontend.io.fencei := backend.io.frontend.fencei
-
-  backend.io.memBlock.stIn <> memBlock.io.mem_to_ooo.stIn
-  backend.io.memBlock.memoryViolation <> memBlock.io.mem_to_ooo.memoryViolation
-  backend.io.memBlock.enqLsq <> memBlock.io.ooo_to_mem.enqLsq
-  backend.io.memBlock.lcommit := memBlock.io.mem_to_ooo.lqDeq
-  backend.io.memBlock.scommit := memBlock.io.mem_to_ooo.sqDeq
-  backend.io.memBlock.lqCancelCnt := memBlock.io.mem_to_ooo.lqCancelCnt
-  backend.io.memBlock.sqCancelCnt := memBlock.io.mem_to_ooo.sqCancelCnt
-  backend.io.memBlock.otherFastWakeup <> memBlock.io.mem_to_ooo.otherFastWakeup
-  backend.io.memBlock.stIssuePtr := memBlock.io.mem_to_ooo.stIssuePtr
-
-  memBlock.io.ooo_to_mem.issue <> backend.io.memBlock.issue
-  memBlock.io.ooo_to_mem.loadFastMatch <> backend.io.memBlock.loadFastMatch
-  memBlock.io.ooo_to_mem.loadFastFuOpType <> backend.io.memBlock.loadFastFuOpType
-  memBlock.io.ooo_to_mem.loadFastImm <> backend.io.memBlock.loadFastImm
-  memBlock.io.ooo_to_mem.loadPc <> backend.io.memBlock.loadPc
-  memBlock.io.ooo_to_mem.storePc <> backend.io.memBlock.storePc
-
-  backend.io.perf <> DontCare
-  backend.io.perf.memInfo <> memBlock.io.memInfo
-  backend.io.perf.frontendInfo <> frontend.io.frontendInfo
-
-  backend.io.externalInterrupt := memBlock.io.externalInterrupt
-
-  backend.io.distributedUpdate(0).w.valid := memBlock.io.mem_to_ooo.csrUpdate.w.valid
-  backend.io.distributedUpdate(0).w.bits := memBlock.io.mem_to_ooo.csrUpdate.w.bits
-  backend.io.distributedUpdate(1).w.valid := frontend.io.csrUpdate.w.valid
-  backend.io.distributedUpdate(1).w.bits := frontend.io.csrUpdate.w.bits
-
-  backend.io.memBlock.sfence <> memBlock.io.ooo_to_mem.sfence
-  memBlock.io.fetch_to_mem.itlb <> frontend.io.ptw
-  memBlock.io.ooo_to_mem.flushSb := backend.io.memBlock.fenceToSbuffer.flushSb
-  backend.io.memBlock.fenceToSbuffer.sbIsEmpty := memBlock.io.mem_to_ooo.sbIsEmpty
-
-  memBlock.io.redirect <> backend.io.memBlock.redirect
-  memBlock.io.rsfeedback <> backend.io.memBlock.rsfeedback
-  memBlock.io.ooo_to_mem.csrCtrl <> backend.io.memBlock.csrCtrl
-  memBlock.io.ooo_to_mem.tlbCsr <> backend.io.memBlock.tlbCsr
-
-  memBlock.io.ooo_to_mem.lsqio.lcommit    := backend.io.memBlock.lsqio.rob.lcommit
-  memBlock.io.ooo_to_mem.lsqio.scommit    := backend.io.memBlock.lsqio.rob.scommit
-  memBlock.io.ooo_to_mem.lsqio.pendingld  := backend.io.memBlock.lsqio.rob.pendingld
-  memBlock.io.ooo_to_mem.lsqio.pendingst  := backend.io.memBlock.lsqio.rob.pendingst
-  memBlock.io.ooo_to_mem.lsqio.commit     := backend.io.memBlock.lsqio.rob.commit
-  memBlock.io.ooo_to_mem.lsqio.pendingPtr := backend.io.memBlock.lsqio.rob.pendingPtr
-
-  backend.io.memBlock.lsqio.exceptionAddr.vaddr := memBlock.io.mem_to_ooo.lsqio.vaddr
-  backend.io.memBlock.lsqio.rob.mmio      := memBlock.io.mem_to_ooo.lsqio.mmio
-  backend.io.memBlock.lsqio.rob.uop       := memBlock.io.mem_to_ooo.lsqio.uop
-  backend.io.memBlock.lsqio.lqCanAccept   := memBlock.io.mem_to_ooo.lsqio.lqCanAccept
-  backend.io.memBlock.lsqio.sqCanAccept   := memBlock.io.mem_to_ooo.lsqio.sqCanAccept
-
-  memBlock.io.ooo_to_mem.isStore := backend.io.memBlock.lsqio.exceptionAddr.isStore
-  memBlock.io.debug_ls <> backend.io.memBlock.debug_ls
-  memBlock.io.mem_to_ooo.lsTopdownInfo <> backend.io.memBlock.lsTopdownInfo
-
->>>>>>> 67a03ae6
   memBlock.io.l2_hint.valid := io.l2_hint.valid
   memBlock.io.l2_hint.bits.sourceId := io.l2_hint.bits.sourceId
   memBlock.io.l2PfqBusy := io.l2PfqBusy
 
   // if l2 prefetcher use stream prefetch, it should be placed in XSCore
-<<<<<<< HEAD
   io.l2_pf_enable := backend.io.csrCustomCtrl.l2_pf_enable
-=======
-  memBlock.io.inner_l2_pf_enable := backend.io.l2_pf_enable
-  io.l2_pf_enable := memBlock.io.outer_l2_pf_enable
->>>>>>> 67a03ae6
 
   // top-down info
   memBlock.io.debugTopDown.robHeadVaddr := backend.io.debugTopDown.fromRob.robHeadVaddr
@@ -325,7 +223,6 @@
   memBlock.io.debugRolling := backend.io.debugRolling
 
   // Modules are reset one by one
-<<<<<<< HEAD
   val resetTree = ResetGenNode(
     Seq(
       ModuleNode(memBlock),
@@ -340,31 +237,10 @@
     )
   )
 
-  ResetGen(resetTree, reset, !debugOpts.FPGAPlatform)
-=======
-  // val resetTree = ResetGenNode(
-  //   Seq(
-  //     ModuleNode(memBlock),
-  //     ResetGenNode(Seq(
-  //       ModuleNode(exuBlocks.head),
-  //       ResetGenNode(
-  //         exuBlocks.tail.map(m => ModuleNode(m)) :+ ModuleNode(outer.wbArbiter.module)
-  //       ),
-  //       ResetGenNode(Seq(
-  //         ModuleNode(ctrlBlock),
-  //         ResetGenNode(Seq(
-  //           ModuleNode(frontend)
-  //         ))
-  //       ))
-  //     ))
-  //   )
-  // )
-
   // ResetGen(resetTree, reset, !debugOpts.FPGAPlatform)
   if (debugOpts.FPGAPlatform) {
     frontend.reset := memBlock.reset_io_frontend
     backend.reset := memBlock.reset_io_backend
   }
->>>>>>> 67a03ae6
 
 }