/***************************************************************************************
* Copyright (c) 2020-2021 Institute of Computing Technology, Chinese Academy of Sciences
* Copyright (c) 2020-2021 Peng Cheng Laboratory
*
* XiangShan is licensed under Mulan PSL v2.
* You can use this software according to the terms and conditions of the Mulan PSL v2.
* You may obtain a copy of Mulan PSL v2 at:
*          http://license.coscl.org.cn/MulanPSL2
*
* THIS SOFTWARE IS PROVIDED ON AN "AS IS" BASIS, WITHOUT WARRANTIES OF ANY KIND,
* EITHER EXPRESS OR IMPLIED, INCLUDING BUT NOT LIMITED TO NON-INFRINGEMENT,
* MERCHANTABILITY OR FIT FOR A PARTICULAR PURPOSE.
*
* See the Mulan PSL v2 for more details.
***************************************************************************************/

package xiangshan

import chipsalliance.rocketchip.config
import chipsalliance.rocketchip.config.Parameters
import chisel3._
import chisel3.util._
import freechips.rocketchip.diplomacy.{BundleBridgeSource, LazyModule, LazyModuleImp}
import freechips.rocketchip.interrupts.{IntSinkNode, IntSinkPortSimple}
import freechips.rocketchip.tile.HasFPUParameters
import freechips.rocketchip.tilelink.TLBuffer
import huancun.mbist.MBISTPipeline
import huancun.mbist.MBISTPipeline.placePipelines
import huancun.utils.{DFTResetGen, ModuleNode, ResetGen, ResetGenNode}
import system.HasSoCParameter
import utils._
import xiangshan.backend._
import xiangshan.backend.exu.{ExuConfig, Wb2Ctrl, WbArbiterWrapper}
import xiangshan.cache.mmu._
import xiangshan.frontend._

import scala.collection.mutable.ListBuffer

abstract class XSModule(implicit val p: Parameters) extends MultiIOModule
  with HasXSParameter
  with HasFPUParameters {
  def io: Record
}

//remove this trait after impl module logic
trait NeedImpl {
  this: RawModule =>
  override protected def IO[T <: Data](iodef: T): T = {
    println(s"[Warn]: (${this.name}) please reomve 'NeedImpl' after implement this module")
    val io = chisel3.experimental.IO(iodef)
    io <> DontCare
    io
  }
}

class WritebackSourceParams(
  var exuConfigs: Seq[Seq[ExuConfig]] = Seq()
 ) {
  def length: Int = exuConfigs.length
  def ++(that: WritebackSourceParams): WritebackSourceParams = {
    new WritebackSourceParams(exuConfigs ++ that.exuConfigs)
  }
}

trait HasWritebackSource {
  val writebackSourceParams: Seq[WritebackSourceParams]
  final def writebackSource(sourceMod: HasWritebackSourceImp): Seq[Seq[Valid[ExuOutput]]] = {
    require(sourceMod.writebackSource.isDefined, "should not use Valid[ExuOutput]")
    val source = sourceMod.writebackSource.get
    require(source.length == writebackSourceParams.length, "length mismatch between sources")
    for ((s, p) <- source.zip(writebackSourceParams)) {
      require(s.length == p.length, "params do not match with the exuOutput")
    }
    source
  }
  final def writebackSource1(sourceMod: HasWritebackSourceImp): Seq[Seq[DecoupledIO[ExuOutput]]] = {
    require(sourceMod.writebackSource1.isDefined, "should not use DecoupledIO[ExuOutput]")
    val source = sourceMod.writebackSource1.get
    require(source.length == writebackSourceParams.length, "length mismatch between sources")
    for ((s, p) <- source.zip(writebackSourceParams)) {
      require(s.length == p.length, "params do not match with the exuOutput")
    }
    source
  }
  val writebackSourceImp: HasWritebackSourceImp
}

trait HasWritebackSourceImp {
  def writebackSource: Option[Seq[Seq[Valid[ExuOutput]]]] = None
  def writebackSource1: Option[Seq[Seq[DecoupledIO[ExuOutput]]]] = None
}

trait HasWritebackSink {
  // Caches all sources. The selected source will be the one with smallest length.
  var writebackSinks = ListBuffer.empty[(Seq[HasWritebackSource], Seq[Int])]
  def addWritebackSink(source: Seq[HasWritebackSource], index: Option[Seq[Int]] = None): HasWritebackSink = {
    val realIndex = if (index.isDefined) index.get else Seq.fill(source.length)(0)
    writebackSinks += ((source, realIndex))
    this
  }

  def writebackSinksParams: Seq[WritebackSourceParams] = {
    writebackSinks.map{ case (s, i) => s.zip(i).map(x => x._1.writebackSourceParams(x._2)).reduce(_ ++ _) }
  }
  final def writebackSinksMod(
     thisMod: Option[HasWritebackSource] = None,
     thisModImp: Option[HasWritebackSourceImp] = None
   ): Seq[Seq[HasWritebackSourceImp]] = {
    require(thisMod.isDefined == thisModImp.isDefined)
    writebackSinks.map(_._1.map(source =>
      if (thisMod.isDefined && source == thisMod.get) thisModImp.get else source.writebackSourceImp)
    )
  }
  final def writebackSinksImp(
    thisMod: Option[HasWritebackSource] = None,
    thisModImp: Option[HasWritebackSourceImp] = None
  ): Seq[Seq[ValidIO[ExuOutput]]] = {
    val sourceMod = writebackSinksMod(thisMod, thisModImp)
    writebackSinks.zip(sourceMod).map{ case ((s, i), m) =>
      s.zip(i).zip(m).flatMap(x => x._1._1.writebackSource(x._2)(x._1._2))
    }
  }
  def selWritebackSinks(func: WritebackSourceParams => Int): Int = {
    writebackSinksParams.zipWithIndex.minBy(params => func(params._1))._2
  }
  def generateWritebackIO(
    thisMod: Option[HasWritebackSource] = None,
    thisModImp: Option[HasWritebackSourceImp] = None
   ): Unit
}

abstract class XSBundle(implicit val p: Parameters) extends Bundle
  with HasXSParameter

abstract class XSCoreBase(parentName:String = "Unknown")(implicit p: config.Parameters) extends LazyModule
  with HasXSParameter with HasExuWbHelper
{
  // interrupt sinks
  val clint_int_sink = IntSinkNode(IntSinkPortSimple(1, 2))
  val debug_int_sink = IntSinkNode(IntSinkPortSimple(1, 1))
  val plic_int_sink = IntSinkNode(IntSinkPortSimple(2, 1))
  // outer facing nodes
<<<<<<< HEAD
  val frontend = LazyModule(new Frontend(parentName + "frontend_")(p))
  val ptw = LazyModule(new L2TLBWrapper(parentName + "ptw_")(p))
=======
  val frontend = LazyModule(new Frontend())
  val ptw = LazyModule(new PTWWrapper())
>>>>>>> bb2b5366
  val ptw_to_l2_buffer = LazyModule(new TLBuffer)
  val csrOut = BundleBridgeSource(Some(() => new DistributedCSRIO()))

  ptw_to_l2_buffer.node := ptw.node

  val wbArbiter = LazyModule(new WbArbiterWrapper(exuConfigs, NRIntWritePorts, NRFpWritePorts))
  val intWbPorts = wbArbiter.intWbPorts
  val fpWbPorts = wbArbiter.fpWbPorts

  // TODO: better RS organization
  // generate rs according to number of function units
  require(exuParameters.JmpCnt == 1)
  require(exuParameters.MduCnt <= exuParameters.AluCnt && exuParameters.MduCnt > 0)
  require(exuParameters.FmiscCnt <= exuParameters.FmacCnt && exuParameters.FmiscCnt > 0)
  require(exuParameters.LduCnt == 2 && exuParameters.StuCnt == 2)

  // one RS every 2 MDUs
  val schedulePorts = Seq(
    // exuCfg, numDeq, intFastWakeupTarget, fpFastWakeupTarget
    Seq(
      (AluExeUnitCfg, exuParameters.AluCnt, Seq(AluExeUnitCfg, MulDivExeUnitCfg, JumpCSRExeUnitCfg, LdExeUnitCfg, StaExeUnitCfg), Seq()),
      (MulDivExeUnitCfg, exuParameters.MduCnt, Seq(AluExeUnitCfg, MulDivExeUnitCfg), Seq()),
      (JumpCSRExeUnitCfg, 1, Seq(), Seq()),
      (LdExeUnitCfg, exuParameters.LduCnt, Seq(AluExeUnitCfg, LdExeUnitCfg), Seq()),
      (StaExeUnitCfg, exuParameters.StuCnt, Seq(), Seq()),
      (StdExeUnitCfg, exuParameters.StuCnt, Seq(), Seq())
    ),
    Seq(
      (FmacExeUnitCfg, exuParameters.FmacCnt, Seq(), Seq(FmacExeUnitCfg, FmiscExeUnitCfg)),
      (FmiscExeUnitCfg, exuParameters.FmiscCnt, Seq(), Seq())
    )
  )

  // should do outer fast wakeup ports here
  val otherFastPorts = schedulePorts.zipWithIndex.map { case (sche, i) =>
    val otherCfg = schedulePorts.zipWithIndex.filter(_._2 != i).map(_._1).reduce(_ ++ _)
    val outerPorts = sche.map(cfg => {
      // exe units from this scheduler need fastUops from exeunits
      val outerWakeupInSche = sche.filter(_._1.wakeupFromExu)
      val intraIntScheOuter = outerWakeupInSche.filter(_._3.contains(cfg._1)).map(_._1)
      val intraFpScheOuter = outerWakeupInSche.filter(_._4.contains(cfg._1)).map(_._1)
      // exe units from other schedulers need fastUop from outside
      val otherIntSource = otherCfg.filter(_._3.contains(cfg._1)).map(_._1)
      val otherFpSource = otherCfg.filter(_._4.contains(cfg._1)).map(_._1)
      val intSource = findInWbPorts(intWbPorts, intraIntScheOuter ++ otherIntSource)
      val fpSource = findInWbPorts(fpWbPorts, intraFpScheOuter ++ otherFpSource)
      getFastWakeupIndex(cfg._1, intSource, fpSource, intWbPorts.length).sorted
    })
    println(s"inter-scheduler wakeup sources for $i: $outerPorts")
    outerPorts
  }

  // allow mdu and fmisc to have 2*numDeq enqueue ports
  val intDpPorts = (0 until exuParameters.AluCnt).map(i => {
    if (i < exuParameters.JmpCnt) Seq((0, i), (1, i), (2, i))
    else if (i < 2 * exuParameters.MduCnt) Seq((0, i), (1, i))
    else Seq((0, i))
  })
  val lsDpPorts = Seq(
    Seq((3, 0)),
    Seq((3, 1)),
    Seq((4, 0)),
    Seq((4, 1))
  ) ++ (0 until exuParameters.StuCnt).map(i => Seq((5, i)))
  val fpDpPorts = (0 until exuParameters.FmacCnt).map(i => {
    if (i < 2 * exuParameters.FmiscCnt) Seq((0, i), (1, i))
    else Seq((0, i))
  })

  val dispatchPorts = Seq(intDpPorts ++ lsDpPorts, fpDpPorts)

  val outIntRfReadPorts = Seq(0, 0)
  val outFpRfReadPorts = Seq(0, 2)
  val hasIntRf = Seq(true, false)
  val hasFpRf = Seq(false, true)
  val exuBlocks = schedulePorts.zip(dispatchPorts).zip(otherFastPorts).zipWithIndex.map {
    case (((sche, disp), other), i) =>
      LazyModule(new ExuBlock(sche, disp, intWbPorts, fpWbPorts, other, outIntRfReadPorts(i), outFpRfReadPorts(i), hasIntRf(i), hasFpRf(i)))
  }

  val memBlock = LazyModule(new MemBlock(parentName = parentName + "memBlock_")(p.alter((site, here, up) => {
    case XSCoreParamsKey => up(XSCoreParamsKey).copy(
      IssQueSize = exuBlocks.head.scheduler.memRsEntries.max
    )
  })))

  val wb2Ctrl = LazyModule(new Wb2Ctrl(exuConfigs))
  wb2Ctrl.addWritebackSink(exuBlocks :+ memBlock)
  val dpExuConfigs = exuBlocks.flatMap(_.scheduler.dispatch2.map(_.configs))
  val ctrlBlock = LazyModule(new CtrlBlock(dpExuConfigs))
  val writebackSources = Seq(Seq(wb2Ctrl), Seq(wbArbiter))
  writebackSources.foreach(s => ctrlBlock.addWritebackSink(s))
}

class XSCore(parentName:String = "Unknown")(implicit p: config.Parameters) extends XSCoreBase(parentName)
  with HasXSDts
{
  lazy val module = new XSCoreImp(parentName = parentName,this)
}

class XSCoreImp(parentName:String = "Unknown",outer: XSCoreBase) extends LazyModuleImp(outer)
  with HasXSParameter
  with HasSoCParameter {
  val io = IO(new Bundle {
    val hartId = Input(UInt(64.W))
    val reset_vector = Input(UInt(PAddrBits.W))
    val cpu_halt = Output(Bool())
    val l2_pf_enable = Output(Bool())
    val perfEvents = Input(Vec(numPCntHc * coreParams.L2NBanks, new PerfEvent))
    val beu_errors = Output(new XSL1BusErrors())
    val dfx_reset = Input(new DFTResetGen)
  })

  println(s"FPGAPlatform:${env.FPGAPlatform} EnableDebug:${env.EnableDebug}")

  val frontend = outer.frontend.module
  val ctrlBlock = outer.ctrlBlock.module
  val wb2Ctrl = outer.wb2Ctrl.module
  val memBlock = outer.memBlock.module
  val ptw = outer.ptw.module
  val ptw_to_l2_buffer = outer.ptw_to_l2_buffer.module
  val exuBlocks = outer.exuBlocks.map(_.module)

  ctrlBlock.io.hartId := io.hartId
  exuBlocks.foreach(_.io.hartId := io.hartId)
  memBlock.io.hartId := io.hartId
  outer.wbArbiter.module.io.hartId := io.hartId
  frontend.io.reset_vector := io.reset_vector

  io.cpu_halt := ctrlBlock.io.cpu_halt

  io.cpu_halt := ctrlBlock.io.cpu_halt

  outer.wbArbiter.module.io.redirect <> ctrlBlock.io.redirect
  val allWriteback = exuBlocks.flatMap(_.io.fuWriteback) ++ memBlock.io.writeback
  require(exuConfigs.length == allWriteback.length, s"${exuConfigs.length} != ${allWriteback.length}")
  outer.wbArbiter.module.io.in <> allWriteback
  val rfWriteback = outer.wbArbiter.module.io.out

  // memblock error exception writeback, 1 cycle after normal writeback
  wb2Ctrl.io.s3_delayed_load_error <> memBlock.io.s3_delayed_load_error

  wb2Ctrl.io.redirect <> ctrlBlock.io.redirect
  outer.wb2Ctrl.generateWritebackIO()

  io.beu_errors.icache <> frontend.io.error.toL1BusErrorUnitInfo()
  io.beu_errors.dcache <> memBlock.io.error.toL1BusErrorUnitInfo()

  require(exuBlocks.count(_.fuConfigs.map(_._1).contains(JumpCSRExeUnitCfg)) == 1)
  val csrFenceMod = exuBlocks.filter(_.fuConfigs.map(_._1).contains(JumpCSRExeUnitCfg)).head
  val csrioIn = csrFenceMod.io.fuExtra.csrio.get
  val fenceio = csrFenceMod.io.fuExtra.fenceio.get

  frontend.io.backend <> ctrlBlock.io.frontend
  frontend.io.sfence <> fenceio.sfence
  frontend.io.tlbCsr <> csrioIn.tlb
  frontend.io.csrCtrl <> csrioIn.customCtrl
  frontend.io.fencei := fenceio.fencei

  ctrlBlock.io.csrCtrl <> csrioIn.customCtrl
  val redirectBlocks = exuBlocks.reverse.filter(_.fuConfigs.map(_._1).map(_.hasRedirect).reduce(_ || _))
  ctrlBlock.io.exuRedirect <> redirectBlocks.flatMap(_.io.fuExtra.exuRedirect)
  ctrlBlock.io.stIn <> memBlock.io.stIn
  ctrlBlock.io.memoryViolation <> memBlock.io.memoryViolation
  exuBlocks.head.io.scheExtra.enqLsq.get <> memBlock.io.enqLsq
  exuBlocks.foreach(b => {
    b.io.scheExtra.lcommit := ctrlBlock.io.robio.lsq.lcommit
    b.io.scheExtra.scommit := memBlock.io.sqDeq
    b.io.scheExtra.lqCancelCnt := memBlock.io.lqCancelCnt
    b.io.scheExtra.sqCancelCnt := memBlock.io.sqCancelCnt
  })
  val sourceModules = outer.writebackSources.map(_.map(_.module.asInstanceOf[HasWritebackSourceImp]))
  outer.ctrlBlock.generateWritebackIO()

  val allFastUop = exuBlocks.flatMap(b => b.io.fastUopOut.dropRight(b.numOutFu)) ++ memBlock.io.otherFastWakeup
  require(allFastUop.length == exuConfigs.length, s"${allFastUop.length} != ${exuConfigs.length}")
  val intFastUop = allFastUop.zip(exuConfigs).filter(_._2.writeIntRf).map(_._1)
  val fpFastUop = allFastUop.zip(exuConfigs).filter(_._2.writeFpRf).map(_._1)
  val intFastUop1 = outer.wbArbiter.intConnections.map(c => intFastUop(c.head))
  val fpFastUop1 = outer.wbArbiter.fpConnections.map(c => fpFastUop(c.head))
  val allFastUop1 = intFastUop1 ++ fpFastUop1

  ctrlBlock.io.dispatch <> exuBlocks.flatMap(_.io.in)
  ctrlBlock.io.rsReady := exuBlocks.flatMap(_.io.scheExtra.rsReady)
  ctrlBlock.io.enqLsq <> memBlock.io.enqLsq
  ctrlBlock.io.sqDeq := memBlock.io.sqDeq
  ctrlBlock.io.lqCancelCnt := memBlock.io.lqCancelCnt
  ctrlBlock.io.sqCancelCnt := memBlock.io.sqCancelCnt

  exuBlocks(0).io.scheExtra.fpRfReadIn.get <> exuBlocks(1).io.scheExtra.fpRfReadOut.get
  exuBlocks(0).io.scheExtra.fpStateReadIn.get <> exuBlocks(1).io.scheExtra.fpStateReadOut.get

  memBlock.io.issue <> exuBlocks(0).io.issue.get
  // By default, instructions do not have exceptions when they enter the function units.
  memBlock.io.issue.map(_.bits.uop.clearExceptions())
  exuBlocks(0).io.scheExtra.loadFastMatch.get <> memBlock.io.loadFastMatch

  val stdIssue = exuBlocks(0).io.issue.get.takeRight(exuParameters.StuCnt)
  exuBlocks.map(_.io).foreach { exu =>
    exu.redirect <> ctrlBlock.io.redirect
    exu.allocPregs <> ctrlBlock.io.allocPregs
    exu.rfWriteback <> rfWriteback
    exu.fastUopIn <> allFastUop1
    exu.scheExtra.jumpPc <> ctrlBlock.io.jumpPc
    exu.scheExtra.jalr_target <> ctrlBlock.io.jalr_target
    exu.scheExtra.stIssuePtr <> memBlock.io.stIssuePtr
    exu.scheExtra.debug_fp_rat <> ctrlBlock.io.debug_fp_rat
    exu.scheExtra.debug_int_rat <> ctrlBlock.io.debug_int_rat
    exu.scheExtra.memWaitUpdateReq.staIssue.zip(memBlock.io.stIn).foreach{case (sink, src) => {
      sink.bits := src.bits
      sink.valid := src.valid
    }}
    exu.scheExtra.memWaitUpdateReq.stdIssue.zip(stdIssue).foreach{case (sink, src) => {
      sink.valid := src.valid
      sink.bits := src.bits
    }}
  }
  XSPerfHistogram("fastIn_count", PopCount(allFastUop1.map(_.valid)), true.B, 0, allFastUop1.length, 1)
  XSPerfHistogram("wakeup_count", PopCount(rfWriteback.map(_.valid)), true.B, 0, rfWriteback.length, 1)

  ctrlBlock.perfinfo.perfEventsEu0 := exuBlocks(0).getPerf.dropRight(outer.exuBlocks(0).scheduler.numRs)
  ctrlBlock.perfinfo.perfEventsEu1 := exuBlocks(1).getPerf.dropRight(outer.exuBlocks(1).scheduler.numRs)
  memBlock.io.perfEventsPTW  := ptw.getPerf
  ctrlBlock.perfinfo.perfEventsRs  := outer.exuBlocks.flatMap(b => b.module.getPerf.takeRight(b.scheduler.numRs))

  csrioIn.hartId <> io.hartId
  csrioIn.perf <> DontCare
  csrioIn.perf.retiredInstr <> ctrlBlock.io.robio.toCSR.perfinfo.retiredInstr
  csrioIn.perf.ctrlInfo <> ctrlBlock.io.perfInfo.ctrlInfo
  csrioIn.perf.memInfo <> memBlock.io.memInfo
  csrioIn.perf.frontendInfo <> frontend.io.frontendInfo

  csrioIn.perf.perfEventsFrontend <> frontend.getPerf
  csrioIn.perf.perfEventsCtrl     <> ctrlBlock.getPerf
  csrioIn.perf.perfEventsLsu      <> memBlock.getPerf
  csrioIn.perf.perfEventsHc       <> io.perfEvents

  csrioIn.fpu.fflags <> ctrlBlock.io.robio.toCSR.fflags
  csrioIn.fpu.isIllegal := false.B
  csrioIn.fpu.dirty_fs <> ctrlBlock.io.robio.toCSR.dirty_fs
  csrioIn.fpu.frm <> exuBlocks(1).io.fuExtra.frm.get
  csrioIn.exception <> ctrlBlock.io.robio.exception
  csrioIn.isXRet <> ctrlBlock.io.robio.toCSR.isXRet
  csrioIn.trapTarget <> ctrlBlock.io.robio.toCSR.trapTarget
  csrioIn.interrupt <> ctrlBlock.io.robio.toCSR.intrBitSet
  csrioIn.wfi_event <> ctrlBlock.io.robio.toCSR.wfiEvent
  csrioIn.memExceptionVAddr <> memBlock.io.lsqio.exceptionAddr.vaddr

  csrioIn.externalInterrupt.msip := outer.clint_int_sink.in.head._1(0)
  csrioIn.externalInterrupt.mtip := outer.clint_int_sink.in.head._1(1)
  csrioIn.externalInterrupt.meip := outer.plic_int_sink.in.head._1(0)
  csrioIn.externalInterrupt.seip := outer.plic_int_sink.in.last._1(0)
  csrioIn.externalInterrupt.debug := outer.debug_int_sink.in.head._1(0)

  csrioIn.distributedUpdate(0).w.valid := memBlock.io.csrUpdate.w.valid
  csrioIn.distributedUpdate(0).w.bits := memBlock.io.csrUpdate.w.bits
  csrioIn.distributedUpdate(1).w.valid := frontend.io.csrUpdate.w.valid
  csrioIn.distributedUpdate(1).w.bits := frontend.io.csrUpdate.w.bits

  fenceio.sfence <> memBlock.io.sfence
  fenceio.sbuffer <> memBlock.io.fenceToSbuffer

  memBlock.io.redirect <> ctrlBlock.io.redirect
  memBlock.io.rsfeedback <> exuBlocks(0).io.scheExtra.feedback.get
  memBlock.io.csrCtrl <> csrioIn.customCtrl
  memBlock.io.tlbCsr <> csrioIn.tlb
  memBlock.io.lsqio.rob <> ctrlBlock.io.robio.lsq
  memBlock.io.lsqio.exceptionAddr.isStore := CommitType.lsInstIsStore(ctrlBlock.io.robio.exception.bits.uop.ctrl.commitType)

  val itlbRepeater1 = PTWRepeater(frontend.io.ptw, fenceio.sfence, csrioIn.tlb)
  val itlbRepeater2 = PTWRepeater(itlbRepeater1.io.ptw, ptw.io.tlb(0), fenceio.sfence, csrioIn.tlb)
  val dtlbRepeater1  = PTWFilter(memBlock.io.ptw, fenceio.sfence, csrioIn.tlb, l2tlbParams.filterSize)
  val dtlbRepeater2  = PTWRepeaterNB(passReady = false, dtlbRepeater1.io.ptw, ptw.io.tlb(1), fenceio.sfence, csrioIn.tlb)
  ptw.io.sfence <> fenceio.sfence
  ptw.io.csr.tlb <> csrioIn.tlb
  ptw.io.csr.distribute_csr <> csrioIn.customCtrl.distribute_csr

  // if l2 prefetcher use stream prefetch, it should be placed in XSCore
  io.l2_pf_enable := csrioIn.customCtrl.l2_pf_enable

  val (coreMbistPipelineSram,coreMbistPipelineRf,coreMbistPipelineSramRepair,coreMbistPipelineRfRepair) = placePipelines(level = Int.MaxValue,infoName = s"Core")
  val mbist_sram = IO(coreMbistPipelineSram.get.io.mbist.get.cloneType)
  coreMbistPipelineSram.get.io.mbist.get <> mbist_sram
  val mbist_rf = IO(coreMbistPipelineRf.get.io.mbist.get.cloneType)
  coreMbistPipelineRf.get.io.mbist.get <> mbist_rf

  // Modules are reset one by one
  val resetTree = ResetGenNode(
    Seq(
      ModuleNode(memBlock), ModuleNode(dtlbRepeater1),
      ResetGenNode(Seq(
        ModuleNode(itlbRepeater2),
        ModuleNode(ptw),
        ModuleNode(dtlbRepeater2),
        ModuleNode(ptw_to_l2_buffer),
      )),
      ResetGenNode(Seq(
        ModuleNode(exuBlocks.head),
        ResetGenNode(
          exuBlocks.tail.map(m => ModuleNode(m)) :+ ModuleNode(outer.wbArbiter.module)
        ),
        ResetGenNode(Seq(
          ModuleNode(ctrlBlock),
          ResetGenNode(Seq(
            ModuleNode(frontend), ModuleNode(itlbRepeater1)
          ))
        ))
      ))
    )
  )

  ResetGen(resetTree, reset, !debugOpts.FPGAPlatform, Some(io.dfx_reset))

}<|MERGE_RESOLUTION|>--- conflicted
+++ resolved
@@ -140,13 +140,8 @@
   val debug_int_sink = IntSinkNode(IntSinkPortSimple(1, 1))
   val plic_int_sink = IntSinkNode(IntSinkPortSimple(2, 1))
   // outer facing nodes
-<<<<<<< HEAD
   val frontend = LazyModule(new Frontend(parentName + "frontend_")(p))
-  val ptw = LazyModule(new L2TLBWrapper(parentName + "ptw_")(p))
-=======
-  val frontend = LazyModule(new Frontend())
-  val ptw = LazyModule(new PTWWrapper())
->>>>>>> bb2b5366
+  val ptw = LazyModule(new PTWWrapper(parentName + "ptw_")(p))
   val ptw_to_l2_buffer = LazyModule(new TLBuffer)
   val csrOut = BundleBridgeSource(Some(() => new DistributedCSRIO()))
 
