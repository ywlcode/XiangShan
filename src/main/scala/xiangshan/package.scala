--- conflicted
+++ resolved
@@ -110,13 +110,10 @@
     def isException(level: UInt) = level(1) && level(0)
   }
 
-<<<<<<< HEAD
-=======
   object ExceptionVec {
     def apply() = Vec(16, Bool())
   }
 
->>>>>>> 8469d8f3
   object PMAMode {
     def R = "b1".U << 0 //readable
     def W = "b1".U << 1 //writeable
