/***************************************************************************************
* Copyright (c) 2020-2021 Institute of Computing Technology, Chinese Academy of Sciences
* Copyright (c) 2020-2021 Peng Cheng Laboratory
*
* XiangShan is licensed under Mulan PSL v2.
* You can use this software according to the terms and conditions of the Mulan PSL v2.
* You may obtain a copy of Mulan PSL v2 at:
*          http://license.coscl.org.cn/MulanPSL2
*
* THIS SOFTWARE IS PROVIDED ON AN "AS IS" BASIS, WITHOUT WARRANTIES OF ANY KIND,
* EITHER EXPRESS OR IMPLIED, INCLUDING BUT NOT LIMITED TO NON-INFRINGEMENT,
* MERCHANTABILITY OR FIT FOR A PARTICULAR PURPOSE.
*
* See the Mulan PSL v2 for more details.
***************************************************************************************/

import chisel3._
import chisel3.util._
<<<<<<< HEAD
=======
import org.chipsalliance.cde.config.Parameters
import freechips.rocketchip.tile.XLen
>>>>>>> 7f37d55f
import xiangshan.ExceptionNO._
import xiangshan.backend.fu._
import xiangshan.backend.fu.fpu._
import xiangshan.backend.fu.vector._
import xiangshan.backend.issue._
import xiangshan.backend.fu.FuConfig

package object xiangshan {
  object SrcType {
    def imm = "b000".U
    def pc  = "b000".U
    def xp  = "b001".U
    def fp  = "b010".U
    def vp  = "b100".U
    def no  = "b000".U // this src read no reg but cannot be Any value

    // alias
    def reg = this.xp
    def DC  = imm // Don't Care
    def X   = BitPat("b000")

    def isPc(srcType: UInt) = srcType===pc
    def isImm(srcType: UInt) = srcType===imm
    def isReg(srcType: UInt) = srcType(0)
    def isXp(srcType: UInt) = srcType(0)
    def isFp(srcType: UInt) = srcType(1)
    def isVp(srcType: UInt) = srcType(2)
    def isPcOrImm(srcType: UInt) = isPc(srcType) || isImm(srcType)
    def isNotReg(srcType: UInt): Bool = !srcType.orR
    def isVfp(srcType: UInt) = isVp(srcType) || isFp(srcType)
    def apply() = UInt(3.W)
  }

  object SrcState {
    def busy    = "b0".U
    def rdy     = "b1".U
    // def specRdy = "b10".U // speculative ready, for future use
    def apply() = UInt(1.W)

<<<<<<< HEAD
    def isReady(state: UInt): Bool = state === this.rdy
    def isBusy(state: UInt): Bool = state === this.busy
=======
  object FuType {
    def jmp          = "b0000".U
    def i2f          = "b0001".U
    def csr          = "b0010".U
    def alu          = "b0110".U
    def mul          = "b0100".U
    def div          = "b0101".U
    def fence        = "b0011".U
    def bku          = "b0111".U

    def fmac         = "b1000".U
    def fmisc        = "b1011".U
    def fDivSqrt     = "b1010".U

    def ldu          = "b1100".U
    def stu          = "b1101".U
    def mou          = "b1111".U // for amo, lr, sc

    def X            = BitPat("b????")

    def num = 14

    def apply() = UInt(log2Up(num).W)

    def isIntExu(fuType: UInt) = !fuType(3)
    def isJumpExu(fuType: UInt) = fuType === jmp
    def isFpExu(fuType: UInt) = fuType(3, 2) === "b10".U
    def isMemExu(fuType: UInt) = fuType(3, 2) === "b11".U
    def isLoadStore(fuType: UInt) = isMemExu(fuType) && !fuType(1)
    def isStoreExu(fuType: UInt) = isMemExu(fuType) && fuType(0)
    def isAMO(fuType: UInt) = fuType(1)
    def isFence(fuType: UInt) = fuType === fence
    def isDivSqrt(fuType: UInt) = fuType === div || fuType === fDivSqrt
    def isSvinvalBegin(fuType: UInt, func: UInt, flush: Bool) = isFence(fuType) && func === FenceOpType.nofence && !flush
    def isSvinval(fuType: UInt, func: UInt, flush: Bool) = isFence(fuType) && func === FenceOpType.sfence && !flush
    def isSvinvalEnd(fuType: UInt, func: UInt, flush: Bool) = isFence(fuType) && func === FenceOpType.nofence && flush


    def jmpCanAccept(fuType: UInt) = !fuType(2)
    def mduCanAccept(fuType: UInt) = fuType(2) && !fuType(1) || fuType(2) && fuType(1) && fuType(0)
    def aluCanAccept(fuType: UInt) = fuType(2) && fuType(1) && !fuType(0)

    def fmacCanAccept(fuType: UInt) = !fuType(1)
    def fmiscCanAccept(fuType: UInt) = fuType(1)

    def loadCanAccept(fuType: UInt) = !fuType(0)
    def storeCanAccept(fuType: UInt) = fuType(0)

    def storeIsAMO(fuType: UInt) = fuType(1)

    val functionNameMap = Map(
      jmp.litValue -> "jmp",
      i2f.litValue -> "int_to_float",
      csr.litValue -> "csr",
      alu.litValue -> "alu",
      mul.litValue -> "mul",
      div.litValue -> "div",
      fence.litValue -> "fence",
      bku.litValue -> "bku",
      fmac.litValue -> "fmac",
      fmisc.litValue -> "fmisc",
      fDivSqrt.litValue -> "fdiv_fsqrt",
      ldu.litValue -> "load",
      stu.litValue -> "store",
      mou.litValue -> "mou"
    )
>>>>>>> 7f37d55f
  }

  def FuOpTypeWidth = 9
  object FuOpType {
    def apply() = UInt(FuOpTypeWidth.W)
    def X = BitPat("b00000000")
  }

  object VlduType {
    def dummy = 0.U
  }

  object VstuType {
    def dummy = 0.U
  }

  object CommitType {
    def NORMAL = "b000".U  // int/fp
    def BRANCH = "b001".U  // branch
    def LOAD   = "b010".U  // load
    def STORE  = "b011".U  // store

    def apply() = UInt(3.W)
    def isFused(commitType: UInt): Bool = commitType(2)
    def isLoadStore(commitType: UInt): Bool = !isFused(commitType) && commitType(1)
    def lsInstIsStore(commitType: UInt): Bool = commitType(0)
    def isStore(commitType: UInt): Bool = isLoadStore(commitType) && lsInstIsStore(commitType)
    def isBranch(commitType: UInt): Bool = commitType(0) && !commitType(1) && !isFused(commitType)
  }

  object RedirectLevel {
    def flushAfter = "b0".U
    def flush      = "b1".U

    def apply() = UInt(1.W)
    // def isUnconditional(level: UInt) = level(1)
    def flushItself(level: UInt) = level(0)
    // def isException(level: UInt) = level(1) && level(0)
  }

  object ExceptionVec {
    val ExceptionVecSize = 16
    def apply() = Vec(ExceptionVecSize, Bool())
  }

  object PMAMode {
    def R = "b1".U << 0 //readable
    def W = "b1".U << 1 //writeable
    def X = "b1".U << 2 //executable
    def I = "b1".U << 3 //cacheable: icache
    def D = "b1".U << 4 //cacheable: dcache
    def S = "b1".U << 5 //enable speculative access
    def A = "b1".U << 6 //enable atomic operation, A imply R & W
    def C = "b1".U << 7 //if it is cacheable is configable
    def Reserved = "b0".U

    def apply() = UInt(7.W)

    def read(mode: UInt) = mode(0)
    def write(mode: UInt) = mode(1)
    def execute(mode: UInt) = mode(2)
    def icache(mode: UInt) = mode(3)
    def dcache(mode: UInt) = mode(4)
    def speculate(mode: UInt) = mode(5)
    def atomic(mode: UInt) = mode(6)
    def configable_cache(mode: UInt) = mode(7)

    def strToMode(s: String) = {
      var result = 0.U(8.W)
      if (s.toUpperCase.indexOf("R") >= 0) result = result + R
      if (s.toUpperCase.indexOf("W") >= 0) result = result + W
      if (s.toUpperCase.indexOf("X") >= 0) result = result + X
      if (s.toUpperCase.indexOf("I") >= 0) result = result + I
      if (s.toUpperCase.indexOf("D") >= 0) result = result + D
      if (s.toUpperCase.indexOf("S") >= 0) result = result + S
      if (s.toUpperCase.indexOf("A") >= 0) result = result + A
      if (s.toUpperCase.indexOf("C") >= 0) result = result + C
      result
    }
  }


  object CSROpType {
    def jmp  = "b000".U
    def wrt  = "b001".U
    def set  = "b010".U
    def clr  = "b011".U
    def wfi  = "b100".U
    def wrti = "b101".U
    def seti = "b110".U
    def clri = "b111".U
    def needAccess(op: UInt): Bool = op(1, 0) =/= 0.U
  }

  // jump
  object JumpOpType {
    def jal  = "b00".U
    def jalr = "b01".U
    def auipc = "b10".U
//    def call = "b11_011".U
//    def ret  = "b11_100".U
    def jumpOpisJalr(op: UInt) = op(0)
    def jumpOpisAuipc(op: UInt) = op(1)
  }

  object FenceOpType {
    def fence  = "b10000".U
    def sfence = "b10001".U
    def fencei = "b10010".U
    def nofence= "b00000".U
  }

  object ALUOpType {
    // shift optype
    def slliuw     = "b000_0000".U // slliuw: ZEXT(src1[31:0]) << shamt
    def sll        = "b000_0001".U // sll:     src1 << src2

    def bclr       = "b000_0010".U // bclr:    src1 & ~(1 << src2[5:0])
    def bset       = "b000_0011".U // bset:    src1 | (1 << src2[5:0])
    def binv       = "b000_0100".U // binv:    src1 ^ ~(1 << src2[5:0])

    def srl        = "b000_0101".U // srl:     src1 >> src2
    def bext       = "b000_0110".U // bext:    (src1 >> src2)[0]
    def sra        = "b000_0111".U // sra:     src1 >> src2 (arithmetic)

    def rol        = "b000_1001".U // rol:     (src1 << src2) | (src1 >> (xlen - src2))
    def ror        = "b000_1011".U // ror:     (src1 >> src2) | (src1 << (xlen - src2))

    // RV64 32bit optype
    def addw       = "b001_0000".U // addw:      SEXT((src1 + src2)[31:0])
    def oddaddw    = "b001_0001".U // oddaddw:   SEXT((src1[0] + src2)[31:0])
    def subw       = "b001_0010".U // subw:      SEXT((src1 - src2)[31:0])
    def lui32addw  = "b001_0011".U // lui32addw: SEXT(SEXT(src2[11:0], 32) + {src2[31:12], 12'b0}, 64)

    def addwbit    = "b001_0100".U // addwbit:   (src1 + src2)[0]
    def addwbyte   = "b001_0101".U // addwbyte:  (src1 + src2)[7:0]
    def addwzexth  = "b001_0110".U // addwzexth: ZEXT((src1  + src2)[15:0])
    def addwsexth  = "b001_0111".U // addwsexth: SEXT((src1  + src2)[15:0])

    def sllw       = "b001_1000".U // sllw:     SEXT((src1 << src2)[31:0])
    def srlw       = "b001_1001".U // srlw:     SEXT((src1[31:0] >> src2)[31:0])
    def sraw       = "b001_1010".U // sraw:     SEXT((src1[31:0] >> src2)[31:0])
    def rolw       = "b001_1100".U
    def rorw       = "b001_1101".U

    // ADD-op
    def adduw      = "b010_0000".U // adduw:  src1[31:0]  + src2
    def add        = "b010_0001".U // add:     src1        + src2
    def oddadd     = "b010_0010".U // oddadd:  src1[0]     + src2
    def lui32add   = "b010_0011".U // lui32add: SEXT(src2[11:0]) + {src2[63:12], 12'b0}

    def sr29add    = "b010_0100".U // sr29add: src1[63:29] + src2
    def sr30add    = "b010_0101".U // sr30add: src1[63:30] + src2
    def sr31add    = "b010_0110".U // sr31add: src1[63:31] + src2
    def sr32add    = "b010_0111".U // sr32add: src1[63:32] + src2

    def sh1adduw   = "b010_1000".U // sh1adduw: {src1[31:0], 1'b0} + src2
    def sh1add     = "b010_1001".U // sh1add: {src1[62:0], 1'b0} + src2
    def sh2adduw   = "b010_1010".U // sh2add_uw: {src1[31:0], 2'b0} + src2
    def sh2add     = "b010_1011".U // sh2add: {src1[61:0], 2'b0} + src2
    def sh3adduw   = "b010_1100".U // sh3add_uw: {src1[31:0], 3'b0} + src2
    def sh3add     = "b010_1101".U // sh3add: {src1[60:0], 3'b0} + src2
    def sh4add     = "b010_1111".U // sh4add: {src1[59:0], 4'b0} + src2

    // SUB-op: src1 - src2
    def sub        = "b011_0000".U
    def sltu       = "b011_0001".U
    def slt        = "b011_0010".U
    def maxu       = "b011_0100".U
    def minu       = "b011_0101".U
    def max        = "b011_0110".U
    def min        = "b011_0111".U

    // branch
    def beq        = "b111_0000".U
    def bne        = "b111_0010".U
    def blt        = "b111_1000".U
    def bge        = "b111_1010".U
    def bltu       = "b111_1100".U
    def bgeu       = "b111_1110".U

    // misc optype
    def and        = "b100_0000".U
    def andn       = "b100_0001".U
    def or         = "b100_0010".U
    def orn        = "b100_0011".U
    def xor        = "b100_0100".U
    def xnor       = "b100_0101".U
    def orcb       = "b100_0110".U

    def sextb      = "b100_1000".U
    def packh      = "b100_1001".U
    def sexth      = "b100_1010".U
    def packw      = "b100_1011".U

    def revb       = "b101_0000".U
    def rev8       = "b101_0001".U
    def pack       = "b101_0010".U
    def orh48      = "b101_0011".U

    def szewl1     = "b101_1000".U
    def szewl2     = "b101_1001".U
    def szewl3     = "b101_1010".U
    def byte2      = "b101_1011".U

    def andlsb     = "b110_0000".U
    def andzexth   = "b110_0001".U
    def orlsb      = "b110_0010".U
    def orzexth    = "b110_0011".U
    def xorlsb     = "b110_0100".U
    def xorzexth   = "b110_0101".U
    def orcblsb    = "b110_0110".U
    def orcbzexth  = "b110_0111".U

    def isAddw(func: UInt) = func(6, 4) === "b001".U && !func(3) && !func(1)
    def isSimpleLogic(func: UInt) = func(6, 4) === "b100".U && !func(0)
    def logicToLsb(func: UInt) = Cat("b110".U(3.W), func(3, 1), 0.U(1.W))
    def logicToZexth(func: UInt) = Cat("b110".U(3.W), func(3, 1), 1.U(1.W))

    def apply() = UInt(FuOpTypeWidth.W)
  }

  object VSETOpType {
    val setVlmaxBit = 0
    val keepVlBit   = 1
    // destTypeBit == 0: write vl to rd
    // destTypeBit == 1: write vconfig
    val destTypeBit = 5

    // vsetvli's uop
    //   rs1!=x0, normal
    //     uop0: r(rs1), w(vconfig)     | x[rs1],vtypei  -> vconfig
    //     uop1: r(rs1), w(rd)          | x[rs1],vtypei  -> x[rd]
    def uvsetvcfg_xi        = "b1010_0000".U
    def uvsetrd_xi          = "b1000_0000".U
    //   rs1==x0, rd!=x0, set vl to vlmax, set rd to vlmax, set vtype
    //     uop0: w(vconfig)             | vlmax, vtypei  -> vconfig
    //     uop1: w(rd)                  | vlmax, vtypei  -> x[rd]
    def uvsetvcfg_vlmax_i   = "b1010_0001".U
    def uvsetrd_vlmax_i     = "b1000_0001".U
    //   rs1==x0, rd==x0, keep vl, set vtype
    //     uop0: r(vconfig), w(vconfig) | ld_vconfig.vl, vtypei -> vconfig
    def uvsetvcfg_keep_v    = "b1010_0010".U

    // vsetvl's uop
    //   rs1!=x0, normal
    //     uop0: r(rs1,rs2), w(vconfig) | x[rs1],x[rs2]  -> vconfig
    //     uop1: r(rs1,rs2), w(rd)      | x[rs1],x[rs2]  -> x[rd]
    def uvsetvcfg_xx        = "b0110_0000".U
    def uvsetrd_xx          = "b0100_0000".U
    //   rs1==x0, rd!=x0, set vl to vlmax, set rd to vlmax, set vtype
    //     uop0: r(rs2), w(vconfig)     | vlmax, vtypei  -> vconfig
    //     uop1: r(rs2), w(rd)          | vlmax, vtypei  -> x[rd]
    def uvsetvcfg_vlmax_x   = "b0110_0001".U
    def uvsetrd_vlmax_x     = "b0100_0001".U
    //   rs1==x0, rd==x0, keep vl, set vtype
    //     uop0: r(rs2), w(vtmp)             | x[rs2]               -> vtmp
    //     uop0: r(vconfig,vtmp), w(vconfig) | old_vconfig.vl, vtmp -> vconfig
    def uvmv_v_x            = "b0110_0010".U
    def uvsetvcfg_vv        = "b0111_0010".U

    // vsetivli's uop
    //     uop0: w(vconfig)             | vli, vtypei    -> vconfig
    //     uop1: w(rd)                  | vli, vtypei    -> x[rd]
    def uvsetvcfg_ii        = "b0010_0000".U
    def uvsetrd_ii          = "b0000_0000".U

    def isVsetvl  (func: UInt)  = func(6)
    def isVsetvli (func: UInt)  = func(7)
    def isVsetivli(func: UInt)  = func(7, 6) === 0.U
    def isNormal  (func: UInt)  = func(1, 0) === 0.U
    def isSetVlmax(func: UInt)  = func(setVlmaxBit)
    def isKeepVl  (func: UInt)  = func(keepVlBit)
    // RG: region
    def writeIntRG(func: UInt)  = !func(5)
    def writeVecRG(func: UInt)  = func(5)
    def readIntRG (func: UInt)  = !func(4)
    def readVecRG (func: UInt)  = func(4)
    // modify fuOpType
    def switchDest(func: UInt)  = func ^ (1 << destTypeBit).U
    def keepVl(func: UInt)      = func | (1 << keepVlBit).U
    def setVlmax(func: UInt)    = func | (1 << setVlmaxBit).U
  }

  object BRUOpType {
    // branch
    def beq        = "b000_000".U
    def bne        = "b000_001".U
    def blt        = "b000_100".U
    def bge        = "b000_101".U
    def bltu       = "b001_000".U
    def bgeu       = "b001_001".U

    def getBranchType(func: UInt) = func(3, 1)
    def isBranchInvert(func: UInt) = func(0)
  }

  object MULOpType {
    // mul
    // bit encoding: | type (2bit) | isWord(1bit) | opcode(2bit) |
    def mul    = "b00000".U
    def mulh   = "b00001".U
    def mulhsu = "b00010".U
    def mulhu  = "b00011".U
    def mulw   = "b00100".U

    def mulw7  = "b01100".U
    def isSign(op: UInt) = !op(1)
    def isW(op: UInt) = op(2)
    def isH(op: UInt) = op(1, 0) =/= 0.U
    def getOp(op: UInt) = Cat(op(3), op(1, 0))
  }

  object DIVOpType {
    // div
    // bit encoding: | type (2bit) | isWord(1bit) | isSign(1bit) | opcode(1bit) |
    def div    = "b10000".U
    def divu   = "b10010".U
    def rem    = "b10001".U
    def remu   = "b10011".U

    def divw   = "b10100".U
    def divuw  = "b10110".U
    def remw   = "b10101".U
    def remuw  = "b10111".U

    def isSign(op: UInt) = !op(1)
    def isW(op: UInt) = op(2)
    def isH(op: UInt) = op(0)
  }

  object MDUOpType {
    // mul
    // bit encoding: | type (2bit) | isWord(1bit) | opcode(2bit) |
    def mul    = "b00000".U
    def mulh   = "b00001".U
    def mulhsu = "b00010".U
    def mulhu  = "b00011".U
    def mulw   = "b00100".U

    def mulw7  = "b01100".U

    // div
    // bit encoding: | type (2bit) | isWord(1bit) | isSign(1bit) | opcode(1bit) |
    def div    = "b10000".U
    def divu   = "b10010".U
    def rem    = "b10001".U
    def remu   = "b10011".U

    def divw   = "b10100".U
    def divuw  = "b10110".U
    def remw   = "b10101".U
    def remuw  = "b10111".U

    def isMul(op: UInt) = !op(4)
    def isDiv(op: UInt) = op(4)

    def isDivSign(op: UInt) = isDiv(op) && !op(1)
    def isW(op: UInt) = op(2)
    def isH(op: UInt) = (isDiv(op) && op(0)) || (isMul(op) && op(1, 0) =/= 0.U)
    def getMulOp(op: UInt) = op(1, 0)
  }

  object LSUOpType {
    // load pipeline

    // normal load
    // Note: bit(1, 0) are size, DO NOT CHANGE
    // bit encoding: | load 0 | is unsigned(1bit) | size(2bit) |
    def lb       = "b0000".U
    def lh       = "b0001".U
    def lw       = "b0010".U
    def ld       = "b0011".U
    def lbu      = "b0100".U
    def lhu      = "b0101".U
    def lwu      = "b0110".U

    // Zicbop software prefetch
    // bit encoding: | prefetch 1 | 0 | prefetch type (2bit) |
    def prefetch_i = "b1000".U // TODO
    def prefetch_r = "b1001".U
    def prefetch_w = "b1010".U

    def isPrefetch(op: UInt): Bool = op(3)

    // store pipeline
    // normal store
    // bit encoding: | store 00 | size(2bit) |
    def sb       = "b0000".U
    def sh       = "b0001".U
    def sw       = "b0010".U
    def sd       = "b0011".U

    // l1 cache op
    // bit encoding: | cbo_zero 01 | size(2bit) 11 |
    def cbo_zero  = "b0111".U

    // llc op
    // bit encoding: | prefetch 11 | suboptype(2bit) |
    def cbo_clean = "b1100".U
    def cbo_flush = "b1101".U
    def cbo_inval = "b1110".U

    def isCbo(op: UInt): Bool = op(3, 2) === "b11".U

    // atomics
    // bit(1, 0) are size
    // since atomics use a different fu type
    // so we can safely reuse other load/store's encodings
    // bit encoding: | optype(4bit) | size (2bit) |
    def lr_w      = "b000010".U
    def sc_w      = "b000110".U
    def amoswap_w = "b001010".U
    def amoadd_w  = "b001110".U
    def amoxor_w  = "b010010".U
    def amoand_w  = "b010110".U
    def amoor_w   = "b011010".U
    def amomin_w  = "b011110".U
    def amomax_w  = "b100010".U
    def amominu_w = "b100110".U
    def amomaxu_w = "b101010".U

    def lr_d      = "b000011".U
    def sc_d      = "b000111".U
    def amoswap_d = "b001011".U
    def amoadd_d  = "b001111".U
    def amoxor_d  = "b010011".U
    def amoand_d  = "b010111".U
    def amoor_d   = "b011011".U
    def amomin_d  = "b011111".U
    def amomax_d  = "b100011".U
    def amominu_d = "b100111".U
    def amomaxu_d = "b101011".U

    def size(op: UInt) = op(1,0)
  }

  object BKUOpType {

    def clmul       = "b000000".U
    def clmulh      = "b000001".U
    def clmulr      = "b000010".U
    def xpermn      = "b000100".U
    def xpermb      = "b000101".U

    def clz         = "b001000".U
    def clzw        = "b001001".U
    def ctz         = "b001010".U
    def ctzw        = "b001011".U
    def cpop        = "b001100".U
    def cpopw       = "b001101".U

    // 01xxxx is reserve
    def aes64es     = "b100000".U
    def aes64esm    = "b100001".U
    def aes64ds     = "b100010".U
    def aes64dsm    = "b100011".U
    def aes64im     = "b100100".U
    def aes64ks1i   = "b100101".U
    def aes64ks2    = "b100110".U

    // merge to two instruction sm4ks & sm4ed
    def sm4ed0      = "b101000".U
    def sm4ed1      = "b101001".U
    def sm4ed2      = "b101010".U
    def sm4ed3      = "b101011".U
    def sm4ks0      = "b101100".U
    def sm4ks1      = "b101101".U
    def sm4ks2      = "b101110".U
    def sm4ks3      = "b101111".U

    def sha256sum0  = "b110000".U
    def sha256sum1  = "b110001".U
    def sha256sig0  = "b110010".U
    def sha256sig1  = "b110011".U
    def sha512sum0  = "b110100".U
    def sha512sum1  = "b110101".U
    def sha512sig0  = "b110110".U
    def sha512sig1  = "b110111".U

    def sm3p0       = "b111000".U
    def sm3p1       = "b111001".U
  }

  object BTBtype {
    def B = "b00".U  // branch
    def J = "b01".U  // jump
    def I = "b10".U  // indirect
    def R = "b11".U  // return

    def apply() = UInt(2.W)
  }

  object SelImm {
    def IMM_X  = "b0111".U
    def IMM_S  = "b1110".U
    def IMM_SB = "b0001".U
    def IMM_U  = "b0010".U
    def IMM_UJ = "b0011".U
    def IMM_I  = "b0100".U
    def IMM_Z  = "b0101".U
    def INVALID_INSTR = "b0110".U
    def IMM_B6 = "b1000".U

    def IMM_OPIVIS = "b1001".U
    def IMM_OPIVIU = "b1010".U
    def IMM_VSETVLI   = "b1100".U
    def IMM_VSETIVLI  = "b1101".U
    def IMM_LUI32 = "b1011".U

    def X      = BitPat("b0000")

    def apply() = UInt(4.W)

    def mkString(immType: UInt) : String = {
      val strMap = Map(
        IMM_S.litValue         -> "S",
        IMM_SB.litValue        -> "SB",
        IMM_U.litValue         -> "U",
        IMM_UJ.litValue        -> "UJ",
        IMM_I.litValue         -> "I",
        IMM_Z.litValue         -> "Z",
        IMM_B6.litValue        -> "B6",
        IMM_OPIVIS.litValue    -> "VIS",
        IMM_OPIVIU.litValue    -> "VIU",
        IMM_VSETVLI.litValue   -> "VSETVLI",
        IMM_VSETIVLI.litValue  -> "VSETIVLI",
        IMM_LUI32.litValue     -> "LUI32",
        INVALID_INSTR.litValue -> "INVALID",
      )
      strMap(immType.litValue)
    }
  }

  object UopSplitType {
    def SCA_SIM          = "b000000".U //
    def DIR              = "b010001".U // dirty: vset
    def VEC_VVV          = "b010010".U // VEC_VVV
    def VEC_VXV          = "b010011".U // VEC_VXV
    def VEC_0XV          = "b010100".U // VEC_0XV
    def VEC_VVW          = "b010101".U // VEC_VVW
    def VEC_WVW          = "b010110".U // VEC_WVW
    def VEC_VXW          = "b010111".U // VEC_VXW
    def VEC_WXW          = "b011000".U // VEC_WXW
    def VEC_WVV          = "b011001".U // VEC_WVV
    def VEC_WXV          = "b011010".U // VEC_WXV
    def VEC_EXT2         = "b011011".U // VF2 0 -> V
    def VEC_EXT4         = "b011100".U // VF4 0 -> V
    def VEC_EXT8         = "b011101".U // VF8 0 -> V
    def VEC_VVM          = "b011110".U // VEC_VVM
    def VEC_VXM          = "b011111".U // VEC_VXM
    def VEC_SLIDE1UP     = "b100000".U // vslide1up.vx
    def VEC_FSLIDE1UP    = "b100001".U // vfslide1up.vf
    def VEC_SLIDE1DOWN   = "b100010".U // vslide1down.vx
    def VEC_FSLIDE1DOWN  = "b100011".U // vfslide1down.vf
    def VEC_VRED         = "b100100".U // VEC_VRED
    def VEC_SLIDEUP      = "b100101".U // VEC_SLIDEUP
    def VEC_ISLIDEUP     = "b100110".U // VEC_ISLIDEUP
    def VEC_SLIDEDOWN    = "b100111".U // VEC_SLIDEDOWN
    def VEC_ISLIDEDOWN   = "b101000".U // VEC_ISLIDEDOWN
    def VEC_M0X          = "b101001".U // VEC_M0X  0MV
    def VEC_MVV          = "b101010".U // VEC_MVV  VMV
    def VEC_M0X_VFIRST   = "b101011".U //
    def VEC_VWW          = "b101100".U //
    def VEC_RGATHER      = "b101101".U // vrgather.vv, vrgather.vi
    def VEC_RGATHER_VX   = "b101110".U // vrgather.vx
    def VEC_RGATHEREI16  = "b101111".U // vrgatherei16.vv
    def VEC_COMPRESS     = "b110000".U // vcompress.vm
    def VEC_US_LD        = "b110001".U // vector unit strided load
    def VEC_VFV          = "b111000".U // VEC_VFV
    def VEC_VFW          = "b111001".U // VEC_VFW
    def VEC_WFW          = "b111010".U // VEC_WVW
    def VEC_VFM          = "b111011".U // VEC_VFM
    def VEC_VFRED        = "b111100".U // VEC_VFRED
    def VEC_VFREDOSUM    = "b111101".U // VEC_VFREDOSUM
    def VEC_M0M          = "b000000".U // VEC_M0M
    def VEC_MMM          = "b000000".U // VEC_MMM
    def dummy     = "b111111".U

    def X = BitPat("b000000")

    def apply() = UInt(6.W)
    def needSplit(UopSplitType: UInt) = UopSplitType(4) || UopSplitType(5)
  }

  object ExceptionNO {
    def instrAddrMisaligned = 0
    def instrAccessFault    = 1
    def illegalInstr        = 2
    def breakPoint          = 3
    def loadAddrMisaligned  = 4
    def loadAccessFault     = 5
    def storeAddrMisaligned = 6
    def storeAccessFault    = 7
    def ecallU              = 8
    def ecallS              = 9
    def ecallM              = 11
    def instrPageFault      = 12
    def loadPageFault       = 13
    // def singleStep          = 14
    def storePageFault      = 15
    def priorities = Seq(
      breakPoint, // TODO: different BP has different priority
      instrPageFault,
      instrAccessFault,
      illegalInstr,
      instrAddrMisaligned,
      ecallM, ecallS, ecallU,
      storeAddrMisaligned,
      loadAddrMisaligned,
      storePageFault,
      loadPageFault,
      storeAccessFault,
      loadAccessFault
    )
    def all = priorities.distinct.sorted
    def frontendSet = Seq(
      instrAddrMisaligned,
      instrAccessFault,
      illegalInstr,
      instrPageFault
    )
    def partialSelect(vec: Vec[Bool], select: Seq[Int]): Vec[Bool] = {
      val new_vec = Wire(ExceptionVec())
      new_vec.foreach(_ := false.B)
      select.foreach(i => new_vec(i) := vec(i))
      new_vec
    }
    def selectFrontend(vec: Vec[Bool]): Vec[Bool] = partialSelect(vec, frontendSet)
    def selectAll(vec: Vec[Bool]): Vec[Bool] = partialSelect(vec, ExceptionNO.all)
    def selectByFu(vec:Vec[Bool], fuConfig: FuConfig): Vec[Bool] =
      partialSelect(vec, fuConfig.exceptionOut)
  }

<<<<<<< HEAD
  // indicates where the memory access request comes from
  // a dupliacte of this is in HuanCun.common and CoupledL2.common
  // TODO: consider moving it to Utility, so that they could share the same definition
  object MemReqSource extends Enumeration {
    val NoWhere = Value("NoWhere")

    val CPUInst = Value("CPUInst")
    val CPULoadData = Value("CPULoadData")
    val CPUStoreData = Value("CPUStoreData")
    val CPUAtomicData = Value("CPUAtomicData")
    val L1InstPrefetch = Value("L1InstPrefetch")
    val L1DataPrefetch = Value("L1DataPrefetch")
    val PTW = Value("PTW")
    val L2Prefetch = Value("L2Prefetch")
    val ReqSourceCount = Value("ReqSourceCount")

    val reqSourceBits = log2Ceil(ReqSourceCount.id)
  }

=======
  def i2fSel(uop: MicroOp): Bool = {
    uop.ctrl.fpu.fromInt
  }

  def f2fSel(uop: MicroOp): Bool = {
    val ctrl = uop.ctrl.fpu
    ctrl.fpWen && !ctrl.div && !ctrl.sqrt
  }

  def fdivSqrtSel(uop: MicroOp): Bool = {
    val ctrl = uop.ctrl.fpu
    ctrl.div || ctrl.sqrt
  }

  val aluCfg = FuConfig(
    name = "alu",
    fuGen = aluGen,
    fuSel = (uop: MicroOp) => uop.ctrl.fuType === FuType.alu,
    fuType = FuType.alu,
    numIntSrc = 2,
    numFpSrc = 0,
    writeIntRf = true,
    writeFpRf = false,
    hasRedirect = true,
  )

  val jmpCfg = FuConfig(
    name = "jmp",
    fuGen = jmpGen,
    fuSel = (uop: MicroOp) => uop.ctrl.fuType === FuType.jmp,
    fuType = FuType.jmp,
    numIntSrc = 1,
    numFpSrc = 0,
    writeIntRf = true,
    writeFpRf = false,
    hasRedirect = true,
  )

  val fenceCfg = FuConfig(
    name = "fence",
    fuGen = fenceGen,
    fuSel = (uop: MicroOp) => uop.ctrl.fuType === FuType.fence,
    FuType.fence, 2, 0, writeIntRf = false, writeFpRf = false,
    latency = UncertainLatency(), exceptionOut = Seq(illegalInstr), // TODO: need rewrite latency structure, not just this value,
    flushPipe = true
  )

  val csrCfg = FuConfig(
    name = "csr",
    fuGen = csrGen,
    fuSel = (uop: MicroOp) => uop.ctrl.fuType === FuType.csr,
    fuType = FuType.csr,
    numIntSrc = 1,
    numFpSrc = 0,
    writeIntRf = true,
    writeFpRf = false,
    exceptionOut = Seq(illegalInstr, breakPoint, ecallU, ecallS, ecallM),
    flushPipe = true
  )

  val i2fCfg = FuConfig(
    name = "i2f",
    fuGen = i2fGen,
    fuSel = i2fSel,
    FuType.i2f,
    numIntSrc = 1,
    numFpSrc = 0,
    writeIntRf = false,
    writeFpRf = true,
    writeFflags = true,
    latency = CertainLatency(2),
    fastUopOut = true, fastImplemented = true
  )

  val divCfg = FuConfig(
    name = "div",
    fuGen = dividerGen,
    fuSel = (uop: MicroOp) => uop.ctrl.fuType === FuType.div,
    FuType.div,
    2,
    0,
    writeIntRf = true,
    writeFpRf = false,
    latency = UncertainLatency(),
    fastUopOut = true,
    fastImplemented = true,
    hasInputBuffer = (true, 4, true)
  )

  val mulCfg = FuConfig(
    name = "mul",
    fuGen = multiplierGen,
    fuSel = (uop: MicroOp) => uop.ctrl.fuType === FuType.mul,
    FuType.mul,
    2,
    0,
    writeIntRf = true,
    writeFpRf = false,
    latency = CertainLatency(2),
    fastUopOut = true,
    fastImplemented = true
  )

  val bkuCfg = FuConfig(
    name = "bku",
    fuGen = bkuGen,
    fuSel = (uop: MicroOp) => uop.ctrl.fuType === FuType.bku,
    fuType = FuType.bku,
    numIntSrc = 2,
    numFpSrc = 0,
    writeIntRf = true,
    writeFpRf = false,
    latency = CertainLatency(1),
    fastUopOut = true,
    fastImplemented = true
 )

  val fmacCfg = FuConfig(
    name = "fmac",
    fuGen = fmacGen,
    fuSel = _ => true.B,
    FuType.fmac, 0, 3, writeIntRf = false, writeFpRf = true, writeFflags = true,
    latency = UncertainLatency(), fastUopOut = true, fastImplemented = true
  )

  val f2iCfg = FuConfig(
    name = "f2i",
    fuGen = f2iGen,
    fuSel = f2iSel,
    FuType.fmisc, 0, 1, writeIntRf = true, writeFpRf = false, writeFflags = true, latency = CertainLatency(2),
    fastUopOut = true, fastImplemented = true
  )

  val f2fCfg = FuConfig(
    name = "f2f",
    fuGen = f2fGen,
    fuSel = f2fSel,
    FuType.fmisc, 0, 1, writeIntRf = false, writeFpRf = true, writeFflags = true, latency = CertainLatency(2),
    fastUopOut = true, fastImplemented = true
  )

  val fdivSqrtCfg = FuConfig(
    name = "fdivSqrt",
    fuGen = fdivSqrtGen,
    fuSel = fdivSqrtSel,
    FuType.fDivSqrt, 0, 2, writeIntRf = false, writeFpRf = true, writeFflags = true, latency = UncertainLatency(),
    fastUopOut = true, fastImplemented = true, hasInputBuffer = (true, 8, true)
  )

  val lduCfg = FuConfig(
    "ldu",
    null, // DontCare
    (uop: MicroOp) => FuType.loadCanAccept(uop.ctrl.fuType),
    FuType.ldu, 1, 0, writeIntRf = true, writeFpRf = true,
    latency = UncertainLatency(),
    exceptionOut = Seq(loadAddrMisaligned, loadAccessFault, loadPageFault),
    flushPipe = true,
    replayInst = true,
    hasLoadError = true
  )

  val staCfg = FuConfig(
    "sta",
    null,
    (uop: MicroOp) => FuType.storeCanAccept(uop.ctrl.fuType),
    FuType.stu, 1, 0, writeIntRf = false, writeFpRf = false,
    latency = UncertainLatency(),
    exceptionOut = Seq(storeAddrMisaligned, storeAccessFault, storePageFault)
  )

  val stdCfg = FuConfig(
    "std",
    fuGen = stdGen, fuSel = (uop: MicroOp) => FuType.storeCanAccept(uop.ctrl.fuType), FuType.stu, 1, 1,
    writeIntRf = false, writeFpRf = false, latency = CertainLatency(1)
  )

  val mouCfg = FuConfig(
    "mou",
    null,
    (uop: MicroOp) => FuType.storeCanAccept(uop.ctrl.fuType),
    FuType.mou, 1, 0, writeIntRf = false, writeFpRf = false,
    latency = UncertainLatency(), exceptionOut = lduCfg.exceptionOut ++ staCfg.exceptionOut
  )

  val mouDataCfg = FuConfig(
    "mou",
    mouDataGen,
    (uop: MicroOp) => FuType.storeCanAccept(uop.ctrl.fuType),
    FuType.mou, 1, 0, writeIntRf = false, writeFpRf = false,
    latency = UncertainLatency()
  )

  val JumpExeUnitCfg = ExuConfig("JmpExeUnit", "Int", Seq(jmpCfg, i2fCfg), 2, Int.MaxValue)
  val AluExeUnitCfg = ExuConfig("AluExeUnit", "Int", Seq(aluCfg), 0, Int.MaxValue)
  val JumpCSRExeUnitCfg = ExuConfig("JmpCSRExeUnit", "Int", Seq(jmpCfg, csrCfg, fenceCfg, i2fCfg), 2, Int.MaxValue)
  val MulDivExeUnitCfg = ExuConfig("MulDivExeUnit", "Int", Seq(mulCfg, divCfg, bkuCfg), 1, Int.MaxValue)
  val FmacExeUnitCfg = ExuConfig("FmacExeUnit", "Fp", Seq(fmacCfg), Int.MaxValue, 0)
  val FmiscExeUnitCfg = ExuConfig(
    "FmiscExeUnit",
    "Fp",
    Seq(f2iCfg, f2fCfg, fdivSqrtCfg),
    Int.MaxValue, 1
  )
  val LdExeUnitCfg = ExuConfig("LoadExu", "Mem", Seq(lduCfg), wbIntPriority = 0, wbFpPriority = 0, extendsExu = false)
  val StaExeUnitCfg = ExuConfig("StaExu", "Mem", Seq(staCfg, mouCfg), wbIntPriority = Int.MaxValue, wbFpPriority = Int.MaxValue, extendsExu = false)
  val StdExeUnitCfg = ExuConfig("StdExu", "Mem", Seq(stdCfg, mouDataCfg), wbIntPriority = Int.MaxValue, wbFpPriority = Int.MaxValue, extendsExu = false)

>>>>>>> 7f37d55f
  object TopDownCounters extends Enumeration {
    val NoStall = Value("NoStall") // Base
    // frontend
    val OverrideBubble = Value("OverrideBubble")
    val FtqUpdateBubble = Value("FtqUpdateBubble")
    // val ControlRedirectBubble = Value("ControlRedirectBubble")
    val TAGEMissBubble = Value("TAGEMissBubble")
    val SCMissBubble = Value("SCMissBubble")
    val ITTAGEMissBubble = Value("ITTAGEMissBubble")
    val RASMissBubble = Value("RASMissBubble")
    val MemVioRedirectBubble = Value("MemVioRedirectBubble")
    val OtherRedirectBubble = Value("OtherRedirectBubble")
    val FtqFullStall = Value("FtqFullStall")

    val ICacheMissBubble = Value("ICacheMissBubble")
    val ITLBMissBubble = Value("ITLBMissBubble")
    val BTBMissBubble = Value("BTBMissBubble")
    val FetchFragBubble = Value("FetchFragBubble")

    // backend
    // long inst stall at rob head
    val DivStall = Value("DivStall") // int div, float div/sqrt
    val IntNotReadyStall = Value("IntNotReadyStall") // int-inst at rob head not issue
    val FPNotReadyStall = Value("FPNotReadyStall") // fp-inst at rob head not issue
    val MemNotReadyStall = Value("MemNotReadyStall") // mem-inst at rob head not issue
    // freelist full
    val IntFlStall = Value("IntFlStall")
    val FpFlStall = Value("FpFlStall")
    // dispatch queue full
    val IntDqStall = Value("IntDqStall")
    val FpDqStall = Value("FpDqStall")
    val LsDqStall = Value("LsDqStall")

    // memblock
    val LoadTLBStall = Value("LoadTLBStall")
    val LoadL1Stall = Value("LoadL1Stall")
    val LoadL2Stall = Value("LoadL2Stall")
    val LoadL3Stall = Value("LoadL3Stall")
    val LoadMemStall = Value("LoadMemStall")
    val StoreStall = Value("StoreStall") // include store tlb miss
    val AtomicStall = Value("AtomicStall") // atomic, load reserved, store conditional

    // xs replay (different to gem5)
    val LoadVioReplayStall = Value("LoadVioReplayStall")
    val LoadMSHRReplayStall = Value("LoadMSHRReplayStall")

    // bad speculation
    val ControlRecoveryStall = Value("ControlRecoveryStall")
    val MemVioRecoveryStall = Value("MemVioRecoveryStall")
    val OtherRecoveryStall = Value("OtherRecoveryStall")

    val FlushedInsts = Value("FlushedInsts") // control flushed, memvio flushed, others

    val OtherCoreStall = Value("OtherCoreStall")

    val NumStallReasons = Value("NumStallReasons")
  }
}<|MERGE_RESOLUTION|>--- conflicted
+++ resolved
@@ -16,11 +16,8 @@
 
 import chisel3._
 import chisel3.util._
-<<<<<<< HEAD
-=======
 import org.chipsalliance.cde.config.Parameters
 import freechips.rocketchip.tile.XLen
->>>>>>> 7f37d55f
 import xiangshan.ExceptionNO._
 import xiangshan.backend.fu._
 import xiangshan.backend.fu.fpu._
@@ -60,77 +57,8 @@
     // def specRdy = "b10".U // speculative ready, for future use
     def apply() = UInt(1.W)
 
-<<<<<<< HEAD
     def isReady(state: UInt): Bool = state === this.rdy
     def isBusy(state: UInt): Bool = state === this.busy
-=======
-  object FuType {
-    def jmp          = "b0000".U
-    def i2f          = "b0001".U
-    def csr          = "b0010".U
-    def alu          = "b0110".U
-    def mul          = "b0100".U
-    def div          = "b0101".U
-    def fence        = "b0011".U
-    def bku          = "b0111".U
-
-    def fmac         = "b1000".U
-    def fmisc        = "b1011".U
-    def fDivSqrt     = "b1010".U
-
-    def ldu          = "b1100".U
-    def stu          = "b1101".U
-    def mou          = "b1111".U // for amo, lr, sc
-
-    def X            = BitPat("b????")
-
-    def num = 14
-
-    def apply() = UInt(log2Up(num).W)
-
-    def isIntExu(fuType: UInt) = !fuType(3)
-    def isJumpExu(fuType: UInt) = fuType === jmp
-    def isFpExu(fuType: UInt) = fuType(3, 2) === "b10".U
-    def isMemExu(fuType: UInt) = fuType(3, 2) === "b11".U
-    def isLoadStore(fuType: UInt) = isMemExu(fuType) && !fuType(1)
-    def isStoreExu(fuType: UInt) = isMemExu(fuType) && fuType(0)
-    def isAMO(fuType: UInt) = fuType(1)
-    def isFence(fuType: UInt) = fuType === fence
-    def isDivSqrt(fuType: UInt) = fuType === div || fuType === fDivSqrt
-    def isSvinvalBegin(fuType: UInt, func: UInt, flush: Bool) = isFence(fuType) && func === FenceOpType.nofence && !flush
-    def isSvinval(fuType: UInt, func: UInt, flush: Bool) = isFence(fuType) && func === FenceOpType.sfence && !flush
-    def isSvinvalEnd(fuType: UInt, func: UInt, flush: Bool) = isFence(fuType) && func === FenceOpType.nofence && flush
-
-
-    def jmpCanAccept(fuType: UInt) = !fuType(2)
-    def mduCanAccept(fuType: UInt) = fuType(2) && !fuType(1) || fuType(2) && fuType(1) && fuType(0)
-    def aluCanAccept(fuType: UInt) = fuType(2) && fuType(1) && !fuType(0)
-
-    def fmacCanAccept(fuType: UInt) = !fuType(1)
-    def fmiscCanAccept(fuType: UInt) = fuType(1)
-
-    def loadCanAccept(fuType: UInt) = !fuType(0)
-    def storeCanAccept(fuType: UInt) = fuType(0)
-
-    def storeIsAMO(fuType: UInt) = fuType(1)
-
-    val functionNameMap = Map(
-      jmp.litValue -> "jmp",
-      i2f.litValue -> "int_to_float",
-      csr.litValue -> "csr",
-      alu.litValue -> "alu",
-      mul.litValue -> "mul",
-      div.litValue -> "div",
-      fence.litValue -> "fence",
-      bku.litValue -> "bku",
-      fmac.litValue -> "fmac",
-      fmisc.litValue -> "fmisc",
-      fDivSqrt.litValue -> "fdiv_fsqrt",
-      ldu.litValue -> "load",
-      stu.litValue -> "store",
-      mou.litValue -> "mou"
-    )
->>>>>>> 7f37d55f
   }
 
   def FuOpTypeWidth = 9
@@ -765,235 +693,6 @@
       partialSelect(vec, fuConfig.exceptionOut)
   }
 
-<<<<<<< HEAD
-  // indicates where the memory access request comes from
-  // a dupliacte of this is in HuanCun.common and CoupledL2.common
-  // TODO: consider moving it to Utility, so that they could share the same definition
-  object MemReqSource extends Enumeration {
-    val NoWhere = Value("NoWhere")
-
-    val CPUInst = Value("CPUInst")
-    val CPULoadData = Value("CPULoadData")
-    val CPUStoreData = Value("CPUStoreData")
-    val CPUAtomicData = Value("CPUAtomicData")
-    val L1InstPrefetch = Value("L1InstPrefetch")
-    val L1DataPrefetch = Value("L1DataPrefetch")
-    val PTW = Value("PTW")
-    val L2Prefetch = Value("L2Prefetch")
-    val ReqSourceCount = Value("ReqSourceCount")
-
-    val reqSourceBits = log2Ceil(ReqSourceCount.id)
-  }
-
-=======
-  def i2fSel(uop: MicroOp): Bool = {
-    uop.ctrl.fpu.fromInt
-  }
-
-  def f2fSel(uop: MicroOp): Bool = {
-    val ctrl = uop.ctrl.fpu
-    ctrl.fpWen && !ctrl.div && !ctrl.sqrt
-  }
-
-  def fdivSqrtSel(uop: MicroOp): Bool = {
-    val ctrl = uop.ctrl.fpu
-    ctrl.div || ctrl.sqrt
-  }
-
-  val aluCfg = FuConfig(
-    name = "alu",
-    fuGen = aluGen,
-    fuSel = (uop: MicroOp) => uop.ctrl.fuType === FuType.alu,
-    fuType = FuType.alu,
-    numIntSrc = 2,
-    numFpSrc = 0,
-    writeIntRf = true,
-    writeFpRf = false,
-    hasRedirect = true,
-  )
-
-  val jmpCfg = FuConfig(
-    name = "jmp",
-    fuGen = jmpGen,
-    fuSel = (uop: MicroOp) => uop.ctrl.fuType === FuType.jmp,
-    fuType = FuType.jmp,
-    numIntSrc = 1,
-    numFpSrc = 0,
-    writeIntRf = true,
-    writeFpRf = false,
-    hasRedirect = true,
-  )
-
-  val fenceCfg = FuConfig(
-    name = "fence",
-    fuGen = fenceGen,
-    fuSel = (uop: MicroOp) => uop.ctrl.fuType === FuType.fence,
-    FuType.fence, 2, 0, writeIntRf = false, writeFpRf = false,
-    latency = UncertainLatency(), exceptionOut = Seq(illegalInstr), // TODO: need rewrite latency structure, not just this value,
-    flushPipe = true
-  )
-
-  val csrCfg = FuConfig(
-    name = "csr",
-    fuGen = csrGen,
-    fuSel = (uop: MicroOp) => uop.ctrl.fuType === FuType.csr,
-    fuType = FuType.csr,
-    numIntSrc = 1,
-    numFpSrc = 0,
-    writeIntRf = true,
-    writeFpRf = false,
-    exceptionOut = Seq(illegalInstr, breakPoint, ecallU, ecallS, ecallM),
-    flushPipe = true
-  )
-
-  val i2fCfg = FuConfig(
-    name = "i2f",
-    fuGen = i2fGen,
-    fuSel = i2fSel,
-    FuType.i2f,
-    numIntSrc = 1,
-    numFpSrc = 0,
-    writeIntRf = false,
-    writeFpRf = true,
-    writeFflags = true,
-    latency = CertainLatency(2),
-    fastUopOut = true, fastImplemented = true
-  )
-
-  val divCfg = FuConfig(
-    name = "div",
-    fuGen = dividerGen,
-    fuSel = (uop: MicroOp) => uop.ctrl.fuType === FuType.div,
-    FuType.div,
-    2,
-    0,
-    writeIntRf = true,
-    writeFpRf = false,
-    latency = UncertainLatency(),
-    fastUopOut = true,
-    fastImplemented = true,
-    hasInputBuffer = (true, 4, true)
-  )
-
-  val mulCfg = FuConfig(
-    name = "mul",
-    fuGen = multiplierGen,
-    fuSel = (uop: MicroOp) => uop.ctrl.fuType === FuType.mul,
-    FuType.mul,
-    2,
-    0,
-    writeIntRf = true,
-    writeFpRf = false,
-    latency = CertainLatency(2),
-    fastUopOut = true,
-    fastImplemented = true
-  )
-
-  val bkuCfg = FuConfig(
-    name = "bku",
-    fuGen = bkuGen,
-    fuSel = (uop: MicroOp) => uop.ctrl.fuType === FuType.bku,
-    fuType = FuType.bku,
-    numIntSrc = 2,
-    numFpSrc = 0,
-    writeIntRf = true,
-    writeFpRf = false,
-    latency = CertainLatency(1),
-    fastUopOut = true,
-    fastImplemented = true
- )
-
-  val fmacCfg = FuConfig(
-    name = "fmac",
-    fuGen = fmacGen,
-    fuSel = _ => true.B,
-    FuType.fmac, 0, 3, writeIntRf = false, writeFpRf = true, writeFflags = true,
-    latency = UncertainLatency(), fastUopOut = true, fastImplemented = true
-  )
-
-  val f2iCfg = FuConfig(
-    name = "f2i",
-    fuGen = f2iGen,
-    fuSel = f2iSel,
-    FuType.fmisc, 0, 1, writeIntRf = true, writeFpRf = false, writeFflags = true, latency = CertainLatency(2),
-    fastUopOut = true, fastImplemented = true
-  )
-
-  val f2fCfg = FuConfig(
-    name = "f2f",
-    fuGen = f2fGen,
-    fuSel = f2fSel,
-    FuType.fmisc, 0, 1, writeIntRf = false, writeFpRf = true, writeFflags = true, latency = CertainLatency(2),
-    fastUopOut = true, fastImplemented = true
-  )
-
-  val fdivSqrtCfg = FuConfig(
-    name = "fdivSqrt",
-    fuGen = fdivSqrtGen,
-    fuSel = fdivSqrtSel,
-    FuType.fDivSqrt, 0, 2, writeIntRf = false, writeFpRf = true, writeFflags = true, latency = UncertainLatency(),
-    fastUopOut = true, fastImplemented = true, hasInputBuffer = (true, 8, true)
-  )
-
-  val lduCfg = FuConfig(
-    "ldu",
-    null, // DontCare
-    (uop: MicroOp) => FuType.loadCanAccept(uop.ctrl.fuType),
-    FuType.ldu, 1, 0, writeIntRf = true, writeFpRf = true,
-    latency = UncertainLatency(),
-    exceptionOut = Seq(loadAddrMisaligned, loadAccessFault, loadPageFault),
-    flushPipe = true,
-    replayInst = true,
-    hasLoadError = true
-  )
-
-  val staCfg = FuConfig(
-    "sta",
-    null,
-    (uop: MicroOp) => FuType.storeCanAccept(uop.ctrl.fuType),
-    FuType.stu, 1, 0, writeIntRf = false, writeFpRf = false,
-    latency = UncertainLatency(),
-    exceptionOut = Seq(storeAddrMisaligned, storeAccessFault, storePageFault)
-  )
-
-  val stdCfg = FuConfig(
-    "std",
-    fuGen = stdGen, fuSel = (uop: MicroOp) => FuType.storeCanAccept(uop.ctrl.fuType), FuType.stu, 1, 1,
-    writeIntRf = false, writeFpRf = false, latency = CertainLatency(1)
-  )
-
-  val mouCfg = FuConfig(
-    "mou",
-    null,
-    (uop: MicroOp) => FuType.storeCanAccept(uop.ctrl.fuType),
-    FuType.mou, 1, 0, writeIntRf = false, writeFpRf = false,
-    latency = UncertainLatency(), exceptionOut = lduCfg.exceptionOut ++ staCfg.exceptionOut
-  )
-
-  val mouDataCfg = FuConfig(
-    "mou",
-    mouDataGen,
-    (uop: MicroOp) => FuType.storeCanAccept(uop.ctrl.fuType),
-    FuType.mou, 1, 0, writeIntRf = false, writeFpRf = false,
-    latency = UncertainLatency()
-  )
-
-  val JumpExeUnitCfg = ExuConfig("JmpExeUnit", "Int", Seq(jmpCfg, i2fCfg), 2, Int.MaxValue)
-  val AluExeUnitCfg = ExuConfig("AluExeUnit", "Int", Seq(aluCfg), 0, Int.MaxValue)
-  val JumpCSRExeUnitCfg = ExuConfig("JmpCSRExeUnit", "Int", Seq(jmpCfg, csrCfg, fenceCfg, i2fCfg), 2, Int.MaxValue)
-  val MulDivExeUnitCfg = ExuConfig("MulDivExeUnit", "Int", Seq(mulCfg, divCfg, bkuCfg), 1, Int.MaxValue)
-  val FmacExeUnitCfg = ExuConfig("FmacExeUnit", "Fp", Seq(fmacCfg), Int.MaxValue, 0)
-  val FmiscExeUnitCfg = ExuConfig(
-    "FmiscExeUnit",
-    "Fp",
-    Seq(f2iCfg, f2fCfg, fdivSqrtCfg),
-    Int.MaxValue, 1
-  )
-  val LdExeUnitCfg = ExuConfig("LoadExu", "Mem", Seq(lduCfg), wbIntPriority = 0, wbFpPriority = 0, extendsExu = false)
-  val StaExeUnitCfg = ExuConfig("StaExu", "Mem", Seq(staCfg, mouCfg), wbIntPriority = Int.MaxValue, wbFpPriority = Int.MaxValue, extendsExu = false)
-  val StdExeUnitCfg = ExuConfig("StdExu", "Mem", Seq(stdCfg, mouDataCfg), wbIntPriority = Int.MaxValue, wbFpPriority = Int.MaxValue, extendsExu = false)
-
->>>>>>> 7f37d55f
   object TopDownCounters extends Enumeration {
     val NoStall = Value("NoStall") // Base
     // frontend
