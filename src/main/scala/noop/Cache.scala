package noop

import chisel3._
import chisel3.util._
import chisel3.util.experimental.BoringUtils

import bus.simplebus._
import bus.axi4._
import utils._

case class CacheConfig (
  ro: Boolean = false,
  name: String = "cache",
  userBits: Int = 0,
  cacheLevel: Int = 1,

  totalSize: Int = 32, // Kbytes
  ways: Int = 4
)

sealed trait HasCacheConst {
  implicit val cacheConfig: CacheConfig

  val AddrBits: Int
  val XLEN: Int

  val cacheName = cacheConfig.name
  val userBits = cacheConfig.userBits

  val ro = cacheConfig.ro
  val hasCoh = !ro
  val hasCohInt = (if (hasCoh) 1 else 0)
  val hasPrefetch = cacheName == "l2cache"
	
  val cacheLevel = cacheConfig.cacheLevel
  val TotalSize = cacheConfig.totalSize
  val Ways = cacheConfig.ways
  val LineSize = XLEN // byte
  val LineBeats = LineSize / 8 //DATA WIDTH 64
  val Sets = TotalSize * 1024 / LineSize / Ways
  val OffsetBits = log2Up(LineSize)
  val IndexBits = log2Up(Sets)
  val WordIndexBits = log2Up(LineBeats)
  val TagBits = AddrBits - OffsetBits - IndexBits

<<<<<<< HEAD
  val debug = true && cacheName == "dcache"
=======
  val debug = false
>>>>>>> b1dd2d96

  def addrBundle = new Bundle {
    val tag = UInt(TagBits.W)
    val index = UInt(IndexBits.W)
    val wordIndex = UInt(WordIndexBits.W)
    val byteOffset = UInt((if (XLEN == 64) 3 else 2).W)
  }

  def CacheMetaArrayReadBus() = new SRAMReadBus(new MetaBundle, set = Sets, way = Ways)
  def CacheDataArrayReadBus() = new SRAMReadBus(new DataBundle, set = Sets * LineBeats, way = Ways)
  def CacheMetaArrayWriteBus() = new SRAMWriteBus(new MetaBundle, set = Sets, way = Ways)
  def CacheDataArrayWriteBus() = new SRAMWriteBus(new DataBundle, set = Sets * LineBeats, way = Ways)

  def getMetaIdx(addr: UInt) = addr.asTypeOf(addrBundle).index
  def getDataIdx(addr: UInt) = Cat(addr.asTypeOf(addrBundle).index, addr.asTypeOf(addrBundle).wordIndex)

  def isSameWord(a1: UInt, a2: UInt) = ((a1 >> 2) === (a2 >> 2))
  def isSetConflict(a1: UInt, a2: UInt) = (a1.asTypeOf(addrBundle).index === a2.asTypeOf(addrBundle).index)
}

sealed abstract class CacheBundle(implicit cacheConfig: CacheConfig) extends Bundle with HasNOOPParameter with HasCacheConst
sealed abstract class CacheModule(implicit cacheConfig: CacheConfig) extends Module with HasNOOPParameter with HasCacheConst

sealed class MetaBundle(implicit val cacheConfig: CacheConfig) extends CacheBundle {
  val tag = Output(UInt(TagBits.W))
  val valid = Output(Bool())
  val dirty = Output(Bool())

  def apply(tag: UInt, valid: Bool, dirty: Bool) = {
    this.tag := tag
    this.valid := valid
    this.dirty := dirty
    this
  }
}

sealed class DataBundle(implicit val cacheConfig: CacheConfig) extends CacheBundle {
  val data = Output(UInt(DataBits.W))

  def apply(data: UInt) = {
    this.data := data
    this
  }
}

sealed class Stage1IO(implicit val cacheConfig: CacheConfig) extends CacheBundle {
  val req = new SimpleBusReqBundle(userBits = userBits)
}

// meta read
sealed class CacheStage1(implicit val cacheConfig: CacheConfig) extends CacheModule {
  val io = IO(new Bundle {
    val in = Flipped(Decoupled(new SimpleBusReqBundle(userBits = userBits)))
    val out = Decoupled(new Stage1IO)
    val metaReadBus = CacheMetaArrayReadBus()
    val dataReadBus = CacheDataArrayReadBus()
  })

  if (ro) when (io.in.fire()) { assert(!io.in.bits.isWrite()) }
  Debug(){
    when(io.in.fire()){
      printf("[L1$] " +name+" cache stage1, addr in: %x, user: %x\n", io.in.bits.addr, io.in.bits.user.getOrElse(0.U))
    }
  }

  // read meta array and data array
  val readBusValid = io.in.valid && io.out.ready
  io.metaReadBus.apply(valid = readBusValid, setIdx = getMetaIdx(io.in.bits.addr))
  io.dataReadBus.apply(valid = readBusValid, setIdx = getDataIdx(io.in.bits.addr))

  io.out.bits.req := io.in.bits
  io.out.valid := io.in.valid && io.metaReadBus.req.ready && io.dataReadBus.req.ready
  io.in.ready := (!io.in.valid || io.out.fire()) && io.metaReadBus.req.ready && io.dataReadBus.req.ready

  Debug(debug) {
    printf("%d: [" + cacheName + " stage1]: in.ready = %d, in.valid = %d, out.valid = %d, out.ready = %d, addr = %x, cmd = %x, dataReadBus.req.valid = %d\n",
      GTimer(), io.in.ready, io.in.valid, io.out.valid, io.out.ready, io.in.bits.addr, io.in.bits.cmd, io.dataReadBus.req.valid)
  }
}

sealed class Stage2IO(implicit val cacheConfig: CacheConfig) extends CacheBundle {
  val req = new SimpleBusReqBundle(userBits = userBits)
  val metas = Vec(Ways, new MetaBundle)
  val datas = Vec(Ways, new DataBundle)
  val hit = Output(Bool())
  val waymask = Output(UInt(Ways.W))
  val mmio = Output(Bool())
  val isForwardData = Output(Bool())
  val forwardData = Output(CacheDataArrayWriteBus().req.bits)
}

// check
sealed class CacheStage2(implicit val cacheConfig: CacheConfig) extends CacheModule {
  val io = IO(new Bundle {
    val in = Flipped(Decoupled(new Stage1IO))
    val out = Decoupled(new Stage2IO)
    val metaReadResp = Flipped(Vec(Ways, new MetaBundle))
    val dataReadResp = Flipped(Vec(Ways, new DataBundle))
    val metaWriteBus = Input(CacheMetaArrayWriteBus())
    val dataWriteBus = Input(CacheDataArrayWriteBus())
  })

  val req = io.in.bits.req
  val addr = req.addr.asTypeOf(addrBundle)

  val isForwardMeta = io.in.valid && io.metaWriteBus.req.valid && io.metaWriteBus.req.bits.setIdx === getMetaIdx(req.addr)
  val isForwardMetaReg = RegInit(false.B)
  when (isForwardMeta) { isForwardMetaReg := true.B }
  when (io.in.fire() || !io.in.valid) { isForwardMetaReg := false.B }
  val forwardMetaReg = RegEnable(io.metaWriteBus.req.bits, isForwardMeta)

  val metaWay = Wire(Vec(Ways, chiselTypeOf(forwardMetaReg.data)))
  forwardMetaReg.waymask.getOrElse("b1".U).asBools.zipWithIndex.map { case (w, i) =>
    metaWay(i) := Mux(isForwardMetaReg && w, forwardMetaReg.data, io.metaReadResp(i))
  }

  val hitVec = VecInit(metaWay.map(m => m.valid && (m.tag === addr.tag) && io.in.valid)).asUInt
  val victimWaymask = if (Ways > 1) (1.U << LFSR64()(log2Up(Ways)-1,0)) else "b1".U
  val waymask = Mux(io.out.bits.hit, hitVec, victimWaymask)
  assert(!(io.in.valid && PopCount(waymask) > 1.U))

  io.out.bits.metas := metaWay
  io.out.bits.hit := io.in.valid && hitVec.orR
  io.out.bits.waymask := waymask
  io.out.bits.datas := io.dataReadResp
  io.out.bits.mmio := AddressSpace.isMMIO(req.addr)

  val isForwardData = io.in.valid && (io.dataWriteBus.req match { case r =>
    r.valid && r.bits.setIdx === getDataIdx(req.addr)
  })
  val isForwardDataReg = RegInit(false.B)
  when (isForwardData) { isForwardDataReg := true.B }
  when (io.in.fire() || !io.in.valid) { isForwardDataReg := false.B }
  val forwardDataReg = RegEnable(io.dataWriteBus.req.bits, isForwardData)
  io.out.bits.isForwardData := isForwardDataReg || isForwardData
  io.out.bits.forwardData := Mux(isForwardData, io.dataWriteBus.req.bits, forwardDataReg)

  io.out.bits.req <> req
  io.out.valid := io.in.valid
  io.in.ready := !io.in.valid || io.out.fire()

  Debug(debug) {
    printf("%d: [" + cacheName + " S2]: isFD:%d isFDreg:%d inFire:%d invalid:%d \n", GTimer(), isForwardData, isForwardDataReg, io.in.fire(), io.in.valid)
  }
}

// writeback
sealed class CacheStage3(implicit val cacheConfig: CacheConfig) extends CacheModule {
  val io = IO(new Bundle {
    val in = Flipped(Decoupled(new Stage2IO))
    val out = Decoupled(new SimpleBusRespBundle(userBits = userBits))
    val isFinish = Output(Bool())
    val flush = Input(Bool())
    val dataReadBus = CacheDataArrayReadBus()
    val dataWriteBus = CacheDataArrayWriteBus()
    val metaWriteBus = CacheMetaArrayWriteBus()

    val mem = new SimpleBusUC
    val mmio = new SimpleBusUC
    val cohResp = Decoupled(new SimpleBusRespBundle)

    // use to distinguish prefetch request and normal request
    val dataReadRespToL1 = Output(Bool())
  })

  val metaWriteArb = Module(new Arbiter(CacheMetaArrayWriteBus().req.bits, 2))
  val dataWriteArb = Module(new Arbiter(CacheDataArrayWriteBus().req.bits, 2))

  val req = io.in.bits.req
  val addr = req.addr.asTypeOf(addrBundle)
  val mmio = io.in.valid && io.in.bits.mmio
  val hit = io.in.valid && io.in.bits.hit
  val miss = io.in.valid && !io.in.bits.hit
  val probe = io.in.valid && hasCoh.B && req.isProbe()
  val hitReadBurst = hit && req.isReadBurst()
  val meta = Mux1H(io.in.bits.waymask, io.in.bits.metas)
  assert(!(mmio && hit), "MMIO request should not hit in cache")

  val useForwardData = io.in.bits.isForwardData && io.in.bits.waymask === io.in.bits.forwardData.waymask.getOrElse("b1".U)
  val dataReadArray = Mux1H(io.in.bits.waymask, io.in.bits.datas).data
  val dataRead = Mux(useForwardData, io.in.bits.forwardData.data.data, dataReadArray)
  val wordMask = Mux(!ro.B && req.isWrite(), MaskExpand(req.wmask), 0.U(DataBits.W))

  val writeL2BeatCnt = Counter(LineBeats)
  when(io.out.fire() && (req.cmd === SimpleBusCmd.writeBurst || req.isWriteLast())) {
    writeL2BeatCnt.inc()
  }

  val hitWrite = hit && req.isWrite()
  val dataHitWriteBus = Wire(CacheDataArrayWriteBus()).apply(
    data = Wire(new DataBundle).apply(MaskData(dataRead, req.wdata, wordMask)),
    valid = hitWrite, setIdx = Cat(addr.index, Mux(req.cmd === SimpleBusCmd.writeBurst || req.isWriteLast(), writeL2BeatCnt.value, addr.wordIndex)), waymask = io.in.bits.waymask)

  val metaHitWriteBus = Wire(CacheMetaArrayWriteBus()).apply(
    valid = hitWrite && !meta.dirty, setIdx = getMetaIdx(req.addr), waymask = io.in.bits.waymask,
    data = Wire(new MetaBundle).apply(tag = meta.tag, valid = true.B, dirty = (!ro).B)
  )

  val s_idle :: s_memReadReq :: s_memReadResp :: s_memWriteReq :: s_memWriteResp :: s_mmioReq :: s_mmioResp :: s_wait_resp :: s_release :: Nil = Enum(9)
  val state = RegInit(s_idle)
  val needFlush = RegInit(false.B)

  when (io.flush && (state =/= s_idle)) { needFlush := true.B }
  when (io.out.fire() && needFlush) { needFlush := false.B }

  val readBeatCnt = Counter(LineBeats)
  val writeBeatCnt = Counter(LineBeats)

  val s2_idle :: s2_dataReadWait :: s2_dataOK :: Nil = Enum(3)
  val state2 = RegInit(s2_idle)

  io.dataReadBus.apply(valid = (state === s_memWriteReq || state === s_release) && (state2 === s2_idle),
    setIdx = Cat(addr.index, Mux(state === s_release, readBeatCnt.value, writeBeatCnt.value)))
  val dataWay = RegEnable(io.dataReadBus.resp.data, state2 === s2_dataReadWait)
  val dataHitWay = Mux1H(io.in.bits.waymask, dataWay).data

  switch (state2) {
    is (s2_idle) { when (io.dataReadBus.req.fire()) { state2 := s2_dataReadWait } }
    is (s2_dataReadWait) { state2 := s2_dataOK }
    is (s2_dataOK) { when (io.mem.req.fire() || io.cohResp.fire() || hitReadBurst && io.out.ready) { state2 := s2_idle } }
  }

  // critical word first read
  val raddr = (if (XLEN == 64) Cat(req.addr(AddrBits-1,3), 0.U(3.W))
                          else Cat(req.addr(AddrBits-1,2), 0.U(2.W)))
  // dirty block addr
  val waddr = Cat(meta.tag, addr.index, 0.U(OffsetBits.W))
  val cmd = Mux(state === s_memReadReq, SimpleBusCmd.readBurst,
    Mux((writeBeatCnt.value === (LineBeats - 1).U), SimpleBusCmd.writeLast, SimpleBusCmd.writeBurst))
  io.mem.req.bits.apply(addr = Mux(state === s_memReadReq, raddr, waddr),
    cmd = cmd, size = (if (XLEN == 64) "b11".U else "b10".U),
    wdata = dataHitWay, wmask = Fill(DataBytes, 1.U))

  io.mem.resp.ready := true.B
  io.mem.req.valid := (state === s_memReadReq) || ((state === s_memWriteReq) && (state2 === s2_dataOK))

  // mmio
  io.mmio.req.bits := req
  io.mmio.resp.ready := true.B
  io.mmio.req.valid := (state === s_mmioReq)

  val afterFirstRead = RegInit(false.B)
  val alreadyOutFire = RegEnable(true.B, init = false.B, io.out.fire())
  val readingFirst = !afterFirstRead && io.mem.resp.fire() && (state === s_memReadResp)
  val inRdataRegDemand = RegEnable(Mux(mmio, io.mmio.resp.bits.rdata, io.mem.resp.bits.rdata),
                                   Mux(mmio, state === s_mmioResp, readingFirst))

  // probe
  io.cohResp.valid := ((state === s_idle) && probe) ||
                      ((state === s_release) && (state2 === s2_dataOK))
  io.cohResp.bits.rdata := dataHitWay
  val releaseLast = Counter(state === s_release && io.cohResp.fire(), LineBeats)._2
  io.cohResp.bits.cmd := Mux(state === s_release, Mux(releaseLast, SimpleBusCmd.readLast, 0.U),
    Mux(hit, SimpleBusCmd.probeHit, SimpleBusCmd.probeMiss))

  val respToL1Fire = hitReadBurst && io.out.ready && state2 === s2_dataOK
  val respToL1Last = Counter((state === s_idle || state === s_release && state2 === s2_dataOK) && hitReadBurst && io.out.ready, LineBeats)._2

  switch (state) {
    is (s_idle) {
      afterFirstRead := false.B
      alreadyOutFire := false.B

      when (probe) {
        when (io.cohResp.fire()) {
          state := Mux(hit, s_release, s_idle)
          readBeatCnt.value := addr.wordIndex
        }
      } .elsewhen (hitReadBurst && io.out.ready) {
        state := s_release
        readBeatCnt.value := Mux(addr.wordIndex === (LineBeats - 1).U, 0.U, (addr.wordIndex + 1.U))
      } .elsewhen ((miss || mmio) && !io.flush) {
        state := Mux(mmio, s_mmioReq, Mux(!ro.B && meta.dirty, s_memWriteReq, s_memReadReq))
      }
    }

    is (s_mmioReq) { when (io.mmio.req.fire()) { state := s_mmioResp } }
    is (s_mmioResp) { when (io.mmio.resp.fire()) { state := s_wait_resp } }

    is (s_release) {
      when (io.cohResp.fire() || respToL1Fire) { readBeatCnt.inc() }
      when (probe && io.cohResp.fire() && releaseLast || respToL1Fire && respToL1Last) { state := s_idle }
    }

    is (s_memReadReq) { when (io.mem.req.fire()) {
      state := s_memReadResp
      readBeatCnt.value := addr.wordIndex
    }}

    is (s_memReadResp) {
      when (io.mem.resp.fire()) {
        afterFirstRead := true.B
        readBeatCnt.inc()
        when (req.cmd === SimpleBusCmd.writeBurst) { writeL2BeatCnt.value := 0.U }
        when (io.mem.resp.bits.isReadLast()) { state := s_wait_resp }
      }
    }

    is (s_memWriteReq) {
      when (io.mem.req.fire()) { writeBeatCnt.inc() }
      when (io.mem.req.bits.isWriteLast() && io.mem.req.fire()) { state := s_memWriteResp }
    }

    is (s_memWriteResp) { when (io.mem.resp.fire()) { state := s_memReadReq } }
    is (s_wait_resp) { when (io.out.fire() || needFlush || alreadyOutFire) { state := s_idle } }
  }

  val dataRefill = MaskData(io.mem.resp.bits.rdata, req.wdata, Mux(readingFirst, wordMask, 0.U(DataBits.W)))
  val dataRefillWriteBus = Wire(CacheDataArrayWriteBus).apply(
    valid = (state === s_memReadResp) && io.mem.resp.fire(), setIdx = Cat(addr.index, readBeatCnt.value),
    data = Wire(new DataBundle).apply(dataRefill), waymask = io.in.bits.waymask)

  dataWriteArb.io.in(0) <> dataHitWriteBus.req
  dataWriteArb.io.in(1) <> dataRefillWriteBus.req
  io.dataWriteBus.req <> dataWriteArb.io.out

  val metaRefillWriteBus = Wire(CacheMetaArrayWriteBus()).apply(
    valid = (state === s_memReadResp) && io.mem.resp.fire() && io.mem.resp.bits.isReadLast(),
    data = Wire(new MetaBundle).apply(valid = true.B, tag = addr.tag, dirty = !ro.B && req.isWrite()),
    setIdx = getMetaIdx(req.addr), waymask = io.in.bits.waymask
  )

  metaWriteArb.io.in(0) <> metaHitWriteBus.req
  metaWriteArb.io.in(1) <> metaRefillWriteBus.req
  io.metaWriteBus.req <> metaWriteArb.io.out

<<<<<<< HEAD
  io.out.bits.rdata := Mux(hit, dataRead, inRdataRegDemand)
  io.out.bits.cmd := Mux(io.in.bits.req.isRead(), SimpleBusCmd.readLast, Mux(io.in.bits.req.isWrite(), SimpleBusCmd.writeResp, DontCare))//DontCare, added by lemover
  io.out.bits.user.zip(req.user).map { case (o,i) => o := i }
  io.out.valid := io.in.valid && Mux(probe, false.B, Mux(hit, true.B, Mux(req.isWrite() || mmio, state === s_wait_resp, afterFirstRead && !alreadyOutFire)))
=======
  if (cacheLevel == 2) {
    when ((state === s_memReadResp) && io.mem.resp.fire() && req.isReadBurst()) {
      // readBurst request miss
      io.out.bits.rdata := dataRefill
      io.out.bits.cmd := Mux(io.mem.resp.bits.isReadLast(), SimpleBusCmd.readLast, SimpleBusCmd.readBurst)
    }.elsewhen (req.isWriteLast() || req.cmd === SimpleBusCmd.writeBurst) {
      // writeBurst/writeLast request, no matter hit or miss
      io.out.bits.rdata := Mux(hit, dataRead, inRdataRegDemand)
      io.out.bits.cmd := DontCare
    }.elsewhen (hitReadBurst && state === s_release) {
      // readBurst request hit
      io.out.bits.rdata := dataHitWay
      io.out.bits.cmd := Mux(respToL1Last, SimpleBusCmd.readLast, SimpleBusCmd.readBurst)
    }.otherwise {
      io.out.bits.rdata := Mux(hit, dataRead, inRdataRegDemand)
      io.out.bits.cmd := req.cmd
    }
  } else {
    io.out.bits.rdata := Mux(isIPF, 0.U, Mux(hit, dataRead, inRdataRegDemand))
    io.out.bits.cmd := Mux(io.in.bits.req.isRead(), SimpleBusCmd.readLast, Mux(io.in.bits.req.isWrite(), SimpleBusCmd.writeResp, DontCare))//DontCare, added by lemover
  }
  io.out.bits.user.zip(req.user).map { case (o,i) => o := i }

  io.out.valid := io.in.valid && Mux(req.isBurst() && (cacheLevel == 2).B,
    Mux(req.isWrite() && (hit || !hit && state === s_wait_resp), true.B, (state === s_memReadResp && io.mem.resp.fire() && req.cmd === SimpleBusCmd.readBurst)) || (respToL1Fire && respToL1Last && state === s_release),
    Mux(probe, false.B, Mux(hit, true.B, Mux(req.isWrite() || mmio, state === s_wait_resp, afterFirstRead && !alreadyOutFire)) || isIPF)
  )

>>>>>>> b1dd2d96
  // With critical-word first, the pipeline registers between
  // s2 and s3 can not be overwritten before a missing request
  // is totally handled. We use io.isFinish to indicate when the
  // request really ends.
  io.isFinish := Mux(probe, io.cohResp.fire() && Mux(miss, state === s_idle, (state === s_release) && releaseLast),
    Mux(hit || req.isWrite(), io.out.fire(), (state === s_wait_resp) && (io.out.fire() || alreadyOutFire))
  )

  io.in.ready := io.out.ready && (state === s_idle) && !miss && !probe
  io.dataReadRespToL1 := hitReadBurst && (state === s_idle && io.out.ready || state === s_release && state2 === s2_dataOK)

  assert(!(metaHitWriteBus.req.valid && metaRefillWriteBus.req.valid))
  assert(!(dataHitWriteBus.req.valid && dataRefillWriteBus.req.valid))
  assert(!(!ro.B && io.flush), "only allow to flush icache")
<<<<<<< HEAD
  Debug() {
    if(debug) {
    when(true.B) {
      when(io.in.valid) { printf("%d: [" + cacheName + " S3]: out.valid:%d rdata:%x cmd:%d user:%x \n", 
      GTimer(), io.out.valid, io.out.bits.rdata, io.out.bits.cmd, io.out.bits.user.getOrElse(0.U)) }
      //printf("%d: [" + cacheName + " S3]: DHW: (%d, %d), data:%x MHW:(%d, %d)\n", 
      //GTimer(), dataHitWriteBus.req.valid, dataHitWriteBus.req.ready, dataHitWriteBus.req.bits.data.asUInt, metaHitWriteBus.req.valid, metaHitWriteBus.req.ready)
      //printf("%d: [" + cacheName + " S3]: useFD:%d isFD:%d FD:%x DreadArray:%x dataRead:%x inwaymask:%x FDwaymask:%x \n", 
      //GTimer(), useForwardData, io.in.bits.isForwardData, io.in.bits.forwardData.data.data, dataReadArray, dataRead, io.in.bits.waymask, io.in.bits.forwardData.waymask.getOrElse("b1".U))
    }}
=======
  Debug(debug) {
    printf("%d: [" + cacheName + " S3]: in.ready = %d, in.valid = %d, hit = %x, state = %d, addr = %x cmd:%d isIPF:%d probe:%d isFinish:%d\n",
    GTimer(), io.in.ready, io.in.valid, hit, state, req.addr, req.cmd, isIPF, probe, io.isFinish)
    printf("%d: [" + cacheName + " S3]: out.valid:%d rdata:%x cmd:%d user:%x \n", 
    GTimer(), io.out.valid, io.out.bits.rdata, io.out.bits.cmd, io.out.bits.user.getOrElse(0.U))
    printf("%d: [" + cacheName + " S3]: DHW: (%d, %d), data:%x MHW:(%d, %d)\n", 
    GTimer(), dataHitWriteBus.req.valid, dataHitWriteBus.req.ready, dataHitWriteBus.req.bits.data.asUInt, metaHitWriteBus.req.valid, metaHitWriteBus.req.ready)
    printf("%d: [" + cacheName + " S3]: useFD:%d isFD:%d FD:%x DreadArray:%x dataRead:%x inwaymask:%x FDwaymask:%x \n", 
    GTimer(), useForwardData, io.in.bits.isForwardData, io.in.bits.forwardData.data.data, dataReadArray, dataRead, io.in.bits.waymask, io.in.bits.forwardData.waymask.getOrElse("b1".U))
>>>>>>> b1dd2d96
  }
}

class Cache(implicit val cacheConfig: CacheConfig) extends CacheModule {
  val io = IO(new Bundle {
    val in = Flipped(new SimpleBusUC(userBits = userBits))
    val flush = Input(UInt(2.W))
    val out = new SimpleBusC
    val mmio = new SimpleBusUC
    val empty = Output(Bool())
  })

  // cpu pipeline
  val s1 = Module(new CacheStage1)
  val s2 = Module(new CacheStage2)
  val s3 = Module(new CacheStage3)
  val metaArray = Module(new SRAMTemplateWithArbiter(nRead = 1, new MetaBundle, set = Sets, way = Ways, shouldReset = true))
  val dataArray = Module(new SRAMTemplateWithArbiter(nRead = 2, new DataBundle, set = Sets * LineBeats, way = Ways))

  if (cacheName == "icache") {
    // flush icache when executing fence.i
    val flushICache = WireInit(false.B)
    BoringUtils.addSink(flushICache, "MOUFlushICache")
    metaArray.reset := reset.asBool || flushICache
  }

  val arb = Module(new Arbiter(new SimpleBusReqBundle(userBits = userBits), hasCohInt + 1))
  arb.io.in(hasCohInt + 0) <> io.in.req

  s1.io.in <> arb.io.out
  PipelineConnect(s1.io.out, s2.io.in, s2.io.out.fire(), io.flush(0))
  PipelineConnect(s2.io.out, s3.io.in, s3.io.isFinish, io.flush(1) || s2.io.out.bits.mmio && s2.io.out.bits.req.isPrefetch())
  io.in.resp <> s3.io.out
  s3.io.flush := io.flush(1)
  io.out.mem <> s3.io.mem
  io.mmio <> s3.io.mmio
  io.empty := !s2.io.in.valid && !s3.io.in.valid

  io.in.resp.valid := Mux(s3.io.out.bits.isPrefetch(), false.B, s3.io.out.valid || s3.io.dataReadRespToL1)

  if (hasCoh) {
    val cohReq = io.out.coh.req.bits
    // coh does not have user signal, any better code?
    val coh = Wire(new SimpleBusReqBundle(userBits = userBits))
    coh.apply(addr = cohReq.addr, cmd = cohReq.cmd, size = cohReq.cmd, wdata = cohReq.wdata, wmask = cohReq.wmask)
    arb.io.in(0).bits := coh
    arb.io.in(0).valid := io.out.coh.req.valid
    io.out.coh.req.ready := arb.io.in(0).ready
    io.out.coh.resp <> s3.io.cohResp
  } else {
    io.out.coh.req.ready := true.B
    io.out.coh.resp := DontCare
    io.out.coh.resp.valid := false.B
    s3.io.cohResp.ready := true.B
  }

  metaArray.io.r(0) <> s1.io.metaReadBus
  dataArray.io.r(0) <> s1.io.dataReadBus
  dataArray.io.r(1) <> s3.io.dataReadBus

  metaArray.io.w <> s3.io.metaWriteBus
  dataArray.io.w <> s3.io.dataWriteBus

  s2.io.metaReadResp := s1.io.metaReadBus.resp.data
  s2.io.dataReadResp := s1.io.dataReadBus.resp.data
  s2.io.dataWriteBus := s3.io.dataWriteBus
  s2.io.metaWriteBus := s3.io.metaWriteBus

  BoringUtils.addSource(s3.io.in.valid && s3.io.in.bits.hit, "perfCntCondM" + cacheName + "Hit")

  Debug() {
    if (debug) {
    when(true.B) {
      io.in.dump(cacheName + ".in")
      printf("%d:" + cacheName + "InReq(%d, %d) InResp(%d, %d) \n", GTimer(), io.in.req.valid, io.in.req.ready, io.in.resp.valid, io.in.resp.ready)
      printf("%d:" + cacheName + " {IN s1:(%d,%d), s2:(%d,%d), s3:(%d,%d)} {OUT s1:(%d,%d), s2:(%d,%d), s3:(%d,%d)}\n",
        GTimer(), s1.io.in.valid, s1.io.in.ready, s2.io.in.valid, s2.io.in.ready, s3.io.in.valid, s3.io.in.ready, s1.io.out.valid, s1.io.out.ready, s2.io.out.valid, s2.io.out.ready, s3.io.out.valid, s3.io.out.ready)
      when (s1.io.in.valid) { printf("%d ", GTimer()) ; printf(p"[${cacheName}.S1]: ${s1.io.in.bits}\n") }
      when (s2.io.in.valid) { printf("%d ", GTimer()) ; printf(p"[${cacheName}.S2]: ${s2.io.in.bits.req}\n") }
      when (s3.io.in.valid) { printf("%d ", GTimer()) ; printf(p"[${cacheName}.S3]: ${s3.io.in.bits.req}\n") }
      //s3.io.mem.dump(cacheName + ".mem")
    }}
  }
}

object Cache {
  def apply(in: SimpleBusUC, mmio: SimpleBusUC, flush: UInt, empty: Bool, enable: Boolean = true)(implicit cacheConfig: CacheConfig) = {
    if (enable) {
      val cache = Module(new Cache)
      cache.io.flush := flush
      cache.io.in <> in
      mmio <> cache.io.mmio
      empty := cache.io.empty
      cache.io.out
    } else {
      val addrspace = List(AddressSpace.dram) ++ AddressSpace.mmio
      val xbar = Module(new SimpleBusCrossbar1toN(addrspace))
      val busC = WireInit(0.U.asTypeOf(new SimpleBusC))
      busC.mem <> xbar.io.out(0)
      xbar.io.in <> in
      mmio <> xbar.io.out(1)
      empty := false.B
      busC
    }
  }
}<|MERGE_RESOLUTION|>--- conflicted
+++ resolved
@@ -43,11 +43,7 @@
   val WordIndexBits = log2Up(LineBeats)
   val TagBits = AddrBits - OffsetBits - IndexBits
 
-<<<<<<< HEAD
-  val debug = true && cacheName == "dcache"
-=======
   val debug = false
->>>>>>> b1dd2d96
 
   def addrBundle = new Bundle {
     val tag = UInt(TagBits.W)
@@ -374,12 +370,6 @@
   metaWriteArb.io.in(1) <> metaRefillWriteBus.req
   io.metaWriteBus.req <> metaWriteArb.io.out
 
-<<<<<<< HEAD
-  io.out.bits.rdata := Mux(hit, dataRead, inRdataRegDemand)
-  io.out.bits.cmd := Mux(io.in.bits.req.isRead(), SimpleBusCmd.readLast, Mux(io.in.bits.req.isWrite(), SimpleBusCmd.writeResp, DontCare))//DontCare, added by lemover
-  io.out.bits.user.zip(req.user).map { case (o,i) => o := i }
-  io.out.valid := io.in.valid && Mux(probe, false.B, Mux(hit, true.B, Mux(req.isWrite() || mmio, state === s_wait_resp, afterFirstRead && !alreadyOutFire)))
-=======
   if (cacheLevel == 2) {
     when ((state === s_memReadResp) && io.mem.resp.fire() && req.isReadBurst()) {
       // readBurst request miss
@@ -398,17 +388,16 @@
       io.out.bits.cmd := req.cmd
     }
   } else {
-    io.out.bits.rdata := Mux(isIPF, 0.U, Mux(hit, dataRead, inRdataRegDemand))
+    io.out.bits.rdata := Mux(hit, dataRead, inRdataRegDemand)
     io.out.bits.cmd := Mux(io.in.bits.req.isRead(), SimpleBusCmd.readLast, Mux(io.in.bits.req.isWrite(), SimpleBusCmd.writeResp, DontCare))//DontCare, added by lemover
   }
   io.out.bits.user.zip(req.user).map { case (o,i) => o := i }
 
   io.out.valid := io.in.valid && Mux(req.isBurst() && (cacheLevel == 2).B,
     Mux(req.isWrite() && (hit || !hit && state === s_wait_resp), true.B, (state === s_memReadResp && io.mem.resp.fire() && req.cmd === SimpleBusCmd.readBurst)) || (respToL1Fire && respToL1Last && state === s_release),
-    Mux(probe, false.B, Mux(hit, true.B, Mux(req.isWrite() || mmio, state === s_wait_resp, afterFirstRead && !alreadyOutFire)) || isIPF)
+    Mux(probe, false.B, Mux(hit, true.B, Mux(req.isWrite() || mmio, state === s_wait_resp, afterFirstRead && !alreadyOutFire)))
   )
 
->>>>>>> b1dd2d96
   // With critical-word first, the pipeline registers between
   // s2 and s3 can not be overwritten before a missing request
   // is totally handled. We use io.isFinish to indicate when the
@@ -423,28 +412,15 @@
   assert(!(metaHitWriteBus.req.valid && metaRefillWriteBus.req.valid))
   assert(!(dataHitWriteBus.req.valid && dataRefillWriteBus.req.valid))
   assert(!(!ro.B && io.flush), "only allow to flush icache")
-<<<<<<< HEAD
-  Debug() {
-    if(debug) {
-    when(true.B) {
-      when(io.in.valid) { printf("%d: [" + cacheName + " S3]: out.valid:%d rdata:%x cmd:%d user:%x \n", 
-      GTimer(), io.out.valid, io.out.bits.rdata, io.out.bits.cmd, io.out.bits.user.getOrElse(0.U)) }
-      //printf("%d: [" + cacheName + " S3]: DHW: (%d, %d), data:%x MHW:(%d, %d)\n", 
-      //GTimer(), dataHitWriteBus.req.valid, dataHitWriteBus.req.ready, dataHitWriteBus.req.bits.data.asUInt, metaHitWriteBus.req.valid, metaHitWriteBus.req.ready)
-      //printf("%d: [" + cacheName + " S3]: useFD:%d isFD:%d FD:%x DreadArray:%x dataRead:%x inwaymask:%x FDwaymask:%x \n", 
-      //GTimer(), useForwardData, io.in.bits.isForwardData, io.in.bits.forwardData.data.data, dataReadArray, dataRead, io.in.bits.waymask, io.in.bits.forwardData.waymask.getOrElse("b1".U))
-    }}
-=======
   Debug(debug) {
-    printf("%d: [" + cacheName + " S3]: in.ready = %d, in.valid = %d, hit = %x, state = %d, addr = %x cmd:%d isIPF:%d probe:%d isFinish:%d\n",
-    GTimer(), io.in.ready, io.in.valid, hit, state, req.addr, req.cmd, isIPF, probe, io.isFinish)
+    printf("%d: [" + cacheName + " S3]: in.ready = %d, in.valid = %d, hit = %x, state = %d, addr = %x cmd:%d probe:%d isFinish:%d\n",
+    GTimer(), io.in.ready, io.in.valid, hit, state, req.addr, req.cmd, probe, io.isFinish)
     printf("%d: [" + cacheName + " S3]: out.valid:%d rdata:%x cmd:%d user:%x \n", 
     GTimer(), io.out.valid, io.out.bits.rdata, io.out.bits.cmd, io.out.bits.user.getOrElse(0.U))
     printf("%d: [" + cacheName + " S3]: DHW: (%d, %d), data:%x MHW:(%d, %d)\n", 
     GTimer(), dataHitWriteBus.req.valid, dataHitWriteBus.req.ready, dataHitWriteBus.req.bits.data.asUInt, metaHitWriteBus.req.valid, metaHitWriteBus.req.ready)
     printf("%d: [" + cacheName + " S3]: useFD:%d isFD:%d FD:%x DreadArray:%x dataRead:%x inwaymask:%x FDwaymask:%x \n", 
     GTimer(), useForwardData, io.in.bits.isForwardData, io.in.bits.forwardData.data.data, dataReadArray, dataRead, io.in.bits.waymask, io.in.bits.forwardData.waymask.getOrElse("b1".U))
->>>>>>> b1dd2d96
   }
 }
 
