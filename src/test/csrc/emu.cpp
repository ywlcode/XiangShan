--- conflicted
+++ resolved
@@ -248,7 +248,7 @@
   diff.wdata = wdata;
   diff.wdst = wdst;
 
-#ifdef VM_COVERAGE
+#if VM_COVERAGE == 1
   // we dump coverage into files at the end
   // since we are not sure when an emu will stop
   // we distinguish multiple dat files by emu start time
@@ -342,13 +342,8 @@
   if (enable_waveform) tfp->close();
 #endif
 
-<<<<<<< HEAD
-#ifdef VM_COVERAGE
+#if VM_COVERAGE == 1
   save_coverage(start_time);
-=======
-#if VM_COVERAGE == 1
-  save_coverage();
->>>>>>> 4c187f5b
 #endif
 
   display_trapinfo();
@@ -381,20 +376,13 @@
 }
 
 
-<<<<<<< HEAD
-#ifdef VM_COVERAGE
+#if VM_COVERAGE == 1
 inline char* Emulator::coverage_filename(time_t t) {
   static char buf[1024];
   char *p = timestamp_filename(t, buf);
   strcpy(p, ".coverage.dat");
   return buf;
 }
-=======
-#if VM_COVERAGE == 1
-inline void Emulator::save_coverage(void) {
-  char *noop_home = getenv("NOOP_HOME");
-  assert(noop_home != NULL);
->>>>>>> 4c187f5b
 
 inline void Emulator::save_coverage(time_t t) {
   char *p = coverage_filename(t);
